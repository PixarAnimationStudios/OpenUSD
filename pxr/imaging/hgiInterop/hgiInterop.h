--- conflicted
+++ resolved
@@ -35,12 +35,9 @@
 PXR_NAMESPACE_OPEN_SCOPE
 
 class Hgi;
-<<<<<<< HEAD
 class HgiInteropMetal;
 class HgiInteropOpenGL;
 class HgiInteropCpu;
-=======
->>>>>>> 3bcae24e
 class VtValue;
 
 struct HgiInteropImpl;
@@ -105,18 +102,7 @@
     HgiInterop & operator=(const HgiInterop&) = delete;
     HgiInterop(const HgiInterop&) = delete;
 
-<<<<<<< HEAD
-#if defined(PXR_WEBGPU_SUPPORT_ENABLED) || defined(PXR_VULKAN_SUPPORT_ENABLED)
-    std::unique_ptr<HgiInteropCpu> _gpuToOpenGL;
-#endif
-#if defined(PXR_METAL_SUPPORT_ENABLED)
-    std::unique_ptr<HgiInteropMetal> _metalToOpenGL;
-#else
-    std::unique_ptr<HgiInteropOpenGL> _openGLToOpenGL;
-#endif
-=======
     std::unique_ptr<HgiInteropImpl> _hgiInteropImpl;
->>>>>>> 3bcae24e
 };
 
 

--- conflicted
+++ resolved
@@ -25,29 +25,21 @@
 #include "pxr/imaging/hgi/hgi.h"
 #include "pxr/imaging/hgi/tokens.h"
 
-<<<<<<< HEAD
-#if defined(PXR_WEBGPU_SUPPORT_ENABLED) || defined(PXR_VULKAN_SUPPORT_ENABLED)
-    #include "pxr/imaging/hgiInterop/cpu.h"
-#endif
-
-#if defined(PXR_METAL_SUPPORT_ENABLED)
-    #include "pxr/imaging/hgiMetal/hgi.h"
-    #include "pxr/imaging/hgiInterop/metal.h"
-#else
-    #include "pxr/imaging/hgiInterop/opengl.h"
-=======
 #if defined(PXR_GL_SUPPORT_ENABLED)
 #include "pxr/imaging/hgiInterop/opengl.h"
 #endif
 
 #if defined(PXR_VULKAN_SUPPORT_ENABLED)
-#include "pxr/imaging/hgiInterop/vulkan.h"
+#include "pxr/imaging/hgiInterop/cpu.h"
+#endif
+
+#if defined(PXR_WEBGPU_SUPPORT_ENABLED)
+    #include "pxr/imaging/hgiInterop/cpu.h"
 #endif
 
 #if defined(PXR_METAL_SUPPORT_ENABLED)
 #include "pxr/imaging/hgiMetal/hgi.h"
 #include "pxr/imaging/hgiInterop/metal.h"
->>>>>>> 3bcae24e
 #endif
 
 PXR_NAMESPACE_OPEN_SCOPE
@@ -57,8 +49,8 @@
 #if defined(PXR_GL_SUPPORT_ENABLED)
     std::unique_ptr<HgiInteropOpenGL> _openGLToOpenGL;
 #endif
-#if defined(PXR_VULKAN_SUPPORT_ENABLED)
-    std::unique_ptr<HgiInteropVulkan> _vulkanToOpenGL;
+#if defined(PXR_VULKAN_SUPPORT_ENABLED) || defined(PXR_WEBGPU_SUPPORT_ENABLED)
+    std::unique_ptr<HgiInteropCpu> _backendToOpenGL;
 #endif
 #if defined(PXR_METAL_SUPPORT_ENABLED)
     std::unique_ptr<HgiInteropMetal> _metalToOpenGL;
@@ -80,25 +72,6 @@
     GfVec4i const &dstRegion)
 {
     TfToken const& srcApi = srcHgi->GetAPIName();
-<<<<<<< HEAD
-    bool isBackendHandled = false;
-#if defined(PXR_WEBGPU_SUPPORT_ENABLED) || defined(PXR_VULKAN_SUPPORT_ENABLED)
-    if ((srcApi==HgiTokens->WebGPU || srcApi==HgiTokens->Vulkan) && dstApi==HgiTokens->OpenGL) {
-        // Transfer GPU textures to OpenGL application
-        if (!_gpuToOpenGL) {
-            _gpuToOpenGL = std::make_unique<HgiInteropCpu>(srcHgi);
-        }
-        _gpuToOpenGL->CompositeToInterop(
-            srcColor, srcDepth, dstFramebuffer, dstRegion);
-        isBackendHandled = true;
-    }
-#endif
-#if defined(PXR_METAL_SUPPORT_ENABLED)
-    if (srcApi==HgiTokens->Metal && dstApi==HgiTokens->OpenGL) {
-        // Transfer Metal textures to OpenGL application
-        if (!_metalToOpenGL) {
-            _metalToOpenGL = std::make_unique<HgiInteropMetal>(srcHgi);
-=======
 
     if (dstApi != HgiTokens->OpenGL) {
         TF_CODING_ERROR("Unsupported destination Hgi backend: %s",
@@ -106,36 +79,31 @@
         return;
     }
 
+
 #if defined(PXR_GL_SUPPORT_ENABLED)
     if (srcApi == HgiTokens->OpenGL) {
         // Transfer OpenGL textures to OpenGL application
         if (!_hgiInteropImpl->_openGLToOpenGL) {
             _hgiInteropImpl->_openGLToOpenGL =
                 std::make_unique<HgiInteropOpenGL>();
->>>>>>> 3bcae24e
         }
         return _hgiInteropImpl->_openGLToOpenGL->CompositeToInterop(
             srcColor, srcDepth, dstFramebuffer, dstRegion);
-<<<<<<< HEAD
-        isBackendHandled = true;
-=======
     }
 #endif
 
-#if defined(PXR_VULKAN_SUPPORT_ENABLED)
-    if (srcApi == HgiTokens->Vulkan) {
-        // Transfer Vulkan textures to OpenGL application
+#if defined(PXR_VULKAN_SUPPORT_ENABLED) ||  defined(PXR_WEBGPU_SUPPORT_ENABLED)
+    if (srcApi == HgiTokens->Vulkan || srcApi==HgiTokens->WebGPU) {
         // XXX: It's possible that if we use the same HgiInterop with a 
         // different Hgi instance passed to this function, HgiInteropVulkan 
         // will have the wrong Hgi instance since we wouldn't recreate it here.
         // We should fix this.
-        if (!_hgiInteropImpl->_vulkanToOpenGL) {
-            _hgiInteropImpl->_vulkanToOpenGL =
-                std::make_unique<HgiInteropVulkan>(srcHgi);
+        if (!_hgiInteropImpl->_backendToOpenGL) {
+            _hgiInteropImpl->_backendToOpenGL =
+                std::make_unique<HgiInteropCpu>(srcHgi);
         }
-        return _hgiInteropImpl->_vulkanToOpenGL->CompositeToInterop(
+        return _hgiInteropImpl->_backendToOpenGL->CompositeToInterop(
             srcColor, srcDepth, dstFramebuffer, dstRegion);
->>>>>>> 3bcae24e
     }
 #endif
 
@@ -152,19 +120,9 @@
         }
         return _hgiInteropImpl->_metalToOpenGL->CompositeToInterop(
             srcColor, srcDepth, dstFramebuffer, dstRegion);
-<<<<<<< HEAD
-        isBackendHandled = true;
-    }
-#endif
-    if (!isBackendHandled) {
-        TF_CODING_ERROR("Unsupported Hgi backend: %s", srcApi.GetText());
-    }
-=======
     }
 #endif
 
-    TF_CODING_ERROR("Unsupported source Hgi backend: %s", srcApi.GetText());
->>>>>>> 3bcae24e
 }
 
 PXR_NAMESPACE_CLOSE_SCOPE
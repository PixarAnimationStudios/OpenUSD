//
// Copyright 2016 Pixar
//
// Licensed under the Apache License, Version 2.0 (the "Apache License")
// with the following modification; you may not use this file except in
// compliance with the Apache License and the following modification to it:
// Section 6. Trademarks. is deleted and replaced with:
//
// 6. Trademarks. This License does not grant permission to use the trade
//    names, trademarks, service marks, or product names of the Licensor
//    and its affiliates, except as required to comply with Section 4(c) of
//    the License and to reproduce the content of the NOTICE file.
//
// You may obtain a copy of the Apache License at
//
//     http://www.apache.org/licenses/LICENSE-2.0
//
// Unless required by applicable law or agreed to in writing, software
// distributed under the Apache License with the above modification is
// distributed on an "AS IS" BASIS, WITHOUT WARRANTIES OR CONDITIONS OF ANY
// KIND, either express or implied. See the Apache License for the specific
// language governing permissions and limitations under the Apache License.
//
#include "pxr/pxr.h"

#include "pxr/imaging/hd/mesh.h"
#include "pxr/imaging/hdSt/meshShaderKey.h"
#include "pxr/base/tf/staticTokens.h"

PXR_NAMESPACE_OPEN_SCOPE


TF_DEFINE_PRIVATE_TOKENS(
    _tokens,
    ((baseGLSLFX,                  "mesh.glslfx"))

    // normal mixins
    ((normalsScene,                "MeshNormal.Scene"))
    ((normalsScenePatches,         "MeshNormal.Scene.Patches"))
    ((normalsSmooth,               "MeshNormal.Smooth"))
    ((normalsFlat,                 "MeshNormal.Flat"))
    ((normalsPass,                 "MeshNormal.Pass"))
    ((normalsScreenSpaceFS,        "MeshNormal.Fragment.ScreenSpace"))

    ((normalsGeometryFlat,         "MeshNormal.Geometry.Flat"))
    ((normalsGeometryNoFlat,       "MeshNormal.Geometry.NoFlat"))

    ((normalsDoubleSidedFS,        "MeshNormal.Fragment.DoubleSided"))
    ((normalsSingleSidedFS,        "MeshNormal.Fragment.SingleSided"))

    ((faceCullNoneFS,              "MeshFaceCull.Fragment.None"))
    ((faceCullFrontFacingFS,       "MeshFaceCull.Fragment.FrontFacing"))
    ((faceCullBackFacingFS,        "MeshFaceCull.Fragment.BackFacing"))

    // wireframe mixins
    ((edgeNoneFS,                  "MeshWire.Fragment.NoEdge"))

    ((edgeMaskTriangleFS,          "MeshWire.Fragment.EdgeMaskTriangle"))
    ((edgeMaskQuadFS,              "MeshWire.Fragment.EdgeMaskQuad"))
    ((edgeMaskRefinedQuadFS,       "MeshWire.Fragment.EdgeMaskRefinedQuad"))
    ((edgeMaskTriQuadFS,           "MeshWire.Fragment.EdgeMaskTriQuad"))
    ((edgeMaskPTVSTriQuadFS,       "MeshWire.Fragment.EdgeMaskPTVSTriQuad"))
    ((edgeMaskPTVSRefinedTriQuadFS,
        "MeshWire.Fragment.EdgeMaskPTVSRefinedTriQuad"))
    ((edgeMaskMetalRefinedTriQuadFS,
        "MeshWire.Fragment.EdgeMaskMetalRefinedTriQuad"))
    ((edgeMaskNoneFS,              "MeshWire.Fragment.EdgeMaskNone"))

    ((edgeCommonFS,                "MeshWire.Fragment.EdgeCommon"))
    ((edgeRefinedTriquadFS,        "MeshWire.Fragment.EdgeRefinedTriquad"))
    ((edgeParamFS,                 "MeshWire.Fragment.EdgeParam"))

    ((edgeOnlyBlendFS,             "MeshWire.Fragment.EdgeOnlyBlendColor"))
    ((edgeOnlyNoBlendFS,           "MeshWire.Fragment.EdgeOnlyNoBlend"))
                         
    ((edgeCoordBary,               "MeshWire.Fragment.EdgeCoord.Barycentric"))
    ((edgeCoordPTVSBary,
        "MeshWire.Fragment.EdgeCoord.PostTessPositionInPatch.Triangle"))
    ((edgeCoordPTVSBilinear,
        "MeshWire.Fragment.EdgeCoord.PostTessPositionInPatch.Quad"))

    ((edgeOnSurfFS,                "MeshWire.Fragment.EdgeOnSurface"))
    ((patchEdgeTriangleFS,         "MeshPatchWire.Fragment.PatchEdgeTriangle"))
    ((patchEdgeQuadFS,             "MeshPatchWire.Fragment.PatchEdgeQuad"))
    ((patchEdgeOnlyFS,             "MeshPatchWire.Fragment.EdgeOnly"))
    ((patchEdgeOnSurfFS,           "MeshPatchWire.Fragment.EdgeOnSurface"))

    ((selWireOffsetGS,             "Selection.Geometry.WireSelOffset"))
    ((selWireNoOffsetGS,           "Selection.Geometry.WireSelNoOffset"))
    
    // selection decoding
    ((selDecodeUtils,              "Selection.DecodeUtils"))
    ((selPointSelVS,               "Selection.Vertex.PointSel"))
    ((selElementSelGS,             "Selection.Geometry.ElementSel"))

    // edge id mixins (for edge picking & selection)
    ((edgeIdCommonFS,              "EdgeId.Fragment.Common"))
    ((edgeIdTriangleSurfFS,        "EdgeId.Fragment.TriangleSurface"))
    ((edgeIdTriangleLineFS,        "EdgeId.Fragment.TriangleLines"))
    ((edgeIdTriangleParamFS,       "EdgeId.Fragment.TriangleParam"))
    ((edgeIdQuadSurfFS,            "EdgeId.Fragment.QuadSurface"))
    ((edgeIdQuadLineFS,            "EdgeId.Fragment.QuadLines"))
    ((edgeIdQuadParamFS,           "EdgeId.Fragment.QuadParam"))

    // point id mixins (for point picking & selection)
    ((pointIdNoneVS,               "PointId.Vertex.None"))
    ((pointIdVS,                   "PointId.Vertex.PointParam"))
    ((pointIdFallbackFS,           "PointId.Fragment.Fallback"))
    ((pointIdFS,                   "PointId.Fragment.PointParam"))

    // visibility mixin (for face and point visibility)
    ((topVisFallbackFS,            "Visibility.Fragment.Fallback"))
    ((topVisFS,                    "Visibility.Fragment.Topology"))

    // main for all the shader stages
    ((mainVS,                      "Mesh.Vertex"))
    ((mainBSplineQuadTCS,          "Mesh.TessControl.BSplineQuad"))
    ((mainBezierQuadTES,           "Mesh.TessEval.BezierQuad"))
    ((mainBoxSplineTriangleTCS,    "Mesh.TessControl.BoxSplineTriangle"))
    ((mainBezierTriangleTES,       "Mesh.TessEval.BezierTriangle"))
    ((mainVaryingInterpTES,        "Mesh.TessEval.VaryingInterpolation"))
    ((mainPTCS,                    "Mesh.PostTessControl"))
    ((mainTrianglePTVS,            "Mesh.PostTessVertex.Triangle"))
    ((mainQuadPTVS,                "Mesh.PostTessVertex.Quad"))
    ((mainTriQuadPTVS,             "Mesh.PostTessVertex.TriQuad"))
    ((mainBSplineQuadPTCS,         "Mesh.PostTessControl.BSplineQuad"))
    ((mainBezierQuadPTVS,          "Mesh.PostTessVertex.BezierQuad"))
    ((mainBoxSplineTrianglePTCS,   "Mesh.PostTessControl.BoxSplineTriangle"))
    ((mainBezierTrianglePTVS,      "Mesh.PostTessVertex.BezierTriangle"))
    ((mainVaryingInterpPTVS,       "Mesh.PostTessVertex.VaryingInterpolation"))
    ((mainTriangleTessGS,          "Mesh.Geometry.TriangleTess"))
    ((mainTriangleGS,              "Mesh.Geometry.Triangle"))
    ((mainTriQuadGS,               "Mesh.Geometry.TriQuad"))
    ((mainQuadGS,                  "Mesh.Geometry.Quad"))
    ((mainPatchCoordFSCPBary,
        "Mesh.Fragment.PatchCoord.ControlPointBarycentric"))
    ((mainPatchCoordCPTriangle,
        "Mesh.Fragment.PatchCoord.ControlPointTessCoord.Triangle"))
    ((mainPatchCoordFSCPTessCTriangle, 
        "Mesh.Fragment.PatchCoord.ControlPointTessCoord.Triangle"))
    ((mainPatchCoordPTVSTri,
        "Mesh.PostTessellationVertex.PatchCoord.Triangle"))
    ((mainPatchCoordPTVSQuad,
        "Mesh.PostTessellationVertex.PatchCoord.Quad"))
    ((mainPatchCoordPTVSTriQuad, 
        "Mesh.PostTessellationVertex.PatchCoord.TriQuad"))
    ((mainPatchCoordFS,            "Mesh.Fragment.PatchCoord"))
    ((mainPatchCoordTriangleFS,    "Mesh.Fragment.PatchCoord.Triangle"))
    ((mainPatchCoordQuadFS,        "Mesh.Fragment.PatchCoord.Quad"))
    ((mainPatchCoordTriQuadFS,     "Mesh.Fragment.PatchCoord.TriQuad"))
    ((mainPatchCoordTriQuadPTVSFS, "Mesh.Fragment.PatchCoord.TriQuadPTVS"))
    ((mainFS,                      "Mesh.Fragment"))

    // instancing related mixins
    ((instancing,                  "Instancing.Transform"))

    // terminals
    ((customDisplacementGS,        "Geometry.CustomDisplacement"))
    ((noCustomDisplacementGS,      "Geometry.NoCustomDisplacement"))
    ((commonFS,                    "Fragment.CommonTerminals"))
    ((surfaceFS,                   "Fragment.Surface"))
    ((surfaceUnlitFS,              "Fragment.SurfaceUnlit"))
    ((surfaceSheerFS,              "Fragment.SurfaceSheer"))
    ((surfaceOutlineFS,            "Fragment.SurfaceOutline"))
    ((constantColorFS,             "Fragment.ConstantColor"))
    ((hullColorFS,                 "Fragment.HullColor"))
    ((pointColorFS,                "Fragment.PointColor"))
    ((pointShadedFS,               "Fragment.PointShaded"))
    ((scalarOverrideFS,            "Fragment.ScalarOverride"))
    ((noScalarOverrideFS,          "Fragment.NoScalarOverride"))
);

HdSt_MeshShaderKey::HdSt_MeshShaderKey(
    HdSt_GeometricShader::PrimitiveType primitiveType,
    TfToken shadingTerminal,
    NormalSource normalsSource,
    HdInterpolation normalsInterpolation,
    HdCullStyle cullStyle,
    HdMeshGeomStyle geomStyle,
    HdSt_GeometricShader::FvarPatchType fvarPatchType,
    float lineWidth,
    bool doubleSided,
    bool hasBuiltinBarycentrics,
    bool hasMetalTessellation,
    bool hasCustomDisplacement,
    bool hasPerFaceInterpolation,
    bool hasTopologicalVisibility,
    bool blendWireframeColor,
    bool hasMirroredTransform,
    bool hasInstancer,
    bool enableScalarOverride,
    bool pointsShadingEnabled)
    : primType(primitiveType)
    , cullStyle(cullStyle)
    , hasMirroredTransform(hasMirroredTransform)
    , doubleSided(doubleSided)
    , useMetalTessellation(false)
    , polygonMode(HdPolygonModeFill)
    , lineWidth(lineWidth)
    , fvarPatchType(fvarPatchType)
    , glslfx(_tokens->baseGLSLFX)
{
    if (geomStyle == HdMeshGeomStyleEdgeOnly ||
        geomStyle == HdMeshGeomStyleHullEdgeOnly) {
        polygonMode = HdPolygonModeLine;
    }

    // XXX: Unfortunately instanced meshes can't use h/w culling. This is due to
    // the possibility that they have instanceTransform/instanceScale primvars.
    useHardwareFaceCulling = !hasInstancer;

    bool isPrimTypePoints = HdSt_GeometricShader::IsPrimTypePoints(primType);
    bool isPrimTypeTris   = HdSt_GeometricShader::IsPrimTypeTriangles(primType);
    bool isPrimTypeQuads  = HdSt_GeometricShader::IsPrimTypeQuads(primType);
    bool isPrimTypeTriQuads =
        HdSt_GeometricShader::IsPrimTypeTriQuads(primType);
    bool isPrimTypeRefinedMesh =
        HdSt_GeometricShader::IsPrimTypeRefinedMesh(primType);
    const bool isPrimTypePatches =
        HdSt_GeometricShader::IsPrimTypePatches(primType);
    const bool isPrimTypePatchesBSpline =
        primType ==
            HdSt_GeometricShader::PrimitiveType::PRIM_MESH_BSPLINE;
    const bool isPrimTypePatchesBoxSplineTriangle =
        primType ==
            HdSt_GeometricShader::PrimitiveType::PRIM_MESH_BOXSPLINETRIANGLE;
    const bool isAdaptiveMesh = isPrimTypePatchesBSpline ||
            isPrimTypePatchesBoxSplineTriangle;
    const bool renderWireframe = geomStyle == HdMeshGeomStyleEdgeOnly ||
                                 geomStyle == HdMeshGeomStyleHullEdgeOnly;    

    const bool renderEdges = geomStyle == HdMeshGeomStyleEdgeOnSurf ||
                             geomStyle == HdMeshGeomStyleHullEdgeOnSurf;

    // Selected edges can be highlighted even if not otherwise displayed
    const bool renderSelectedEdges = geomStyle == HdMeshGeomStyleSurf ||
                                     geomStyle == HdMeshGeomStyleHull;

    /* Normals configurations:
     * Smooth normals:
     *   [VS] .Smooth, [PTVS] .Smooth, ([GS] .NoFlat, .Pass), [FS] .Pass
     *   (geometry shader, ptvs optional)
     * Scene normals:
     *   [VS] .Scene, [PTVS] .Scene, ([GS] .NoFlat, .Pass), [FS] .Pass
     *   --or-- [VS] .Pass, [PTVS] .Scene, [GS] .NoFlat, .Scene, [FS] .Pass
     *   --or-- [VS] .Pass, [PTVS] .Pass, [FS] .Scene
     *   (depending on interpolation)
     *   (ptvs optional)
     * Limit normals:
     *   [VS] .Pass, [PTVS] .Pass, [GS] .NoFlat, .Pass, [FS] .Pass
     *   (ptvs optional)
     * Flat normals:
     *   [VS] .Pass, [PTVS] .Flat, [GS] .Flat, .Pass, [FS] .Pass
     *   (ptvs optional)
    * Screen Space Flat normals:
     *   [VS] .Pass, [PTVS] .Pass, [GS] .Pass, [FS] .ScreenSpace
     *   (geometry shader, ptvs optional)
     * Geometric Flat normals:
     *   [VS] .Pass, [PTVS] .Pass, [GS] .Flat, .Pass, [FS] .Pass
     *   (ptvs optional)
     */
    bool const vsSceneNormals =
        (normalsSource == NormalSourceScene &&
        normalsInterpolation != HdInterpolationUniform &&
        normalsInterpolation != HdInterpolationFaceVarying);
    bool const gsSceneNormals =
        (normalsSource == NormalSourceScene && !vsSceneNormals);
    bool const ptvsSceneNormals =
        (normalsSource == NormalSourceScene && !vsSceneNormals);
    bool const ptvsGeometricNormals =
        (normalsSource == NormalSourceFlatGeometric);

    // vertex shader
    uint8_t vsIndex = 0;
    VS[vsIndex++] = _tokens->instancing;

    VS[vsIndex++] = (normalsSource == NormalSourceSmooth) ?
        _tokens->normalsSmooth :
        (vsSceneNormals ? _tokens->normalsScene : _tokens->normalsPass);

    if (isPrimTypePoints) {
        // Add mixins that allow for picking and sel highlighting of points.
        // Even though these are more "render pass-ish", we do this here to
        // reduce the shader code generated when the points repr isn't used.
        VS[vsIndex++] = _tokens->pointIdVS;
        VS[vsIndex++] = _tokens->selDecodeUtils;
        VS[vsIndex++] = _tokens->selPointSelVS;
    } else {
        VS[vsIndex++] =  _tokens->pointIdNoneVS;
    }
    VS[vsIndex++] = _tokens->mainVS;
    VS[vsIndex] = TfToken();

    // Determine if PTVS should be used for Metal.
    bool const usePTVSTechniques =
            hasCustomDisplacement ||
            ptvsSceneNormals ||
            ptvsGeometricNormals ||
            !hasBuiltinBarycentrics;

    // Determine if using actually using Metal PTVS.
    useMetalTessellation =
<<<<<<< HEAD
        hasMetalTessellation && !isPrimTypePoints &&
        (hasCustomDisplacement || ptvsSceneNormals || ptvsGeometricNormals
         || isAdaptiveMesh);
=======
        hasMetalTessellation && !isPrimTypePoints && usePTVSTechniques;

    // PTVS shaders can provide barycentric coords w/o GS.
    bool const hasFragmentShaderBarycentrics =
        hasBuiltinBarycentrics || useMetalTessellation;
>>>>>>> 786ae45c

    // post tess vertex shader vertex steps
    uint8_t ptvsIndex = 0;
    uint8_t ptcsIndex = 0;
    if (useMetalTessellation) {
        PTVS[ptvsIndex++] = _tokens->instancing;
        PTVS[ptvsIndex++] = _tokens->mainVaryingInterpPTVS;

        // PTVS handles both usual "vs" normals and then later it may also 
        // handle a separate fallback calculation.
        // Here we handle the fallback possibility.
        if (ptvsGeometricNormals) {
            PTVS[ptvsIndex++] = _tokens->normalsGeometryFlat;
        } else {
            PTVS[ptvsIndex++] = _tokens->normalsGeometryNoFlat;
        }

        // Now handle the vs style normals
        if (normalsSource == NormalSourceFlat) {
            PTVS[ptvsIndex++] = _tokens->normalsFlat;
        }
        else if (normalsSource == NormalSourceSmooth) {
            PTVS[ptvsIndex++] = _tokens->normalsSmooth;
        } else if (vsSceneNormals) {
            PTVS[ptvsIndex++] = _tokens->normalsScene;
        } else if (gsSceneNormals && isPrimTypePatches) {
            PTVS[ptvsIndex++] = _tokens->normalsScenePatches;
        } else {
            PTVS[ptvsIndex++] = _tokens->normalsPass;
        }

        if (isPrimTypePoints) {
            // Add mixins that allow for picking and sel highlighting of points.
            // Even though these are more "render pass-ish", we do this here to
            // reduce the shader code generated when the points repr isn't used.
            PTVS[ptvsIndex++] = _tokens->pointIdVS;
            PTVS[ptvsIndex++] = _tokens->selDecodeUtils;
            PTVS[ptvsIndex++] = _tokens->selPointSelVS;
        } else {
            PTVS[ptvsIndex++] =  _tokens->pointIdNoneVS;
        }

        if (hasCustomDisplacement) {
            PTVS[ptvsIndex++] = _tokens->customDisplacementGS;
        } else {
            PTVS[ptvsIndex++] = _tokens->noCustomDisplacementGS;
        }

        if ((isPrimTypePatches || isPrimTypeTris) && !isAdaptiveMesh) {
            PTVS[ptvsIndex++] = _tokens->mainTrianglePTVS;
        } else if (isPrimTypeQuads) {
            PTVS[ptvsIndex++] = _tokens->mainQuadPTVS;
        } else if (isPrimTypeTriQuads) {
            PTVS[ptvsIndex++] = _tokens->mainTriQuadPTVS;
        } else if (isPrimTypePatchesBSpline) {
            PTCS[ptcsIndex++] = _tokens->instancing;
            PTCS[ptcsIndex++] = _tokens->mainBSplineQuadPTCS;
            PTVS[ptvsIndex++] = _tokens->mainBezierQuadPTVS;
        } else if (isPrimTypePatchesBoxSplineTriangle) {
            PTCS[ptcsIndex++] = _tokens->instancing;
            PTCS[ptcsIndex++] = _tokens->mainBoxSplineTrianglePTCS;
            PTVS[ptvsIndex++] = _tokens->mainBezierTrianglePTVS;
        }
        
        if (isPrimTypeTris) {
            PTVS[ptvsIndex++] = _tokens->mainPatchCoordPTVSTri;
        } else if (isPrimTypeQuads) {
            PTVS[ptvsIndex++] = _tokens->mainPatchCoordPTVSQuad;
        } else if (isPrimTypeTriQuads) {
            PTVS[ptvsIndex++] = _tokens->mainPatchCoordPTVSTriQuad;
        }
        
        PTVS[ptvsIndex] = TfToken();
        PTCS[ptcsIndex] = TfToken();
    }

    bool const ptvsStageEnabled = !PTVS[0].IsEmpty();

    // tessellation control shader
    if (!ptvsStageEnabled) {
        TCS[0] = isPrimTypePatches ? _tokens->instancing : TfToken();
        TCS[1] = isPrimTypePatches ? isPrimTypePatchesBSpline
                                     ? _tokens->mainBSplineQuadTCS
                                     : _tokens->mainBoxSplineTriangleTCS
                                   : TfToken();
        TCS[2] = TfToken();

        // tessellation evaluation shader
        TES[0] = isPrimTypePatches ? _tokens->instancing : TfToken();
        TES[1] = isPrimTypePatches ? isPrimTypePatchesBSpline
                                     ? _tokens->mainBezierQuadTES
                                     : _tokens->mainBezierTriangleTES
                                   : TfToken();
        TES[2] = isPrimTypePatches ? _tokens->mainVaryingInterpTES : TfToken();
        TES[3] = TfToken();
    }

    // geometry shader
    uint8_t gsIndex = 0;
    GS[gsIndex++] = _tokens->instancing;

    GS[gsIndex++] = (normalsSource == NormalSourceFlat) ?
        _tokens->normalsFlat :
        (gsSceneNormals ? (isPrimTypePatches ? _tokens->normalsScenePatches : 
            _tokens->normalsScene) : 
        _tokens->normalsPass);
   
    GS[gsIndex++] = (normalsSource == NormalSourceFlatGeometric) ?
            _tokens->normalsGeometryFlat : _tokens->normalsGeometryNoFlat;

    // emit "ComputeSelectionOffset" GS function.
    if (renderWireframe) {
        // emit necessary selection decoding and helper mixins
        GS[gsIndex++] = _tokens->selDecodeUtils;
        GS[gsIndex++] = _tokens->selElementSelGS;
        GS[gsIndex++] = _tokens->selWireOffsetGS;
    } else {
        GS[gsIndex++] = _tokens->selWireNoOffsetGS;
    }

    // Displacement shading can be disabled explicitly, or if the entrypoint
    // doesn't exist (resolved in HdStMesh).
    GS[gsIndex++] = (!hasCustomDisplacement) ?
        _tokens->noCustomDisplacementGS :
        _tokens->customDisplacementGS;

    GS[gsIndex++] = isPrimTypeQuads
                        ? _tokens->mainQuadGS
                        : isPrimTypeTriQuads
                            ? _tokens->mainTriQuadGS
                            : isPrimTypePatches
                                ? _tokens->mainTriangleTessGS
                                    : _tokens->mainTriangleGS;
    GS[gsIndex] = TfToken();

    // Optimization : See if we can skip the geometry shader.
    bool const canSkipGS =
            ptvsStageEnabled ||
            // Whether we can skip executing the displacement shading terminal
            (!hasCustomDisplacement
            && (normalsSource != NormalSourceLimit)
            && (normalsSource != NormalSourceFlatGeometric)
            // whether we can skip splitting quads to triangles
            && (isPrimTypeTris ||
                isPrimTypeTriQuads)
            // whether we can skip generating coords for edges
            && ((!renderWireframe && !renderEdges && !renderSelectedEdges) ||
                hasFragmentShaderBarycentrics)
            // whether we can skip generating coords for per-face interpolation
            && (!hasPerFaceInterpolation ||
                hasFragmentShaderBarycentrics))
            ;
            
    if (canSkipGS) {
        GS[0] = TfToken();
    }

    // Optimization : Points don't need any sort of geometry shader so
    //                we ignore it here.
    if (isPrimTypePoints) {
        GS[0] = TfToken();
    }

    bool const gsStageEnabled = !GS[0].IsEmpty();

    // fragment shader
    uint8_t fsIndex = 0;
    FS[fsIndex++] = _tokens->instancing;

    FS[fsIndex++] =
        (normalsSource == NormalSourceFlatScreenSpace)
            ? _tokens->normalsScreenSpaceFS
            : (!gsStageEnabled && normalsSource == NormalSourceFlat)
                ? _tokens->normalsFlat
                : ((!gsStageEnabled && gsSceneNormals)
                    ? _tokens->normalsScene
                    : _tokens->normalsPass);

    FS[fsIndex++] = doubleSided ?
        _tokens->normalsDoubleSidedFS : _tokens->normalsSingleSidedFS;

    bool const faceCullFrontFacing =
        !useHardwareFaceCulling &&
            (cullStyle == HdCullStyleFront ||
             (cullStyle == HdCullStyleFrontUnlessDoubleSided && !doubleSided));
    bool const faceCullBackFacing =
        !useHardwareFaceCulling &&
            (cullStyle == HdCullStyleBack ||
             (cullStyle == HdCullStyleBackUnlessDoubleSided && !doubleSided));
    FS[fsIndex++] =
        faceCullFrontFacing
            ? _tokens->faceCullFrontFacingFS
            : faceCullBackFacing
                ? _tokens->faceCullBackFacingFS
                : _tokens->faceCullNoneFS; // DontCare, Nothing, HW

    // Wire (edge) related mixins
    if (renderWireframe || renderEdges) {
        if (ptvsStageEnabled) {
            if (isPrimTypeTriQuads || isPrimTypePatchesBSpline) {
                FS[fsIndex++] = _tokens->edgeCoordPTVSBilinear;
            } else {
                FS[fsIndex++] = _tokens->edgeCoordPTVSBary;
            }
        } else {
            FS[fsIndex++] = _tokens->edgeCoordBary;
        }
        if (isPrimTypeRefinedMesh) {
            if ((isPrimTypeTriQuads || isPrimTypePatchesBSpline) && ptvsStageEnabled ) {
                FS[fsIndex++] = _tokens->edgeMaskPTVSRefinedTriQuadFS;
            } else if (isPrimTypeTriQuads && hasMetalTessellation && 
                       !ptvsStageEnabled) {
                FS[fsIndex++] = _tokens->edgeMaskMetalRefinedTriQuadFS;
            } else if (isPrimTypeQuads) {
                FS[fsIndex++] = _tokens->edgeMaskRefinedQuadFS;
            } else {
                FS[fsIndex++] = _tokens->edgeMaskNoneFS;
            }
        } else if (isPrimTypeTris) {
            FS[fsIndex++] = _tokens->edgeMaskTriangleFS;
        } else if (isPrimTypeTriQuads && !ptvsStageEnabled) {
            FS[fsIndex++] = _tokens->edgeMaskTriQuadFS;
        } else if ((isPrimTypeTriQuads || isPrimTypePatchesBSpline) && ptvsStageEnabled) {
            FS[fsIndex++] = _tokens->edgeMaskPTVSTriQuadFS;
        } else {
            FS[fsIndex++] = _tokens->edgeMaskQuadFS;
        }
        if ((isPrimTypeTriQuads || isPrimTypePatchesBSpline) && ptvsStageEnabled) {
            FS[fsIndex++] = _tokens->edgeRefinedTriquadFS;
        } else {
            FS[fsIndex++] = _tokens->edgeCommonFS;
        }
        FS[fsIndex++] = _tokens->edgeParamFS;

        if (renderWireframe) {
            if (isPrimTypePatches) {
                FS[fsIndex++] = _tokens->patchEdgeOnlyFS;
            } else {
                FS[fsIndex++] = blendWireframeColor
                                    ? _tokens->edgeOnlyBlendFS
                                    : _tokens->edgeOnlyNoBlendFS;
            }
        } else {
            if (isPrimTypeTris || isPrimTypePatchesBoxSplineTriangle) {
                FS[fsIndex++] = _tokens->patchEdgeTriangleFS;
            } else {
                FS[fsIndex++] = _tokens->patchEdgeQuadFS;
            }
            if (isPrimTypeRefinedMesh) {
                FS[fsIndex++] = _tokens->patchEdgeOnSurfFS;
            } else {
                FS[fsIndex++] = _tokens->edgeOnSurfFS;
            }
        }
    } else {
        FS[fsIndex++] = _tokens->edgeNoneFS;
        FS[fsIndex++] = _tokens->edgeParamFS;
    }

    // Shading terminal mixin
    TfToken terminalFS;
    if (shadingTerminal == HdMeshReprDescTokens->surfaceShader) {
        terminalFS = _tokens->surfaceFS;
    } else if (shadingTerminal == HdMeshReprDescTokens->surfaceShaderUnlit) {
        terminalFS = _tokens->surfaceUnlitFS;
    } else if (shadingTerminal == HdMeshReprDescTokens->surfaceShaderSheer) {
        terminalFS = _tokens->surfaceSheerFS;
    } else if (shadingTerminal == HdMeshReprDescTokens->surfaceShaderOutline) {
        terminalFS = _tokens->surfaceOutlineFS;
    } else if (shadingTerminal == HdMeshReprDescTokens->constantColor) {
        terminalFS = _tokens->constantColorFS;
    } else if (shadingTerminal == HdMeshReprDescTokens->hullColor) {
        terminalFS = _tokens->hullColorFS;
    } else if (shadingTerminal == HdMeshReprDescTokens->pointColor) {
        if (pointsShadingEnabled) {
            // Let points be affected by the associated material so as to appear
            // coherent with the other shaded surfaces that may be part of this
            // mesh.
            terminalFS = _tokens->pointShadedFS;
        } else {
            terminalFS = _tokens->pointColorFS;
        }
    } else if (!shadingTerminal.IsEmpty()) {
        terminalFS = shadingTerminal;
    } else {
        terminalFS = _tokens->surfaceFS;
    }

    // Common must be first as it defines terminal interfaces
    FS[fsIndex++] = _tokens->commonFS;
    FS[fsIndex++] = terminalFS;

    FS[fsIndex++] =  enableScalarOverride ? _tokens->scalarOverrideFS :
                                            _tokens->noScalarOverrideFS;

    // EdgeId mixin(s) for edge picking and selection
    // Note: When rendering a mesh as points, we handle this in code gen.
    if (!isPrimTypePoints) {
        FS[fsIndex++] = _tokens->edgeIdCommonFS;
        if (isPrimTypeTris || isPrimTypePatchesBoxSplineTriangle) {
            if (polygonMode == HdPolygonModeLine) {
                FS[fsIndex++] = _tokens->edgeIdTriangleLineFS;
            } else {
                FS[fsIndex++] = _tokens->edgeIdTriangleSurfFS;
            }
            FS[fsIndex++] = _tokens->edgeIdTriangleParamFS;
        } else {
            if (polygonMode == HdPolygonModeLine) {
                FS[fsIndex++] = _tokens->edgeIdQuadLineFS;
            } else {
                FS[fsIndex++] = _tokens->edgeIdQuadSurfFS;
            }
            FS[fsIndex++] = _tokens->edgeIdQuadParamFS;
        }
    }

    // PointId mixin for point picking and selection
    FS[fsIndex++] = isPrimTypePoints? _tokens->pointIdFS :
                                      _tokens->pointIdFallbackFS;
    FS[fsIndex++] = hasTopologicalVisibility? _tokens->topVisFS :
                                              _tokens->topVisFallbackFS;

    if (!ptvsStageEnabled) {
        // Use barycentrics coord if not using posttess for control point
        // in patchcoord
        FS[fsIndex++] = _tokens->mainPatchCoordFSCPBary;
    } else if (isPrimTypeTris) {
        FS[fsIndex++] = _tokens->mainPatchCoordCPTriangle;
    }
    if (isPrimTypeTris && !gsStageEnabled) {
        FS[fsIndex++] = _tokens->mainPatchCoordTriangleFS;
    } else if (isPrimTypeQuads && !gsStageEnabled) {
        FS[fsIndex++] = _tokens->mainPatchCoordQuadFS;
    } else if (isPrimTypeTriQuads && !ptvsStageEnabled) {
        FS[fsIndex++] = _tokens->mainPatchCoordTriQuadFS;
    } else if ((isPrimTypeTriQuads || isPrimTypePatchesBSpline) && ptvsStageEnabled) {
        FS[fsIndex++] = _tokens->mainPatchCoordTriQuadPTVSFS;
    } else {
        FS[fsIndex++] = _tokens->mainPatchCoordFS;
    }
    FS[fsIndex++] = _tokens->mainFS;
    FS[fsIndex] = TfToken();
}

HdSt_MeshShaderKey::~HdSt_MeshShaderKey()
{
}

PXR_NAMESPACE_CLOSE_SCOPE
<|MERGE_RESOLUTION|>--- conflicted
+++ resolved
@@ -300,18 +300,12 @@
 
     // Determine if using actually using Metal PTVS.
     useMetalTessellation =
-<<<<<<< HEAD
-        hasMetalTessellation && !isPrimTypePoints &&
-        (hasCustomDisplacement || ptvsSceneNormals || ptvsGeometricNormals
-         || isAdaptiveMesh);
-=======
-        hasMetalTessellation && !isPrimTypePoints && usePTVSTechniques;
-
+        hasMetalTessellation && !isPrimTypePoints && usePTVSTechniques);
+    
     // PTVS shaders can provide barycentric coords w/o GS.
     bool const hasFragmentShaderBarycentrics =
         hasBuiltinBarycentrics || useMetalTessellation;
->>>>>>> 786ae45c
-
+    
     // post tess vertex shader vertex steps
     uint8_t ptvsIndex = 0;
     uint8_t ptcsIndex = 0;

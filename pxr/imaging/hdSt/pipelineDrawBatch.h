//
// Copyright 2021 Pixar
//
// Licensed under the Apache License, Version 2.0 (the "Apache License")
// with the following modification; you may not use this file except in
// compliance with the Apache License and the following modification to it:
// Section 6. Trademarks. is deleted and replaced with:
//
// 6. Trademarks. This License does not grant permission to use the trade
//    names, trademarks, service marks, or product names of the Licensor
//    and its affiliates, except as required to comply with Section 4(c) of
//    the License and to reproduce the content of the NOTICE file.
//
// You may obtain a copy of the Apache License at
//
//     http://www.apache.org/licenses/LICENSE-2.0
//
// Unless required by applicable law or agreed to in writing, software
// distributed under the Apache License with the above modification is
// distributed on an "AS IS" BASIS, WITHOUT WARRANTIES OR CONDITIONS OF ANY
// KIND, either express or implied. See the Apache License for the specific
// language governing permissions and limitations under the Apache License.
//
#ifndef PXR_IMAGING_HD_ST_PIPELINE_DRAW_BATCH_H
#define PXR_IMAGING_HD_ST_PIPELINE_DRAW_BATCH_H

#include "pxr/pxr.h"
#include "pxr/imaging/hd/version.h"
#include "pxr/imaging/hdSt/api.h"
#include "pxr/imaging/hdSt/dispatchBuffer.h"
#include "pxr/imaging/hdSt/drawBatch.h"

#include <vector>

PXR_NAMESPACE_OPEN_SCOPE

class HgiCapabilities;
struct HgiIndirectCommands;
using HdBindingRequestVector = std::vector<HdBindingRequest>;

/// \class HdSt_PipelineDrawBatch
///
/// Drawing batch that is executed using an Hgi graphics pipeline.
///
/// A valid draw batch contains draw items that have the same
/// primitive type and that share aggregated drawing resources,
/// e.g. uniform and non uniform primvar buffers.
///
class HdSt_PipelineDrawBatch : public HdSt_DrawBatch
{
public:
    HDST_API
    HdSt_PipelineDrawBatch(HdStDrawItemInstance * drawItemInstance,
                           bool const allowGpuFrustumCulling = true,
                           bool const allowIndirectCommandEncoding = true);
    HDST_API
    ~HdSt_PipelineDrawBatch() override;

    // HdSt_DrawBatch overrides
    HDST_API
    ValidationResult
    Validate(bool deepValidation) override;

    /// Prepare draw commands and apply view frustum culling for this batch.
    HDST_API
    void PrepareDraw(
        HgiGraphicsCmds *gfxCmds,
        HdStRenderPassStateSharedPtr const & renderPassState,
        HdStResourceRegistrySharedPtr const & resourceRegistry) override;

<<<<<<< HEAD
    /// Do the final preparation before the draw.
    HDST_API
    void BeforeDraw(
=======
    /// Encode drawing commands for this batch.
    HDST_API
    void EncodeDraw(
>>>>>>> 5ea7a7aa
        HdStRenderPassStateSharedPtr const & renderPassState,
        HdStResourceRegistrySharedPtr const & resourceRegistry) override;

    /// Executes the drawing commands for this batch.
    HDST_API
    void ExecuteDraw(
        HgiGraphicsCmds *gfxCmds,
        HdStRenderPassStateSharedPtr const & renderPassState,
        HdStResourceRegistrySharedPtr const & resourceRegistry) override;

    HDST_API
    void DrawItemInstanceChanged(
        HdStDrawItemInstance const * instance) override;

    HDST_API
    void SetEnableTinyPrimCulling(bool tinyPrimCulling) override;

    /// Returns whether pipeline draw batching is enabled.
    HDST_API
    static bool IsEnabled(HgiCapabilities const *hgiCapabilities);

    /// Returns whether to do frustum culling on the GPU
    HDST_API
    static bool IsEnabledGPUFrustumCulling();

    /// Returns whether to read back the count of visible items from the GPU
    /// Disabled by default, since there is some performance penalty.
    HDST_API
    static bool IsEnabledGPUCountVisibleInstances();

    /// Returns whether to do per-instance culling on the GPU
    HDST_API
    static bool IsEnabledGPUInstanceFrustumCulling();

protected:
    HDST_API
    void _Init(HdStDrawItemInstance * drawItemInstance) override;

private:
    // Culling requires custom resource binding.
    class _CullingProgram : public _DrawingProgram
    {
    public:
        _CullingProgram()
            : _useDrawIndexed(true)
            , _useInstanceCulling(false)
            , _bufferArrayHash(0) { }
        void Initialize(bool useDrawIndexed,
                        bool useInstanceCulling,
                        size_t bufferArrayHash);
    protected:
        // _DrawingProgram overrides
        void _GetCustomBindings(
            HdBindingRequestVector * customBindings,
            bool * enableInstanceDraw) const override;
    private:
        bool _useDrawIndexed;
        bool _useInstanceCulling;
        size_t _bufferArrayHash;
    };

    void _CreateCullingProgram(
        HdStResourceRegistrySharedPtr const & resourceRegistry);

    void _CompileBatch(HdStResourceRegistrySharedPtr const & resourceRegistry);
    
    void _PrepareIndirectCommandBuffer(
        HdStRenderPassStateSharedPtr const & renderPassState,
        HdStResourceRegistrySharedPtr const & resourceRegistry);

    bool _HasNothingToDraw() const;

    void _ExecuteDrawIndirect(
                HgiGraphicsCmds * gfxCmds,
                HdStBufferArrayRangeSharedPtr const & indexBar,
                HgiGraphicsPipelineHandle psoHandle);

    void _ExecuteDrawImmediate(
                HgiGraphicsCmds * gfxCmds,
                HdStBufferArrayRangeSharedPtr const & indexBar,
                HgiGraphicsPipelineHandle psoHandle);

    void _ExecuteFrustumCull(
                bool updateDispatchBuffer,
                HdStRenderPassStateSharedPtr const & renderPassState,
                HdStResourceRegistrySharedPtr const & resourceRegistry);

    void _BeginGPUCountVisibleInstances(
        HdStResourceRegistrySharedPtr const & resourceRegistry);

    void _EndGPUCountVisibleInstances(
        HdStResourceRegistrySharedPtr const & resourceRegistry,
        size_t * result);

    HdStDispatchBufferSharedPtr _dispatchBuffer;
    HdStDispatchBufferSharedPtr _dispatchBufferCullInput;

    std::vector<uint32_t> _drawCommandBuffer;
    bool _drawCommandBufferDirty;

    size_t _bufferArraysHash;
    size_t _barElementOffsetsHash;

    HdStBufferResourceSharedPtr _resultBuffer;

    size_t _numVisibleItems;
    size_t _numTotalVertices;
    size_t _numTotalElements;

    _CullingProgram _cullingProgram;
    bool _useTinyPrimCulling;
    bool _dirtyCullingProgram;

    bool _useDrawIndexed;
    bool _useInstancing;
    bool _useGpuCulling;
    bool _useInstanceCulling;
    bool const _allowGpuFrustumCulling;
    bool const _allowIndirectCommandEncoding;

    size_t _instanceCountOffset;
    size_t _cullInstanceCountOffset;
    size_t _drawCoordOffset;
    size_t _patchBaseVertexByteOffset;
    size_t _drawCoord0Offset;
    size_t _drawCoord1Offset;
    size_t _drawCoord2Offset;
    size_t _drawCoordIOffset;
    
    std::unique_ptr<HgiIndirectCommands> _indirectCommands;
};


PXR_NAMESPACE_CLOSE_SCOPE

#endif // PXR_IMAGING_HD_ST_PIPELINE_DRAW_BATCH_H<|MERGE_RESOLUTION|>--- conflicted
+++ resolved
@@ -68,15 +68,9 @@
         HdStRenderPassStateSharedPtr const & renderPassState,
         HdStResourceRegistrySharedPtr const & resourceRegistry) override;
 
-<<<<<<< HEAD
-    /// Do the final preparation before the draw.
-    HDST_API
-    void BeforeDraw(
-=======
     /// Encode drawing commands for this batch.
     HDST_API
     void EncodeDraw(
->>>>>>> 5ea7a7aa
         HdStRenderPassStateSharedPtr const & renderPassState,
         HdStResourceRegistrySharedPtr const & resourceRegistry) override;
 

//
// Copyright 2016 Pixar
//
// Licensed under the Apache License, Version 2.0 (the "Apache License")
// with the following modification; you may not use this file except in
// compliance with the Apache License and the following modification to it:
// Section 6. Trademarks. is deleted and replaced with:
//
// 6. Trademarks. This License does not grant permission to use the trade
//    names, trademarks, service marks, or product names of the Licensor
//    and its affiliates, except as required to comply with Section 4(c) of
//    the License and to reproduce the content of the NOTICE file.
//
// You may obtain a copy of the Apache License at
//
//     http://www.apache.org/licenses/LICENSE-2.0
//
// Unless required by applicable law or agreed to in writing, software
// distributed under the Apache License with the above modification is
// distributed on an "AS IS" BASIS, WITHOUT WARRANTIES OR CONDITIONS OF ANY
// KIND, either express or implied. See the Apache License for the specific
// language governing permissions and limitations under the Apache License.
//
#ifndef PXR_IMAGING_HD_ST_INDIRECT_DRAW_BATCH_H
#define PXR_IMAGING_HD_ST_INDIRECT_DRAW_BATCH_H

#include "pxr/pxr.h"
#include "pxr/imaging/hd/version.h"
#include "pxr/imaging/hdSt/api.h"
#include "pxr/imaging/hdSt/dispatchBuffer.h"
#include "pxr/imaging/hdSt/drawBatch.h"

#include <vector>

PXR_NAMESPACE_OPEN_SCOPE

using HdStBindingRequestVector = std::vector<class HdStBindingRequest>;

/// \class HdSt_IndirectDrawBatch
///
/// Drawing batch that is executed from an indirect dispatch buffer.
///
/// An indirect drawing batch accepts draw items that have the same
/// primitive type and that share aggregated drawing resources,
/// e.g. uniform and non uniform primvar buffers.
///
class HdSt_IndirectDrawBatch : public HdSt_DrawBatch
{
public:
    HDST_API
    HdSt_IndirectDrawBatch(HdStDrawItemInstance * drawItemInstance,
                           bool const allowGpuFrustumCulling = true,
                           bool const allowTextureResourceRebinding = false);
    HDST_API
    ~HdSt_IndirectDrawBatch() override;

    // HdSt_DrawBatch overrides
    HDST_API
    ValidationResult
    Validate(bool deepValidation) override;

    /// Prepare draw commands and apply view frustum culling for this batch.
    HDST_API
    void PrepareDraw(
        HgiGraphicsCmds *gfxCmds,
        HdStRenderPassStateSharedPtr const &renderPassState,
        HdStResourceRegistrySharedPtr const &resourceRegistry) override;

    /// Encode drawing commands for this batch.
    HDST_API
    void EncodeDraw(
        HdStRenderPassStateSharedPtr const & renderPassState,
        HdStResourceRegistrySharedPtr const & resourceRegistry,
        bool firstDrawBatch) override;

    /// Executes the drawing commands for this batch.
    HDST_API
    void ExecuteDraw(
        HgiGraphicsCmds *gfxCmds,
        HdStRenderPassStateSharedPtr const &renderPassState,
        HdStResourceRegistrySharedPtr const &resourceRegistry,
        bool firstDrawBatch) override;

    HDST_API
    void DrawItemInstanceChanged(
        HdStDrawItemInstance const* instance) override;

    HDST_API
    void SetEnableTinyPrimCulling(bool tinyPrimCulling) override;

    /// Returns whether to do frustum culling on the GPU
    HDST_API
    static bool IsEnabledGPUFrustumCulling();

    /// Returns whether to read back the count of visible items from the GPU
    /// Disabled by default, since there is some performance penalty.
    HDST_API
    static bool IsEnabledGPUCountVisibleInstances();

    /// Returns whether to do per-instance culling on the GPU
    HDST_API
    static bool IsEnabledGPUInstanceFrustumCulling();

protected:
    HDST_API
    void _Init(HdStDrawItemInstance * drawItemInstance) override;

private:
    void _ExecuteDraw(
        HdStRenderPassStateSharedPtr const &renderPassState,
        HdStResourceRegistrySharedPtr const &resourceRegistry);

    void _ValidateCompatibility(
        HdStBufferArrayRangeSharedPtr const& constantBar,
        HdStBufferArrayRangeSharedPtr const& indexBar,
        HdStBufferArrayRangeSharedPtr const& topologyVisibilityBar,
        HdStBufferArrayRangeSharedPtr const& elementBar,
        HdStBufferArrayRangeSharedPtr const& fvarBar,
        HdStBufferArrayRangeSharedPtr const& varyingBar,
        HdStBufferArrayRangeSharedPtr const& vertexBar,
        int instancerNumLevels,
        HdStBufferArrayRangeSharedPtr const& instanceIndexBar,
        std::vector<HdStBufferArrayRangeSharedPtr> const& instanceBars) const;

    // Culling requires custom resource binding.
    class _CullingProgram : public _DrawingProgram
    {
    public:
        _CullingProgram()
            : _useDrawIndexed(true)
            , _useInstanceCulling(false)
            , _bufferArrayHash(0) { }
        void Initialize(bool useDrawIndexed, bool useInstanceCulling,
                        size_t bufferArrayHash);
    protected:
        // _DrawingProgram overrides
        void _GetCustomBindings(
            HdStBindingRequestVector *customBindings,
            bool *enableInstanceDraw) const override;
    private:
        bool _useDrawIndexed;
        bool _useInstanceCulling;
        size_t _bufferArrayHash;
    };

    _CullingProgram &_GetCullingProgram(
        HdStResourceRegistrySharedPtr const &resourceRegistry);

    void _CompileBatch(HdStResourceRegistrySharedPtr const &resourceRegistry);

    bool _HasNothingToDraw() const;

    void _ExecuteDrawIndirect(
                HdSt_GeometricShaderSharedPtr const & geometricShader,
                HdStDispatchBufferSharedPtr const & dispatchBuffer,
                HdStBufferArrayRangeSharedPtr const & indexBar);

    void _ExecuteDrawImmediate(
                HdSt_GeometricShaderSharedPtr const & geometricShader,
                HdStDispatchBufferSharedPtr const & dispatchBuffer,
                HdStBufferArrayRangeSharedPtr const & indexBar,
                _DrawingProgram const & program);

    void _ExecuteFrustumCull(
                bool updateDispatchBuffer,
                HdStRenderPassStateSharedPtr const & renderPassState,
                HdStResourceRegistrySharedPtr const & resourceRegistry);

    void _BeginGPUCountVisibleInstances(
        HdStResourceRegistrySharedPtr const &resourceRegistry);

    void _EndGPUCountVisibleInstances(
        HdStResourceRegistrySharedPtr const &resourceRegistry, 
        size_t * result);

    HdStDispatchBufferSharedPtr _dispatchBuffer;
    HdStDispatchBufferSharedPtr _dispatchBufferCullInput;

    std::vector<uint32_t> _drawCommandBuffer;
    bool _drawCommandBufferDirty;
    size_t _bufferArraysHash;
    size_t _barElementOffsetsHash;

    HdStBufferResourceSharedPtr _resultBuffer;

    size_t _numVisibleItems;
    size_t _numTotalVertices;
    size_t _numTotalElements;

    _CullingProgram _cullingProgram;
    bool _useTinyPrimCulling;
    bool _dirtyCullingProgram;

    bool _useDrawIndexed;
    bool _useInstancing;
    bool _useGpuCulling;
    bool _useInstanceCulling;
    bool const _allowGpuFrustumCulling;

    int _instanceCountOffset;
    int _cullInstanceCountOffset;

<<<<<<< HEAD
    uint32_t _vao;
=======
    bool _needsTextureResourceRebinding;
>>>>>>> 2864f3d0
};


PXR_NAMESPACE_CLOSE_SCOPE

#endif // PXR_IMAGING_HD_ST_INDIRECT_DRAW_BATCH_H<|MERGE_RESOLUTION|>--- conflicted
+++ resolved
@@ -200,11 +200,9 @@
     int _instanceCountOffset;
     int _cullInstanceCountOffset;
 
-<<<<<<< HEAD
+    bool _needsTextureResourceRebinding;
+
     uint32_t _vao;
-=======
-    bool _needsTextureResourceRebinding;
->>>>>>> 2864f3d0
 };
 
 

--- conflicted
+++ resolved
@@ -35,10 +35,6 @@
 
 #include "pxr/imaging/hd/perfLog.h"
 #include "pxr/imaging/hd/renderIndex.h"
-<<<<<<< HEAD
-#include "pxr/imaging/hd/tokens.h"
-=======
->>>>>>> 5ea7a7aa
 
 #include "pxr/base/gf/matrix4d.h"
 #include "pxr/base/tf/diagnostic.h"
@@ -110,14 +106,6 @@
     HD_TRACE_FUNCTION();
 
     // Downcast the resource registry
-<<<<<<< HEAD
-    HdStResourceRegistrySharedPtr const& resourceRegistry = 
-        std::dynamic_pointer_cast<HdStResourceRegistry>(
-        renderIndex->GetResourceRegistry());
-    TF_VERIFY(resourceRegistry);
-
-    _FrustumCull(renderPassState, renderIndex);
-=======
     HdStResourceRegistrySharedPtr const& resourceRegistry =
         std::dynamic_pointer_cast<HdStResourceRegistry>(
         renderIndex->GetResourceRegistry());
@@ -143,7 +131,6 @@
         HdChangeTracker const &tracker = renderIndex->GetChangeTracker();
         SyncDrawItemVisibility(tracker.GetVisibilityChangeCount());
     }
->>>>>>> 5ea7a7aa
 
     for (auto const& batch : _drawBatches) {
         batch->PrepareDraw(gfxCmds, renderPassState, resourceRegistry);
@@ -151,17 +138,6 @@
 
     // Once all the prepare work is done, add a memory barrier before the next
     // stage.
-<<<<<<< HEAD
-    HgiComputeCmds *computeCmds = resourceRegistry->GetGlobalComputeCmds(
-        HgiComputeDispatchConcurrent);
-
-    computeCmds->MemoryBarrier(HgiMemoryBarrierAll);
-
-    for (auto const& batch : _drawBatches) {
-        batch->BeforeDraw(renderPassState, resourceRegistry);
-    }
-
-=======
     HgiComputeCmds *computeCmds =
         resourceRegistry->GetGlobalComputeCmds(HgiComputeDispatchConcurrent);
 
@@ -173,7 +149,6 @@
 
     computeCmds->InsertMemoryBarrier(HgiMemoryBarrierAll);
 
->>>>>>> 5ea7a7aa
     //
     // Compute work that was set up for indirect command buffers and frustum
     // culling in the batch preparation is submitted to device.
@@ -450,10 +425,7 @@
 }
 
 void
-<<<<<<< HEAD
-HdStCommandBuffer::_FrustumCull(
-    HdStRenderPassStateSharedPtr const &renderPassState,
-    HdRenderIndex const *renderIndex)
+HdStCommandBuffer::_FrustumCullCPU(GfMatrix4d const &cullMatrix)
 {
     // Downcast the resource registry
     HdStResourceRegistrySharedPtr const& resourceRegistry =
@@ -499,9 +471,6 @@
 
 void
 HdStCommandBuffer::_FrustumCullCPU(GfMatrix4d const &viewProjMatrix)
-=======
-HdStCommandBuffer::_FrustumCullCPU(GfMatrix4d const &cullMatrix)
->>>>>>> 5ea7a7aa
 {
     HD_TRACE_FUNCTION();
 

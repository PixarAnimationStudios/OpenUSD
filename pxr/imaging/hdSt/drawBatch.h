--- conflicted
+++ resolved
@@ -95,13 +95,8 @@
         HdStRenderPassStateSharedPtr const &renderPassState,
         HdStResourceRegistrySharedPtr const &resourceRegistry) = 0;
 
-<<<<<<< HEAD
-    /// Do the final preparation before the draw.
-    virtual void BeforeDraw(
-=======
     /// Encode drawing commands for this batch.
     virtual void EncodeDraw(
->>>>>>> 5ea7a7aa
         HdStRenderPassStateSharedPtr const & renderPassState,
         HdStResourceRegistrySharedPtr const & resourceRegistry) = 0;
 

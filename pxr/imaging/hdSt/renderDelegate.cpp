//
// Copyright 2017 Pixar
//
// Licensed under the Apache License, Version 2.0 (the "Apache License")
// with the following modification; you may not use this file except in
// compliance with the Apache License and the following modification to it:
// Section 6. Trademarks. is deleted and replaced with:
//
// 6. Trademarks. This License does not grant permission to use the trade
//    names, trademarks, service marks, or product names of the Licensor
//    and its affiliates, except as required to comply with Section 4(c) of
//    the License and to reproduce the content of the NOTICE file.
//
// You may obtain a copy of the Apache License at
//
//     http://www.apache.org/licenses/LICENSE-2.0
//
// Unless required by applicable law or agreed to in writing, software
// distributed under the Apache License with the above modification is
// distributed on an "AS IS" BASIS, WITHOUT WARRANTIES OR CONDITIONS OF ANY
// KIND, either express or implied. See the Apache License for the specific
// language governing permissions and limitations under the Apache License.
//
#include "pxr/pxr.h"
#include "pxr/imaging/hdSt/renderDelegate.h"

#include "pxr/imaging/hdSt/basisCurves.h"
#include "pxr/imaging/hdSt/drawItemsCache.h"
#include "pxr/imaging/hdSt/drawTarget.h"
#include "pxr/imaging/hdSt/extComputation.h"
#include "pxr/imaging/hdSt/field.h"
#include "pxr/imaging/hdSt/glslfxShader.h"
#include "pxr/imaging/hdSt/instancer.h"
#include "pxr/imaging/hdSt/light.h"
#include "pxr/imaging/hdSt/material.h"
#include "pxr/imaging/hdSt/mesh.h"
#include "pxr/imaging/hdSt/package.h"
#include "pxr/imaging/hdSt/points.h"
#include "pxr/imaging/hdSt/renderBuffer.h"
#include "pxr/imaging/hdSt/renderPass.h"
#include "pxr/imaging/hdSt/renderPassState.h"
#include "pxr/imaging/hdSt/renderParam.h"
#include "pxr/imaging/hdSt/tokens.h"
#include "pxr/imaging/hdSt/resourceRegistry.h"
#include "pxr/imaging/hdSt/volume.h"

#include "pxr/imaging/hd/aov.h"
#include "pxr/imaging/hd/camera.h"
#include "pxr/imaging/hd/driver.h"
#include "pxr/imaging/hd/extComputation.h"
#include "pxr/imaging/hd/imageShader.h"
#include "pxr/imaging/hd/perfLog.h"
#include "pxr/imaging/hd/tokens.h"

#include "pxr/imaging/hgi/hgi.h"
#include "pxr/imaging/hgi/tokens.h"

#include "pxr/imaging/glf/diagnostic.h"
#include "pxr/imaging/hio/glslfx.h"

#include "pxr/base/tf/envSetting.h"
#include "pxr/base/tf/getenv.h"
#include "pxr/base/tf/staticTokens.h"


PXR_NAMESPACE_OPEN_SCOPE

TF_DEFINE_ENV_SETTING(HD_ENABLE_GPU_TINY_PRIM_CULLING, false,
                      "Enable tiny prim culling");

TF_DEFINE_ENV_SETTING(HDST_MAX_LIGHTS, 16,
                      "Maximum number of lights to render with");

const TfTokenVector HdStRenderDelegate::SUPPORTED_RPRIM_TYPES =
{
    HdPrimTypeTokens->mesh,
    HdPrimTypeTokens->basisCurves,
    HdPrimTypeTokens->points,
    HdPrimTypeTokens->volume
};

const TfTokenVector HdStRenderDelegate::SUPPORTED_SPRIM_TYPES =
{
    HdPrimTypeTokens->camera,
    HdPrimTypeTokens->drawTarget,
    HdPrimTypeTokens->extComputation,
    HdPrimTypeTokens->material,
    HdPrimTypeTokens->domeLight,
    HdPrimTypeTokens->cylinderLight,
    HdPrimTypeTokens->diskLight,
    HdPrimTypeTokens->distantLight,
    HdPrimTypeTokens->rectLight,
    HdPrimTypeTokens->simpleLight,
    HdPrimTypeTokens->sphereLight,
    HdPrimTypeTokens->imageShader
};

<<<<<<< HEAD
ARCH_PRAGMA_PUSH
ARCH_PRAGMA_UNUSED_VARIABLE
=======
#ifdef PXR_MATERIALX_SUPPORT_ENABLED
>>>>>>> c4501d22
TF_DEFINE_PRIVATE_TOKENS(
    _tokens,
    (mtlx)
);
<<<<<<< HEAD
ARCH_PRAGMA_POP
=======
#endif
>>>>>>> c4501d22

using HdStResourceRegistryWeakPtr =  std::weak_ptr<HdStResourceRegistry>;

namespace {

//
// Map from Hgi instances to resource registries.
//
// An entry is kept alive until the last shared_ptr to a resource
// registry is dropped.
//
class _HgiToResourceRegistryMap final
{
public:
    // Map is a singleton.
    static _HgiToResourceRegistryMap &GetInstance()
    {
        static _HgiToResourceRegistryMap instance;
        return instance;
    }

    // Look-up resource registry by Hgi instance, create resource
    // registry for the instance if it didn't exist.
    HdStResourceRegistrySharedPtr GetOrCreateRegistry(Hgi * const hgi)
    {
        std::lock_guard<std::mutex> guard(_mutex);

        // Previous entry exists, use it.
        auto it = _map.find(hgi);
        if (it != _map.end()) {
            HdStResourceRegistryWeakPtr const &registry = it->second;
            return HdStResourceRegistrySharedPtr(registry);
        }

        // Create resource registry, custom deleter to remove corresponding
        // entry from map.
        HdStResourceRegistrySharedPtr const result(
            new HdStResourceRegistry(hgi),
            [this](HdStResourceRegistry *registry) {
                this->_Destroy(registry); });

        // Insert into map.
        _map.insert({hgi, result});

        // Also register with HdPerfLog.
        //
        HdPerfLog::GetInstance().AddResourceRegistry(result.get());

        return result;
    }

private:
    void _Destroy(HdStResourceRegistry * const registry)
    {
        TRACE_FUNCTION();

        std::lock_guard<std::mutex> guard(_mutex);

        HdPerfLog::GetInstance().RemoveResourceRegistry(registry);
        
        _map.erase(registry->GetHgi());
        delete registry;
    }

    using _Map = std::unordered_map<Hgi*, HdStResourceRegistryWeakPtr>;

    _HgiToResourceRegistryMap() = default;

    std::mutex _mutex;
    _Map _map;
};

}

HdStRenderDelegate::HdStRenderDelegate()
    : HdStRenderDelegate(HdRenderSettingsMap())
{
}

HdStRenderDelegate::HdStRenderDelegate(HdRenderSettingsMap const& settingsMap)
    : HdRenderDelegate(settingsMap)
    , _hgi(nullptr)
    , _renderParam(std::make_unique<HdStRenderParam>())
    , _drawItemsCache(std::make_unique<HdSt_DrawItemsCache>())
{
    // Initialize the settings and settings descriptors.
    _settingDescriptors = {
        HdRenderSettingDescriptor{
            "Enable Tiny Prim Culling",
            HdStRenderSettingsTokens->enableTinyPrimCulling,
            VtValue(bool(TfGetEnvSetting(HD_ENABLE_GPU_TINY_PRIM_CULLING))) },
        HdRenderSettingDescriptor{
            "Step size when raymarching volume",
            HdStRenderSettingsTokens->volumeRaymarchingStepSize,
            VtValue(HdStVolume::defaultStepSize) },
        HdRenderSettingDescriptor{
            "Step size when raymarching volume for lighting computation",
            HdStRenderSettingsTokens->volumeRaymarchingStepSizeLighting,
            VtValue(HdStVolume::defaultStepSizeLighting) },
        HdRenderSettingDescriptor{
            "Maximum memory for a volume field texture in Mb "
            "(unless overridden by field prim)",
            HdStRenderSettingsTokens->volumeMaxTextureMemoryPerField,
            VtValue(HdStVolume::defaultMaxTextureMemoryPerField) },
        HdRenderSettingDescriptor{
            "Maximum number of lights",
            HdStRenderSettingsTokens->maxLights,
            VtValue(int(TfGetEnvSetting(HDST_MAX_LIGHTS))) },
    };

    _PopulateDefaultSettings(_settingDescriptors);
}

HdRenderSettingDescriptorList
HdStRenderDelegate::GetRenderSettingDescriptors() const
{
    return _settingDescriptors;
}

VtDictionary 
HdStRenderDelegate::GetRenderStats() const
{
    VtDictionary ra = _resourceRegistry->GetResourceAllocation();

    const VtDictionary::iterator gpuMemIt = 
        ra.find(HdPerfTokens->gpuMemoryUsed.GetString());
    if (gpuMemIt != ra.end()) {
        // If we find gpuMemoryUsed, add the texture memory to it.
        // XXX: We should look into fixing this in the resource registry itself
        size_t texMem = 
            VtDictionaryGet<size_t>(ra, HdPerfTokens->textureMemory.GetString(),
                VtDefault = 0);
        size_t gpuMemTotal = gpuMemIt->second.Get<size_t>();
        gpuMemIt->second = VtValue(gpuMemTotal + texMem);
    }

    return ra;
}

HdStRenderDelegate::~HdStRenderDelegate() = default;

void
HdStRenderDelegate::SetDrivers(HdDriverVector const& drivers)
{
    if (_resourceRegistry) {
        TF_CODING_ERROR("Cannot set HdDriver twice for a render delegate.");
        return;
    }

    // For Storm we want to use the Hgi driver, so extract it.
    for (HdDriver* hdDriver : drivers) {
        if (hdDriver->name == HgiTokens->renderDriver &&
            hdDriver->driver.IsHolding<Hgi*>()) {
            _hgi = hdDriver->driver.UncheckedGet<Hgi*>();
            break;
        }
    }
    
    _resourceRegistry =
        _HgiToResourceRegistryMap::GetInstance().GetOrCreateRegistry(_hgi);

    TF_VERIFY(_hgi, "HdSt requires Hgi HdDriver");
}

const TfTokenVector &
HdStRenderDelegate::GetSupportedRprimTypes() const
{
    return SUPPORTED_RPRIM_TYPES;
}

const TfTokenVector &
HdStRenderDelegate::GetSupportedSprimTypes() const
{
    return SUPPORTED_SPRIM_TYPES;
}

static
TfTokenVector
_ComputeSupportedBprimTypes()
{
    TfTokenVector result;
    result.push_back(HdPrimTypeTokens->renderBuffer);

    for (const TfToken &primType : HdStField::GetSupportedBprimTypes()) {
        result.push_back(primType);
    }

    return result;
}

const TfTokenVector &
HdStRenderDelegate::GetSupportedBprimTypes() const
{
    static const TfTokenVector result = _ComputeSupportedBprimTypes();
    return result;
}

HdRenderParam *
HdStRenderDelegate::GetRenderParam() const
{
    return _renderParam.get();
}

HdResourceRegistrySharedPtr
HdStRenderDelegate::GetResourceRegistry() const
{
    return _resourceRegistry;
}

static
bool
_AovHasIdSemantic(TfToken const & name)
{
    return name == HdAovTokens->primId ||
           name == HdAovTokens->instanceId ||
           name == HdAovTokens->elementId ||
           name == HdAovTokens->edgeId ||
           name == HdAovTokens->pointId;
}

HdAovDescriptor
HdStRenderDelegate::GetDefaultAovDescriptor(TfToken const& name) const
{
    const bool colorDepthMSAA = true; // GL requires color/depth to be matching.

    if (name == HdAovTokens->color) {
        return HdAovDescriptor(
                HdFormatFloat16Vec4, colorDepthMSAA, VtValue(GfVec4f(0)));
    } else if (HdAovHasDepthSemantic(name)) {
        return HdAovDescriptor(
                HdFormatFloat32, colorDepthMSAA, VtValue(1.0f));
    } else if (HdAovHasDepthStencilSemantic(name)) {
        return HdAovDescriptor(
                HdFormatFloat32UInt8, colorDepthMSAA,
                VtValue(HdDepthStencilType(1.0f, 0)));
    } else if (_AovHasIdSemantic(name)) {
        return HdAovDescriptor(
                HdFormatUNorm8Vec4, colorDepthMSAA, VtValue(GfVec4f(0)));
    } else if (name == HdAovTokens->Neye) {
        return HdAovDescriptor(
                HdFormatUNorm8Vec4, colorDepthMSAA, VtValue(GfVec4f(0)));
    }

    return HdAovDescriptor();
}

HdRenderPassSharedPtr
HdStRenderDelegate::CreateRenderPass(HdRenderIndex *index,
                        HdRprimCollection const& collection)
{
    return std::make_shared<HdSt_RenderPass>(index, collection);
}

HdRenderPassStateSharedPtr
HdStRenderDelegate::CreateRenderPassState() const
{
    return std::make_shared<HdStRenderPassState>();
}

HdInstancer *
HdStRenderDelegate::CreateInstancer(HdSceneDelegate *delegate,
                                    SdfPath const& id)
{
    return new HdStInstancer(delegate, id);
}

void
HdStRenderDelegate::DestroyInstancer(HdInstancer *instancer)
{
    delete instancer;
}

HdRprim *
HdStRenderDelegate::CreateRprim(TfToken const& typeId,
                                SdfPath const& rprimId)
{
    if (typeId == HdPrimTypeTokens->mesh) {
        return new HdStMesh(rprimId);
    } else if (typeId == HdPrimTypeTokens->basisCurves) {
        return new HdStBasisCurves(rprimId);
    } else  if (typeId == HdPrimTypeTokens->points) {
        return new HdStPoints(rprimId);
    } else  if (typeId == HdPrimTypeTokens->volume) {
        return new HdStVolume(rprimId);
    } else {
        TF_CODING_ERROR("Unknown Rprim Type %s", typeId.GetText());
    }

    return nullptr;
}

void
HdStRenderDelegate::DestroyRprim(HdRprim *rPrim)
{
    delete rPrim;
}

HdSprim *
HdStRenderDelegate::CreateSprim(TfToken const& typeId,
                                SdfPath const& sprimId)
{
    if (typeId == HdPrimTypeTokens->camera) {
        return new HdCamera(sprimId);
    } else  if (typeId == HdPrimTypeTokens->drawTarget) {
        return new HdStDrawTarget(sprimId);
    } else  if (typeId == HdPrimTypeTokens->extComputation) {
        return new HdStExtComputation(sprimId);
    } else  if (typeId == HdPrimTypeTokens->material) {
        return new HdStMaterial(sprimId);
    } else if (typeId == HdPrimTypeTokens->domeLight ||
                typeId == HdPrimTypeTokens->simpleLight ||
                typeId == HdPrimTypeTokens->sphereLight ||
                typeId == HdPrimTypeTokens->diskLight ||
                typeId == HdPrimTypeTokens->distantLight ||
                typeId == HdPrimTypeTokens->cylinderLight ||
                typeId == HdPrimTypeTokens->rectLight) {
        return new HdStLight(sprimId, typeId);
    } else if (typeId == HdPrimTypeTokens->imageShader) {
        return new HdImageShader(sprimId);
    } else {
        TF_CODING_ERROR("Unknown Sprim Type %s", typeId.GetText());
    }

    return nullptr;
}

HdSprim *
HdStRenderDelegate::CreateFallbackSprim(TfToken const& typeId)
{
    if (typeId == HdPrimTypeTokens->camera) {
        return new HdCamera(SdfPath::EmptyPath());
    } else  if (typeId == HdPrimTypeTokens->drawTarget) {
        return new HdStDrawTarget(SdfPath::EmptyPath());
    } else  if (typeId == HdPrimTypeTokens->extComputation) {
        return new HdStExtComputation(SdfPath::EmptyPath());
    } else  if (typeId == HdPrimTypeTokens->material) {
        return _CreateFallbackMaterialPrim();
    } else if (typeId == HdPrimTypeTokens->domeLight ||
                typeId == HdPrimTypeTokens->simpleLight ||
                typeId == HdPrimTypeTokens->sphereLight ||
                typeId == HdPrimTypeTokens->diskLight ||
                typeId == HdPrimTypeTokens->distantLight ||
                typeId == HdPrimTypeTokens->cylinderLight ||
                typeId == HdPrimTypeTokens->rectLight) {
        return new HdStLight(SdfPath::EmptyPath(), typeId);
    } else if (typeId == HdPrimTypeTokens->imageShader) {
        return new HdImageShader(SdfPath::EmptyPath());
    } else {
        TF_CODING_ERROR("Unknown Sprim Type %s", typeId.GetText());
    }

    return nullptr;
}

void
HdStRenderDelegate::DestroySprim(HdSprim *sPrim)
{
    delete sPrim;
}

HdBprim *
HdStRenderDelegate::CreateBprim(TfToken const& typeId,
                                SdfPath const& bprimId)
{
    if (HdStField::IsSupportedBprimType(typeId)) {
        return new HdStField(bprimId, typeId);
    } else if (typeId == HdPrimTypeTokens->renderBuffer) {
        return new HdStRenderBuffer(_resourceRegistry.get(), bprimId);
    } else {
        TF_CODING_ERROR("Unknown Bprim Type %s", typeId.GetText());
    }

    return nullptr;
}

HdBprim *
HdStRenderDelegate::CreateFallbackBprim(TfToken const& typeId)
{
    if (HdStField::IsSupportedBprimType(typeId)) {
        return new HdStField(SdfPath::EmptyPath(), typeId);
    } else if (typeId == HdPrimTypeTokens->renderBuffer) {
        return new HdStRenderBuffer(_resourceRegistry.get(),
                                    SdfPath::EmptyPath());
    } else {
        TF_CODING_ERROR("Unknown Bprim Type %s", typeId.GetText());
    }

    return nullptr;
}

void
HdStRenderDelegate::DestroyBprim(HdBprim *bPrim)
{
    delete bPrim;
}

HdSprim *
HdStRenderDelegate::_CreateFallbackMaterialPrim()
{
    HioGlslfxSharedPtr glslfx =
        std::make_shared<HioGlslfx>(HdStPackageFallbackMaterialNetworkShader());

    HdSt_MaterialNetworkShaderSharedPtr fallbackShaderCode =
        std::make_shared<HdStGLSLFXShader>(glslfx);

    HdStMaterial *material = new HdStMaterial(SdfPath::EmptyPath());
    material->SetMaterialNetworkShader(fallbackShaderCode);

    return material;
}

void
HdStRenderDelegate::CommitResources(HdChangeTracker *tracker)
{
    TF_UNUSED(tracker);
    GLF_GROUP_FUNCTION();
    
    _ApplyTextureSettings();

    // --------------------------------------------------------------------- //
    // RESOLVE, COMPUTE & COMMIT PHASE
    // --------------------------------------------------------------------- //
    // All the required input data is now resident in memory, next we must:
    //
    //     1) Execute compute as needed for normals, tessellation, etc.
    //     2) Commit resources to the GPU.
    //     3) Update any scene-level acceleration structures.

    // Commit all pending source data.
    _resourceRegistry->Commit();

    HdStRenderParam *stRenderParam = _renderParam.get();
    if (stRenderParam->IsGarbageCollectionNeeded()) {
        _resourceRegistry->GarbageCollect();
        stRenderParam->ClearGarbageCollectionNeeded();
    }

    // see bug126621. currently dispatch buffers need to be released
    //                more frequently than we expect.
    _resourceRegistry->GarbageCollectDispatchBuffers();

    _drawItemsCache->GarbageCollect();
}

bool
HdStRenderDelegate::IsSupported()
{
    return Hgi::IsSupported();
}

TfTokenVector
HdStRenderDelegate::GetShaderSourceTypes() const
{
#ifdef PXR_MATERIALX_SUPPORT_ENABLED
    return {HioGlslfxTokens->glslfx, _tokens->mtlx};
#else
    return {HioGlslfxTokens->glslfx};
#endif
}

TfTokenVector
HdStRenderDelegate::GetMaterialRenderContexts() const
{
#ifdef PXR_MATERIALX_SUPPORT_ENABLED
    return {HioGlslfxTokens->glslfx, _tokens->mtlx};
#else
    return {HioGlslfxTokens->glslfx};
#endif
}

bool
HdStRenderDelegate::IsPrimvarFilteringNeeded() const
{
    return true;
}

HdStDrawItemsCachePtr
HdStRenderDelegate::GetDrawItemsCache() const
{
    return _drawItemsCache.get();
}

Hgi*
HdStRenderDelegate::GetHgi()
{
    return _hgi;
}

void
HdStRenderDelegate::_ApplyTextureSettings()
{
    const float memInMb =
        std::max(0.0f,
                 GetRenderSetting<float>(
                     HdStRenderSettingsTokens->volumeMaxTextureMemoryPerField,
                     HdStVolume::defaultMaxTextureMemoryPerField));

    _resourceRegistry->SetMemoryRequestForTextureType(
        HdTextureType::Field, 1048576 * memInMb);
}

PXR_NAMESPACE_CLOSE_SCOPE<|MERGE_RESOLUTION|>--- conflicted
+++ resolved
@@ -95,21 +95,15 @@
     HdPrimTypeTokens->imageShader
 };
 
-<<<<<<< HEAD
 ARCH_PRAGMA_PUSH
 ARCH_PRAGMA_UNUSED_VARIABLE
-=======
 #ifdef PXR_MATERIALX_SUPPORT_ENABLED
->>>>>>> c4501d22
 TF_DEFINE_PRIVATE_TOKENS(
     _tokens,
     (mtlx)
 );
-<<<<<<< HEAD
+#endif
 ARCH_PRAGMA_POP
-=======
-#endif
->>>>>>> c4501d22
 
 using HdStResourceRegistryWeakPtr =  std::weak_ptr<HdStResourceRegistry>;
 

//
// Copyright 2016 Pixar
//
// Licensed under the Apache License, Version 2.0 (the "Apache License")
// with the following modification; you may not use this file except in
// compliance with the Apache License and the following modification to it:
// Section 6. Trademarks. is deleted and replaced with:
//
// 6. Trademarks. This License does not grant permission to use the trade
//    names, trademarks, service marks, or product names of the Licensor
//    and its affiliates, except as required to comply with Section 4(c) of
//    the License and to reproduce the content of the NOTICE file.
//
// You may obtain a copy of the Apache License at
//
//     http://www.apache.org/licenses/LICENSE-2.0
//
// Unless required by applicable law or agreed to in writing, software
// distributed under the Apache License with the above modification is
// distributed on an "AS IS" BASIS, WITHOUT WARRANTIES OR CONDITIONS OF ANY
// KIND, either express or implied. See the Apache License for the specific
// language governing permissions and limitations under the Apache License.
//
#include "pxr/imaging/hdSt/codeGen.h"
#include "pxr/imaging/hdSt/binding.h"
#include "pxr/imaging/hdSt/geometricShader.h"
#include "pxr/imaging/hdSt/glConversions.h"
#include "pxr/imaging/hdSt/glslProgram.h"
#include "pxr/imaging/hdSt/hgiConversions.h"
#include "pxr/imaging/hdSt/package.h"
#include "pxr/imaging/hdSt/resourceBinder.h"
#include "pxr/imaging/hdSt/resourceLayout.h"
#include "pxr/imaging/hdSt/shaderCode.h"
#include "pxr/imaging/hdSt/tokens.h"

#include "pxr/imaging/hd/instanceRegistry.h"
#include "pxr/imaging/hd/resourceRegistry.h"
#include "pxr/imaging/hd/tokens.h"
#include "pxr/imaging/hd/vtBufferSource.h"

#include "pxr/imaging/hgi/capabilities.h"
#include "pxr/imaging/hgi/tokens.h"

#include "pxr/imaging/hio/glslfx.h"

#include "pxr/base/tf/envSetting.h"
#include "pxr/base/tf/hash.h"
#include "pxr/base/tf/iterator.h"
#include "pxr/base/tf/staticTokens.h"

#include <boost/functional/hash.hpp>

#include <sstream>
#include <unordered_map>

#if defined(__APPLE__)
#include <opensubdiv/osd/mtlPatchShaderSource.h>
#else
#include <opensubdiv/osd/glslPatchShaderSource.h>
#endif

PXR_NAMESPACE_OPEN_SCOPE


TF_DEFINE_PRIVATE_TOKENS(
    _tokens,
    ((_double, "double"))
    ((_float, "float"))
    ((_int, "int"))
    ((_uint, "uint"))
    ((_bool, "bool"))
    ((_atomic_int, "atomic_int"))
    ((_atomic_uint, "atomic_uint"))
    ((_default, "default"))
    (flat)
    (noperspective)
    (sample)
    (centroid)
    (patch)
    (hd_barycentricCoord)
    (hd_patchID)
    (hd_tessCoord)
    (hd_vec3)
    (hd_vec3_get)
    (hd_vec3_set)
    (hd_ivec3)
    (hd_ivec3_get)
    (hd_ivec3_set)
    (hd_dvec3)
    (hd_dvec3_get)
    (hd_dvec3_set)
    (hd_mat3)
    (hd_mat3_get)
    (hd_mat3_set)
    (hd_dmat3)
    (hd_dmat3_get)
    (hd_dmat3_set)
    (hd_vec4_2_10_10_10_get)
    (hd_vec4_2_10_10_10_set)
    (hd_half2_get)
    (hd_half2_set)
    (hd_half4_get)
    (hd_half4_set)
    (PrimvarData)
    (inPrimvars)
    (uvec2)
    (uvec3)
    (uvec4)
    (ivec2)
    (ivec3)
    (ivec4)
    (outPrimvars)
    (vec2)
    (vec3)
    (vec4)
    (dvec2)
    (dvec3)
    (dvec4)
    (mat3)
    (mat4)
    (dmat3)
    (dmat4)
    (packed_2_10_10_10)
    (packed_half2)
    (packed_half4)
    ((ptexTextureSampler, "ptexTextureSampler"))
    (isamplerBuffer)
    (samplerBuffer)
    (gl_MaxPatchVertices)
    (HD_NUM_PATCH_EVAL_VERTS)
    (HD_NUM_PRIMITIVE_VERTS)
    (quads)
    (isolines)
    (equal_spacing)
    (fractional_even_spacing)
    (fractional_odd_spacing)
    (cw)
    (ccw)
    (points)
    (lines)
    (lines_adjacency)
    (triangles)
    (triangles_adjacency)
    (line_strip)
    (triangle_strip)
    (early_fragment_tests)
);

TF_DEFINE_ENV_SETTING(HDST_ENABLE_HGI_RESOURCE_GENERATION, true,
                      "Enable Hgi resource generation for codeGen");

/* static */
bool
HdSt_CodeGen::IsEnabledHgiResourceGeneration(
    HgiCapabilities const *hgiCapabilities)
{
    static bool const isEnabled =
        TfGetEnvSetting(HDST_ENABLE_HGI_RESOURCE_GENERATION);

    // Hgi resource generation is required for Metal
    bool const isMetal =
        hgiCapabilities->IsSet(HgiDeviceCapabilitiesBitsMetalTessellation);

    return isEnabled || isMetal;
}

HdSt_CodeGen::HdSt_CodeGen(HdSt_GeometricShaderPtr const &geometricShader,
                       HdStShaderCodeSharedPtrVector const &shaders,
                       TfToken const &materialTag)
    : _geometricShader(geometricShader)
    , _shaders(shaders)
    , _materialTag(materialTag)
    , _hasVS(false)
    , _hasTCS(false)
    , _hasTES(false)
    , _hasGS(false)
    , _hasFS(false)
    , _hasCS(false)
    , _hasPTCS(false)
    , _hasPTVS(false)
    , _hasMOS(false)
    , _hasMS(false)
{
    TF_VERIFY(geometricShader);
}

HdSt_CodeGen::HdSt_CodeGen(HdStShaderCodeSharedPtrVector const &shaders)
    : _geometricShader()
    , _shaders(shaders)
    , _hasVS(false)
    , _hasTCS(false)
    , _hasTES(false)
    , _hasGS(false)
    , _hasFS(false)
    , _hasCS(false)
    , _hasPTCS(false)
    , _hasPTVS(false)
    , _hasMOS(false)
    , _hasMS(false)
{
}

HdSt_CodeGen::ID
HdSt_CodeGen::ComputeHash() const
{
    HD_TRACE_FUNCTION();
    HF_MALLOC_TAG_FUNCTION();

    ID hash = _geometricShader ? _geometricShader->ComputeHash() : 0;
    boost::hash_combine(hash, _metaData.ComputeHash());
    boost::hash_combine(hash, HdStShaderCode::ComputeHash(_shaders));
    boost::hash_combine(hash, _materialTag.Hash());

    return hash;
}

static
std::string
_GetPtexTextureShaderSource()
{
    static std::string source =
        HioGlslfx(HdStPackagePtexTextureShader()).GetSource(
            _tokens->ptexTextureSampler);
    return source;
}

// TODO: Shuffle code to remove these declarations.
static void _EmitDeclaration(HdSt_ResourceLayout::ElementVector *elements,
                             TfToken const &name,
                             TfToken const &type,
                             HdStBinding const &binding,
                             bool isWritable=false,
                             int arraySize=0,
                             bool hasMOS=false);

static void _EmitStructAccessor(std::stringstream &str,
                                TfToken const &structName,
                                TfToken const &name,
                                TfToken const &type,
                                int arraySize,
                                const char *index = NULL,
                                bool concatenateNames = false);

static void _EmitComputeAccessor(std::stringstream &str,
                                 TfToken const &name,
                                 TfToken const &type,
                                 HdStBinding const &binding,
                                 const char *index);

static void _EmitComputeMutator(std::stringstream &str,
                                TfToken const &name,
                                TfToken const &type,
                                HdStBinding const &binding,
                                const char *index);

static void _EmitAccessor(std::stringstream &str,
                          TfToken const &name,
                          TfToken const &type,
                          HdStBinding const &binding,
                          const char *index=NULL);
/*
  1. If the member is a scalar consuming N basic machine units,
  the base alignment is N.
  2. If the member is a two- or four-component vector with components
  consuming N basic machine units, the base alignment is 2N or 4N,
  respectively.
  3. If the member is a three-component vector with components
  consuming N basic machine units, the base alignment is 4N.
  4. If the member is an array of scalars or vectors, the base
  alignment and array stride are set to match the base alignment of
  a single array element, according to rules (1), (2), and (3), and
  rounded up to the base alignment of a vec4. The array may have
  padding at the end; the base offset of the member following the
  array is rounded up to the next multiple of the base alignment.

  9. If the member is a structure, the base alignment of the structure
  is <N>, where <N> is the largest base alignment value of any of its
  members, and rounded up to the base alignment of a vec4. The
  individual members of this sub-structure are then assigned offsets
  by applying this set of rules recursively, where the base offset of
  the first member of the sub-structure is equal to the aligned offset
  of the structure. The structure may have padding at the end; the
  base offset of the member following the sub-structure is rounded up
  to the next multiple of the base alignment of the structure.

  When using the std430 storage layout, shader storage blocks will be
  laid out in buffer storage identically to uniform and shader storage
  blocks using the std140 layout, except that the base alignment and
  stride of arrays of scalars and vectors in rule 4 and of structures
  in rule 9 are not rounded up a multiple of the base alignment of a
  vec4.

  i.e. rule 3 is still applied in std430. we use an array of 3-element
  struct instead of vec3/dvec3 to avoid this undesirable padding.

  struct instanceData0 {
    float x, y, z;
  }
  buffer buffer0 {
    instanceData0 data[];
  };
*/

static const char *
_GetPackedTypeDefinitions()
{
    return
           "// Alias hgi vec and matrix types to hd.\n"
           "#define hd_ivec3 hgi_ivec3\n"
           "#define hd_vec3 hgi_vec3\n"
           "#define hd_dvec3 hgi_dvec3\n"
           "#define hd_mat3 hgi_mat3\n"
           "#define hd_dmat3 hgi_dmat3\n"
           "\n"
           "ivec3 hd_ivec3_get(hd_ivec3 v) { return ivec3(v.x, v.y, v.z); }\n"
           "ivec3 hd_ivec3_get(ivec3 v)    { return v; }\n"
           "vec3  hd_vec3_get(hd_vec3 v)   { return vec3(v.x, v.y, v.z); }\n"
           "vec3  hd_vec3_get(vec3 v)      { return v; }\n"
           "dvec3 hd_dvec3_get(hd_dvec3 v) { return dvec3(v.x, v.y, v.z); }\n"
           "dvec3 hd_dvec3_get(dvec3 v)    { return v; }\n"
           "mat3  hd_mat3_get(hd_mat3 v)   { return mat3(v.m00, v.m01, v.m02,\n"
           "                                             v.m10, v.m11, v.m12,\n"
           "                                             v.m20, v.m21, v.m22); }\n"
           "mat3  hd_mat3_get(mat3 v)      { return v; }\n"
           "dmat3 hd_dmat3_get(hd_dmat3 v) { return dmat3(v.m00, v.m01, v.m02,\n"
           "                                              v.m10, v.m11, v.m12,\n"
           "                                              v.m20, v.m21, v.m22); }\n"
           "dmat3 hd_dmat3_get(dmat3 v)    { return v; }\n"
           "hd_ivec3 hd_ivec3_set(hd_ivec3 v) { return v; }\n"
           "hd_ivec3 hd_ivec3_set(ivec3 v)    { return hd_ivec3(v.x, v.y, v.z); }\n"
           "hd_vec3 hd_vec3_set(hd_vec3 v)    { return v; }\n"
           "hd_vec3 hd_vec3_set(vec3 v)       { return hd_vec3(v.x, v.y, v.z); }\n"
           "hd_dvec3 hd_dvec3_set(hd_dvec3 v) { return v; }\n"
           "hd_dvec3 hd_dvec3_set(dvec3 v)    { return hd_dvec3(v.x, v.y, v.z); }\n"
           "hd_mat3  hd_mat3_set(hd_mat3 v)   { return v; }\n"
           "hd_mat3  hd_mat3_set(mat3 v)      { return hd_mat3(v[0][0], v[0][1], v[0][2],\n"
           "                                                   v[1][0], v[1][1], v[1][2],\n"
           "                                                   v[2][0], v[2][1], v[2][2]); }\n"
           "hd_dmat3 hd_dmat3_set(hd_dmat3 v) { return v; }\n"
           "hd_dmat3 hd_dmat3_set(dmat3 v)    { return hd_dmat3(v[0][0], v[0][1], v[0][2],\n"
           "                                                    v[1][0], v[1][1], v[1][2],\n"
           "                                                    v[2][0], v[2][1], v[2][2]); }\n"
        // helper functions for 410 specification
        // applying a swizzle operator on int and float is not allowed in 410.
           "int hd_int_get(int v)          { return v; }\n"
           "int hd_int_get(ivec2 v)        { return v.x; }\n"
           "int hd_int_get(ivec3 v)        { return v.x; }\n"
           "int hd_int_get(ivec4 v)        { return v.x; }\n"
        // udim helper function
            "vec3 hd_sample_udim(vec2 v) {\n"
            "vec2 vf = floor(v);\n"
            "return vec3(v.x - vf.x, v.y - vf.y, clamp(vf.x, 0.0, 10.0) + 10.0 * vf.y);\n"
            "}\n"

        // -------------------------------------------------------------------
        // Packed HdType implementation.

        // XXX: this could be improved!
           "vec4 hd_vec4_2_10_10_10_get(int v) {\n"
           "    ivec4 unpacked = ivec4((v & 0x3ff) << 22, (v & 0xffc00) << 12,\n"
           "                           (v & 0x3ff00000) << 2, (v & 0xc0000000));\n"
           "    return vec4(unpacked) / 2147483647.0; }\n"
           "int hd_vec4_2_10_10_10_set(vec4 v) {\n"
           "    return ( (int(v.x * 511.0) & 0x3ff) |\n"
           "            ((int(v.y * 511.0) & 0x3ff) << 10) |\n"
           "            ((int(v.z * 511.0) & 0x3ff) << 20) |\n"
           "            ((int(v.w) & 0x1) << 30)); }\n"
        // half2 and half4 accessors (note that half and half3 are unsupported)
           "vec2 hd_half2_get(uint v) {\n"
           "    return unpackHalf2x16(v); }\n"
           "uint hd_half2_set(vec2 v) {\n"
           "    return packHalf2x16(v); }\n"
           "vec4 hd_half4_get(uvec2 v) {\n"
           "    return vec4(unpackHalf2x16(v.x), unpackHalf2x16(v.y)); }\n"
           "uvec2 hd_half4_set(vec4 v) {\n"
           "    return uvec2(packHalf2x16(v.xy), packHalf2x16(v.zw)); }\n"
           ;
}

static TfToken const &
_GetPackedType(TfToken const &token, bool packedAlignment)
{
    if (packedAlignment) {
        if (token == _tokens->ivec3) {
            return _tokens->hd_ivec3;
        } else if (token == _tokens->vec3) {
            return _tokens->hd_vec3;
        } else if (token == _tokens->dvec3) {
            return _tokens->hd_dvec3;
        } else if (token == _tokens->mat3) {
            return _tokens->hd_mat3;
        } else if (token == _tokens->dmat3) {
            return _tokens->hd_dmat3;
        }
    }
    if (token == _tokens->packed_2_10_10_10) {
        return _tokens->_int;
    }
    if (token == _tokens->packed_half2) {
        return _tokens->_uint;
    }
    if (token == _tokens->packed_half4) {
        return _tokens->uvec2;
    }
    return token;
}

static TfToken const &
_GetUnpackedType(TfToken const &token, bool packedAlignment)
{
    if (token == _tokens->packed_2_10_10_10) {
        return _tokens->vec4;
    }
    if (token == _tokens->packed_half2) {
        return _tokens->vec2;
    }
    if (token == _tokens->packed_half4) {
        return _tokens->vec4;
    }
    return token;
}

static TfToken const &
_GetPackedTypeAccessor(TfToken const &token, bool packedAlignment)
{
    if (packedAlignment) {
        if (token == _tokens->ivec3) {
            return _tokens->hd_ivec3_get;
        } else if (token == _tokens->vec3) {
            return _tokens->hd_vec3_get;
        } else if (token == _tokens->dvec3) {
            return _tokens->hd_dvec3_get;
        } else if (token == _tokens->mat3) {
            return _tokens->hd_mat3_get;
        } else if (token == _tokens->dmat3) {
            return _tokens->hd_dmat3_get;
        }
    }
    if (token == _tokens->packed_2_10_10_10) {
        return _tokens->hd_vec4_2_10_10_10_get;
    }
    if (token == _tokens->packed_half2) {
        return _tokens->hd_half2_get;
    }
    if (token == _tokens->packed_half4) {
        return _tokens->hd_half4_get;
    }
    return token;
}

static TfToken const &
_GetPackedTypeMutator(TfToken const &token, bool packedAlignment)
{
    if (packedAlignment) {
        if (token == _tokens->ivec3) {
            return _tokens->hd_ivec3_set;
        } else if (token == _tokens->vec3) {
            return _tokens->hd_vec3_set;
        } else if (token == _tokens->dvec3) {
            return _tokens->hd_dvec3_set;
        } else if (token == _tokens->mat3) {
            return _tokens->hd_mat3_set;
        } else if (token == _tokens->dmat3) {
            return _tokens->hd_dmat3_set;
        }
    }
    if (token == _tokens->packed_2_10_10_10) {
        return _tokens->hd_vec4_2_10_10_10_set;
    }
    if (token == _tokens->packed_half2) {
        return _tokens->hd_half2_set;
    }
    if (token == _tokens->packed_half4) {
        return _tokens->hd_half4_set;
    }
    return token;
}

static TfToken const &
_GetFlatType(TfToken const &token)
{
    if (token == _tokens->ivec2) {
        return _tokens->_int;
    } else if (token == _tokens->ivec3) {
        return _tokens->_int;
    } else if (token == _tokens->ivec4) {
        return _tokens->_int;
    } else if (token == _tokens->vec2) {
        return _tokens->_float;
    } else if (token == _tokens->vec3) {
        return _tokens->_float;
    } else if (token == _tokens->vec4) {
        return _tokens->_float;
    } else if (token == _tokens->dvec2) {
        return _tokens->_double;
    } else if (token == _tokens->dvec3) {
        return _tokens->_double;
    } else if (token == _tokens->dvec4) {
        return _tokens->_double;
    } else if (token == _tokens->mat3) {
        return _tokens->_float;
    } else if (token == _tokens->mat4) {
        return _tokens->_float;
    } else if (token == _tokens->dmat3) {
        return _tokens->_double;
    } else if (token == _tokens->dmat4) {
        return _tokens->_double;
    } else if (token == _tokens->packed_2_10_10_10) {
        return _tokens->_float;
    } else if (token == _tokens->packed_half2) {
        return _tokens->_float;
    } else if (token == _tokens->packed_half4) {
        return _tokens->_float;
    }
    return token;
}

static std::string
_GetFlatTypeSwizzleString(TfToken const &token)
{
    if (token == _tokens->ivec2 ||
        token == _tokens->ivec3 ||
        token == _tokens->ivec4 ||
        token == _tokens->uvec2 ||
        token == _tokens->uvec3 ||
        token == _tokens->uvec4 ||
        token == _tokens->vec2 ||
        token == _tokens->vec3 ||
        token == _tokens->vec4 ||
        token == _tokens->dvec2 ||
        token == _tokens->dvec3 ||
        token == _tokens->dvec4 ||
        token == _tokens->packed_2_10_10_10 ||
        token == _tokens->packed_half2 ||
        token == _tokens->packed_half4) {
        return ".x";
    }
    return "";
}

static TfToken const &
_ConvertBoolType(TfToken const &token)
{
    if (token == _tokens->_bool) {
        return _tokens->_int;
    }
    return token;
}

namespace {

using InOut = HdSt_ResourceLayout::InOut;
using Kind = HdSt_ResourceLayout::Kind;
using TextureType = HdSt_ResourceLayout::TextureType;

class _ResourceGenerator
{
public:
    _ResourceGenerator()
        : _interstageSlotTable()
        , _nextInterstageSlot(0)
        , _outputSlotTable()
        , _nextOutputSlot(0)
        , _nextOutputLocation(0)
        { }
    ~_ResourceGenerator() = default;

    void _GenerateHgiResources(
        HgiShaderFunctionDesc *funcDesc,
        TfToken const & shaderStage,
        HdSt_ResourceLayout::ElementVector const & elements,
        HdSt_ResourceBinder::MetaData const & metaData);

    void _GenerateHgiTextureResources(
        HgiShaderFunctionDesc *funcDesc,
        TfToken const & shaderStage,
        HdSt_ResourceLayout::TextureElementVector const & textureElements,
        HdSt_ResourceBinder::MetaData const & metaData);

    void _GenerateGLSLResources(
        HgiShaderFunctionDesc *funcDesc,
        std::stringstream &str,
        TfToken const &shaderStage,
        HdSt_ResourceLayout::ElementVector const & elements,
        HdSt_ResourceBinder::MetaData const & metaData);

    void _GenerateGLSLTextureResources(
        std::stringstream &str,
        TfToken const &shaderStage,
        HdSt_ResourceLayout::TextureElementVector const & textureElements,
        HdSt_ResourceBinder::MetaData const & metaData);

private:
    using _SlotTable = std::unordered_map<TfToken, int32_t, TfHash>;

    int32_t _GetLocation(
        HdSt_ResourceLayout::Element const &element,
        HdSt_ResourceBinder::MetaData const & metaData)
    {
        if (element.location >= 0) {
            return static_cast<uint32_t>(element.location);
        }
        for (auto const & custom : metaData.customBindings) {
            if (custom.name == element.name) {
                return custom.binding.GetLocation();
            }
        }

        return _nextOutputLocation++;
    }

    int32_t _GetSlot(TfToken const & name, uint32_t const count = 1)
    {
        _SlotTable::iterator entry = _interstageSlotTable.find(name);

        if (entry != _interstageSlotTable.end()) {
            return entry->second;
        }

        int32_t const currentSlot = _nextInterstageSlot;
        _interstageSlotTable.insert({name, currentSlot});
        _nextInterstageSlot += count;

        return currentSlot;
    }

    int32_t _GetOutputSlot(TfToken const & name, uint32_t const count = 1)
    {
        _SlotTable::iterator entry = _outputSlotTable.find(name);

        if (entry != _outputSlotTable.end()) {
            return entry->second;
        }

        int32_t const currentSlot = _nextOutputSlot;
        _outputSlotTable.insert({name, currentSlot});
        _nextOutputSlot += count;

        return currentSlot;
    }

    TfToken _GetFlattenedName(TfToken const & aggregateName,
                              TfToken const & memberName) const
    {
        return TfToken(
                aggregateName.GetString() + "_" + memberName.GetString());
    }

    HgiInterpolationType _GetInterpolation(TfToken const & qualifiers) const
    {
        if (qualifiers == _tokens->flat) {
            return HgiInterpolationFlat;
        } else if (qualifiers == _tokens->noperspective) {
            return HgiInterpolationNoPerspective;
        } else {
            return HgiInterpolationDefault;
        }
    }

    HgiSamplingType _GetSamplingQualifier(TfToken const & qualifiers) const
    {
        if (qualifiers == _tokens->centroid) {
            return HgiSamplingCentroid;
        } else if (qualifiers == _tokens->sample) {
            return HgiSamplingSample;
        } else {
            return HgiSamplingDefault;
        }
    }

    HgiStorageType _GetStorageQualifier(TfToken const & qualifiers) const
    {
        if (qualifiers == _tokens->patch) {
            return HgiStoragePatch;
        } else {
            return HgiStorageDefault;
        }
    }

    std::string _GetOutputRoleName(TfToken const & outputName)
    {
        return "color(" + std::to_string(_GetOutputSlot(outputName)) + ")";
    }

    _SlotTable _interstageSlotTable;
    uint32_t _nextInterstageSlot;
    _SlotTable _outputSlotTable;
    uint32_t _nextOutputSlot;
    uint32_t _nextOutputLocation;
};

bool
_IsVertexAttribInputStage(TfToken const & shaderStage)
{
    return (shaderStage == HdShaderTokens->vertexShader) ||
           (shaderStage == HdShaderTokens->postTessControlShader) ||
           (shaderStage == HdShaderTokens->postTessVertexShader);
}

void
_ResourceGenerator::_GenerateHgiResources(
    HgiShaderFunctionDesc *funcDesc,
    TfToken const & shaderStage,
    HdSt_ResourceLayout::ElementVector const & elements,
    HdSt_ResourceBinder::MetaData const & metaData)
{
    using InOut = HdSt_ResourceLayout::InOut;
    using Kind = HdSt_ResourceLayout::Kind;

    for (auto const & element : elements) {
        if (element.kind == Kind::VALUE) {
            if (element.inOut == InOut::STAGE_IN) {
                if (_IsVertexAttribInputStage(shaderStage)) {
                    HgiShaderFunctionParamDesc param;
                        param.nameInShader = element.name;
                        param.type = element.dataType;
                        param.location = _GetLocation(element, metaData);
                    if (shaderStage == HdShaderTokens->postTessControlShader ||
                        shaderStage == HdShaderTokens->postTessVertexShader) {
                        param.arraySize = "VERTEX_CONTROL_POINTS_PER_PATCH";
                    }
                    HgiShaderFunctionAddStageInput(funcDesc, param);
                } else {
                    HgiShaderFunctionParamDesc param;
                        param.nameInShader = element.name;
                        param.type = element.dataType;
                        param.interstageSlot = _GetSlot(element.name);
                        param.interpolation =
                            _GetInterpolation(element.qualifiers);
                        param.sampling =
                            _GetSamplingQualifier(element.qualifiers);
                        param.storage =
                            _GetStorageQualifier(element.qualifiers);
                        param.arraySize = element.arraySize;
                        param.isPointerToValue = false;
                    HgiShaderFunctionAddStageInput(funcDesc, param);
                }
            } else if (element.inOut == InOut::STAGE_OUT) {
                if (shaderStage == HdShaderTokens->fragmentShader) {
                    HgiShaderFunctionAddStageOutput(
                        funcDesc,
                        /*name=*/element.name,
                        /*type=*/element.dataType,
                        /*role=*/_GetOutputRoleName(element.name));
                } else {
                    HgiShaderFunctionParamDesc param;
                        param.nameInShader = element.name,
                        param.type = element.dataType,
                        param.interstageSlot = _GetSlot(element.name);
                        param.interpolation =
                                _GetInterpolation(element.qualifiers);
                        param.sampling =
                                _GetSamplingQualifier(element.qualifiers);
                        param.storage =
                                _GetStorageQualifier(element.qualifiers);
                        param.arraySize = element.arraySize;
                    HgiShaderFunctionAddStageOutput(funcDesc, param);
                }
            }
        } else if (element.kind == Kind::BLOCK) {
            HgiShaderFunctionParamBlockDesc paramBlock;
            paramBlock.blockName = element.aggregateName;
            paramBlock.instanceName = element.name;
            paramBlock.arraySize = element.arraySize;

            TfToken const firstMemberBlockName =
                _GetFlattenedName(element.aggregateName,
                                  element.members.front().name);
            paramBlock.interstageSlot = _GetSlot(firstMemberBlockName);

            for (auto const & member : element.members) {
                HgiShaderFunctionParamBlockDesc::Member paramMember;
                paramMember.name = member.name;
                paramMember.type = _ConvertBoolType(member.dataType);
                paramBlock.members.push_back(paramMember);
            }
            if (element.inOut == InOut::STAGE_IN) {
                funcDesc->stageInputBlocks.push_back(paramBlock);
            } else {
                funcDesc->stageOutputBlocks.push_back(paramBlock);
            }
        } else if (element.kind == Kind::QUALIFIER) {
            if (shaderStage == HdShaderTokens->tessControlShader) {
                if (element.inOut == InOut::STAGE_OUT) {
                    funcDesc->tessellationDescriptor.numVertsPerPatchOut =
                        element.qualifiers.GetString();
                }
            } else if (shaderStage == HdShaderTokens->tessEvalShader ||
                       shaderStage == HdShaderTokens->postTessVertexShader) {
                if (element.inOut == InOut::STAGE_IN) {
                    if (element.qualifiers == _tokens->triangles) {
                        funcDesc->tessellationDescriptor.patchType =
                            HgiShaderFunctionTessellationDesc::
                                PatchType::Triangles;
                    } else if (element.qualifiers == _tokens->quads) {
                        funcDesc->tessellationDescriptor.patchType =
                            HgiShaderFunctionTessellationDesc::
                                PatchType::Quads;
                    } else if (element.qualifiers == _tokens->isolines) {
                        funcDesc->tessellationDescriptor.patchType =
                            HgiShaderFunctionTessellationDesc::
                                PatchType::Isolines;
                    } else if (element.qualifiers ==
                                        _tokens->equal_spacing) {
                        funcDesc->tessellationDescriptor.spacing =
                            HgiShaderFunctionTessellationDesc::
                                Spacing::Equal;
                    } else if (element.qualifiers ==
                                        _tokens->fractional_even_spacing) {
                        funcDesc->tessellationDescriptor.spacing =
                            HgiShaderFunctionTessellationDesc::
                                Spacing::FractionalEven;
                    } else if (element.qualifiers ==
                                        _tokens->fractional_odd_spacing) {
                        funcDesc->tessellationDescriptor.spacing =
                            HgiShaderFunctionTessellationDesc::
                                Spacing::FractionalOdd;
                    } else if (element.qualifiers == _tokens->cw) {
                        funcDesc->tessellationDescriptor.ordering =
                            HgiShaderFunctionTessellationDesc::
                                Ordering::CW;
                    } else if (element.qualifiers == _tokens->ccw) {
                        funcDesc->tessellationDescriptor.ordering =
                            HgiShaderFunctionTessellationDesc::
                                Ordering::CCW;
                    }
                }
            } else if (shaderStage == HdShaderTokens->geometryShader) {
                if (element.inOut == InOut::STAGE_IN) {
                    if (element.qualifiers == _tokens->points) {
                        funcDesc->geometryDescriptor.inPrimitiveType =
                            HgiShaderFunctionGeometryDesc::InPrimitiveType::
                            Points;
                    } else if (element.qualifiers == _tokens->lines) {
                        funcDesc->geometryDescriptor.inPrimitiveType =
                            HgiShaderFunctionGeometryDesc::InPrimitiveType::
                            Lines;
                    } else if (element.qualifiers == _tokens->lines_adjacency) {
                        funcDesc->geometryDescriptor.inPrimitiveType =
                            HgiShaderFunctionGeometryDesc::InPrimitiveType::
                            LinesAdjacency;
                    } else if (element.qualifiers == _tokens->triangles) {
                        funcDesc->geometryDescriptor.inPrimitiveType =
                            HgiShaderFunctionGeometryDesc::InPrimitiveType::
                            Triangles;
                    } else if (element.qualifiers ==
                        _tokens->triangles_adjacency) {
                        funcDesc->geometryDescriptor.inPrimitiveType =
                            HgiShaderFunctionGeometryDesc::InPrimitiveType::
                            TrianglesAdjacency;
                    }
                } else if (element.inOut == InOut::STAGE_OUT) {
                    if (element.qualifiers == _tokens->points) {
                        funcDesc->geometryDescriptor.outPrimitiveType =
                            HgiShaderFunctionGeometryDesc::OutPrimitiveType::
                            Points;
                    } else if (element.qualifiers == _tokens->line_strip) {
                        funcDesc->geometryDescriptor.outPrimitiveType =
                            HgiShaderFunctionGeometryDesc::OutPrimitiveType::
                            LineStrip;
                    } else if (element.qualifiers == _tokens->triangle_strip) {
                        funcDesc->geometryDescriptor.outPrimitiveType =
                            HgiShaderFunctionGeometryDesc::OutPrimitiveType::
                            TriangleStrip;
                    } else {
                        // Assume any other GS stage out qualifier will be the
                        // number of max vertices.
                        funcDesc->geometryDescriptor.outMaxVertices = 
                            element.qualifiers.GetString();
                    }
                }
            } else if (element.qualifiers == _tokens->early_fragment_tests) {
                //   GLSL: "layout (early_fragment_tests) in;"
                //   MSL: "[[early_fragment_tests]]"
                funcDesc->fragmentDescriptor.earlyFragmentTests = true;
            }
        } else if (element.kind == Kind::UNIFORM_BLOCK) {
            if (TF_VERIFY(element.members.size() == 1)) {
                auto const & member = element.members.front();
                uint32_t const arraySize =
                    (element.arraySize.IsEmpty() ? 0 :
                        static_cast<uint32_t>(std::stoi(element.arraySize)));

                if (arraySize > 0) {
                    HgiShaderFunctionAddBuffer(
                        funcDesc,
                        /*name=*/member.name,
                        /*type=*/_ConvertBoolType(member.dataType),
                        /*bindIndex=*/_GetLocation(element, metaData),
                        /*binding=*/HgiBindingTypeUniformArray,
                        /*arraySize=*/arraySize);
                } else {
                    HgiShaderFunctionAddBuffer(
                        funcDesc,
                        /*name=*/member.name,
                        /*type=*/_ConvertBoolType(member.dataType),
                        /*bindIndex=*/_GetLocation(element, metaData),
                        /*binding=*/HgiBindingTypeUniformValue);
                }
            }
        } else if (element.kind == Kind::UNIFORM_BLOCK_CONSTANT_PARAMS) {
            for (auto const & member : element.members) {
                HgiShaderFunctionAddConstantParam(
                    funcDesc,
                    /*name=*/member.name,
                    /*type=*/_ConvertBoolType(member.dataType));
            }
        } else if (element.kind == Kind::BUFFER_READ_ONLY) {
            if (TF_VERIFY(element.members.size() == 1)) {
                auto const & member = element.members.front();
                HgiShaderFunctionAddBuffer(
                    funcDesc,
                    /*name=*/member.name,
                    /*type=*/_ConvertBoolType(member.dataType),
                    /*bindIndex=*/_GetLocation(element, metaData),
                    /*binding=*/HgiBindingTypePointer);
            }
        } else if (element.kind == Kind::BUFFER_READ_WRITE) {
            if (TF_VERIFY(element.members.size() == 1)) {
                auto const & member = element.members.front();
                HgiShaderFunctionAddWritableBuffer(
                    funcDesc,
                    /*name=*/member.name,
                    /*type=*/_ConvertBoolType(member.dataType),
                    /*bindIndex=*/_GetLocation(element, metaData));
            }
        }
    }
}

void
_ResourceGenerator::_GenerateHgiTextureResources(
    HgiShaderFunctionDesc *funcDesc,
    TfToken const & shaderStage,
    HdSt_ResourceLayout::TextureElementVector const & textureElements,
    HdSt_ResourceBinder::MetaData const & metaData)
{
    using TextureType = HdSt_ResourceLayout::TextureType;

    for (auto const & texture : textureElements) {
        HgiShaderTextureType const textureType =
            texture.textureType == TextureType::SHADOW_TEXTURE
                ? HgiShaderTextureTypeShadowTexture
                : texture.textureType == TextureType::ARRAY_TEXTURE
                    ? HgiShaderTextureTypeArrayTexture
                    : HgiShaderTextureTypeTexture;

        if (texture.arraySize > 0) {
            HgiShaderFunctionAddArrayOfTextures(
                funcDesc,
                texture.name,
                texture.arraySize,
                texture.bindingIndex,
                texture.dim,
                HdStHgiConversions::GetHgiFormat(texture.format),
                textureType);
        } else {
            HgiShaderFunctionAddTexture(
                funcDesc,
                texture.name,
                texture.bindingIndex,
                texture.dim,
                HdStHgiConversions::GetHgiFormat(texture.format),
                textureType);
        }
    }
}

void
_ResourceGenerator::_GenerateGLSLResources(
    HgiShaderFunctionDesc *funcDesc,
    std::stringstream &str,
    TfToken const &shaderStage,
    HdSt_ResourceLayout::ElementVector const & elements,
    HdSt_ResourceBinder::MetaData const & metaData)
{
    for (auto const & element : elements) {
        switch (element.kind) {
            case HdSt_ResourceLayout::Kind::VALUE:
                switch (element.inOut) {
                    case HdSt_ResourceLayout::InOut::STAGE_IN:
                        if (shaderStage == HdShaderTokens->vertexShader) {;
                            str << "layout (location = "
                                << _GetLocation(element, metaData) << ") ";
                        }
                        str << "in ";
                        break;
                    case HdSt_ResourceLayout::InOut::STAGE_OUT:
                        if (shaderStage == HdShaderTokens->fragmentShader) {
                            str << "layout (location = "
                                << _GetLocation(element, metaData) << ") ";
                        }
                        str << "out ";
                        break;
                    case HdSt_ResourceLayout::InOut::NONE:
                        break;
                    default:
                        break;
                }
                if (element.qualifiers == _tokens->flat) {
                    str << "flat ";
                } else if (element.qualifiers == _tokens->noperspective) {
                    str << "noperspective ";
                } else if (element.qualifiers == _tokens->centroid) {
                    str << "centroid ";
                } else if (element.qualifiers == _tokens->sample) {
                    str << "sample ";
                } else if (element.qualifiers == _tokens->patch) {
                    str << "patch ";
                }
                str << element.dataType << " "
                    << element.name;
                if (element.arraySize.IsEmpty()) {
                    str << ";\n";
                } else {
                    str << "[" << element.arraySize << "];\n";
                }
                break;
            case HdSt_ResourceLayout::Kind::BLOCK:
                if (element.inOut == HdSt_ResourceLayout::InOut::STAGE_IN) {
                    str << "in ";
                } else {
                    str << "out ";
                }
                str << element.aggregateName << " {\n";
                for (auto const & member : element.members) {
                    str << "    " << member.dataType << " "
                                        << member.name;
                    if (member.arraySize.IsEmpty()) {
                        str << ";\n";
                    } else {
                        str << "[" << member.arraySize << "];\n";
                    }
                }
                str << "} " << element.name;
                if (element.arraySize.IsEmpty()) {
                    str << ";\n";
                } else {
                    str << "[" << element.arraySize << "];\n";
                }
                break;
            case HdSt_ResourceLayout::Kind::QUALIFIER:
                if (shaderStage == HdShaderTokens->tessControlShader) {
                    if (element.inOut == InOut::STAGE_OUT) {
                        funcDesc->tessellationDescriptor.numVertsPerPatchOut =
                            element.qualifiers.GetString();
                    }
                } else if (shaderStage == HdShaderTokens->tessEvalShader) {
                    if (element.inOut == InOut::STAGE_IN) {
                        if (element.qualifiers == _tokens->triangles) {
                            funcDesc->tessellationDescriptor.patchType =
                                HgiShaderFunctionTessellationDesc::
                                    PatchType::Triangles;
                        } else if (element.qualifiers == _tokens->quads) {
                            funcDesc->tessellationDescriptor.patchType =
                                HgiShaderFunctionTessellationDesc::
                                    PatchType::Quads;
                        } else if (element.qualifiers == _tokens->isolines) {
                            funcDesc->tessellationDescriptor.patchType =
                                HgiShaderFunctionTessellationDesc::
                                    PatchType::Isolines;
                        } else if (element.qualifiers ==
                                            _tokens->equal_spacing) {
                            funcDesc->tessellationDescriptor.spacing =
                                HgiShaderFunctionTessellationDesc::
                                    Spacing::Equal;
                        } else if (element.qualifiers ==
                                            _tokens->fractional_even_spacing) {
                            funcDesc->tessellationDescriptor.spacing =
                                HgiShaderFunctionTessellationDesc::
                                    Spacing::FractionalEven;
                        } else if (element.qualifiers ==
                                            _tokens->fractional_odd_spacing) {
                            funcDesc->tessellationDescriptor.spacing =
                                HgiShaderFunctionTessellationDesc::
                                    Spacing::FractionalOdd;
                        } else if (element.qualifiers == _tokens->cw) {
                            funcDesc->tessellationDescriptor.ordering =
                                HgiShaderFunctionTessellationDesc::
                                    Ordering::CW;
                        } else if (element.qualifiers == _tokens->ccw) {
                            funcDesc->tessellationDescriptor.ordering =
                                HgiShaderFunctionTessellationDesc::
                                    Ordering::CCW;
                        }
                    }
                } else if (shaderStage == HdShaderTokens->geometryShader) {
                    if (element.inOut == InOut::STAGE_IN) {
                        if (element.qualifiers == _tokens->points) {
                            funcDesc->geometryDescriptor.inPrimitiveType =
                                HgiShaderFunctionGeometryDesc::InPrimitiveType::
                                Points;
                        } else if (element.qualifiers == _tokens->lines) {
                            funcDesc->geometryDescriptor.inPrimitiveType =
                                HgiShaderFunctionGeometryDesc::InPrimitiveType::
                                Lines;
                        } else if (element.qualifiers ==
                            _tokens->lines_adjacency) {
                            funcDesc->geometryDescriptor.inPrimitiveType =
                                HgiShaderFunctionGeometryDesc::InPrimitiveType::
                                LinesAdjacency;
                        } else if (element.qualifiers == _tokens->triangles) {
                            funcDesc->geometryDescriptor.inPrimitiveType =
                                HgiShaderFunctionGeometryDesc::InPrimitiveType::
                                Triangles;
                        } else if (element.qualifiers ==
                            _tokens->triangles_adjacency) {
                            funcDesc->geometryDescriptor.inPrimitiveType =
                                HgiShaderFunctionGeometryDesc::InPrimitiveType::
                                TrianglesAdjacency;
                        }
                    } else if (element.inOut == InOut::STAGE_OUT) {
                        if (element.qualifiers == _tokens->points) {
                            funcDesc->geometryDescriptor.outPrimitiveType =
                                HgiShaderFunctionGeometryDesc::
                                OutPrimitiveType::Points;
                        } else if (element.qualifiers == _tokens->line_strip) {
                            funcDesc->geometryDescriptor.outPrimitiveType =
                                HgiShaderFunctionGeometryDesc::
                                OutPrimitiveType::LineStrip;
                        } else if (element.qualifiers ==
                            _tokens->triangle_strip) {
                            funcDesc->geometryDescriptor.outPrimitiveType =
                                HgiShaderFunctionGeometryDesc::
                                OutPrimitiveType::TriangleStrip;
                        } else {
                            // Assume any other GS stage out qualifier will be 
                            // the number of max vertices.
                            funcDesc->geometryDescriptor.outMaxVertices = 
                                element.qualifiers.GetString();
                        }
                    }
                } else if (element.qualifiers == _tokens->early_fragment_tests){
                    //   GLSL: "layout (early_fragment_tests) in;"
                    //   MSL: "[[early_fragment_tests]]"
                    funcDesc->fragmentDescriptor.earlyFragmentTests = true;
                }
                break;
            case HdSt_ResourceLayout::Kind::UNIFORM_VALUE:
                str << "layout(location = " <<
                        _GetLocation(element, metaData)
                    << ") uniform "
                    << element.dataType << " *" << element.name;
                if (!element.arraySize.IsEmpty()) {
                    str << "[" << element.arraySize << "]";
                }
                str << ";\n";
                break;
            case HdSt_ResourceLayout::Kind::UNIFORM_BLOCK:
                str << "layout(std140, binding = " <<
                        _GetLocation(element, metaData)
                    << ") uniform ubo_" << element.name
                    << " {\n"
                    << "    " << element.dataType << " "
                    << element.name;
                if (!element.arraySize.IsEmpty()) {
                    str << "[" << element.arraySize << "]";
                }
                str << ";\n};\n";
                break;
            case HdSt_ResourceLayout::Kind::UNIFORM_BLOCK_CONSTANT_PARAMS:
                str << "layout(std140, binding = " <<
                        _GetLocation(element, metaData)
                    << ") uniform ubo_" << element.name
                    << " {\n";
                for (auto const & member : element.members) {
                    str << member.dataType << " " << member.name << ";\n";
                }
                str << "};\n";
                break;
            case HdSt_ResourceLayout::Kind::BUFFER_READ_ONLY:
            case HdSt_ResourceLayout::Kind::BUFFER_READ_WRITE:
                {
                auto const & member = element.members.front();
                uint32_t location = _GetLocation(element, metaData);
                str << "layout(std430, binding = " << location
                    << ") buffer ssbo_" << location
                    << " {\n"
                    << "    " << member.dataType << " "
                    << member.name << "[];\n"
                    << "};\n";
                }
                break;
            default:
                break;
        }
    }
}

void
_ResourceGenerator::_GenerateGLSLTextureResources(
    std::stringstream &str,
    TfToken const &shaderStage,
    HdSt_ResourceLayout::TextureElementVector const & textureElements,
    HdSt_ResourceBinder::MetaData const & metaData)
{
    for (auto const & texture : textureElements) {
        bool const isArrayTexture =
            (texture.textureType == TextureType::ARRAY_TEXTURE);

        bool const isShadowTexture =
            (texture.textureType == TextureType::SHADOW_TEXTURE);

        bool const isArrayOfTexture = (texture.arraySize > 0);

        std::string const samplerType =
            (isShadowTexture
                ? "sampler" + std::to_string(texture.dim) + "DShadow"
                : "sampler" + std::to_string(texture.dim) + "D") +
            (isArrayTexture ? "Array" : "");

        std::string const resultType =
            (isShadowTexture ? "float" : "vec4");

        std::string const resourceName =
            "sampler" + std::to_string(texture.dim) + "d_" +
            texture.name.GetString();

        int const coordDim =
            (isArrayTexture || isShadowTexture)
                ? (texture.dim + 1) : texture.dim;

        std::string const intCoordType = coordDim == 1 ?
            "int" :
            "ivec" + std::to_string(coordDim);
        std::string const floatCoordType = coordDim == 1 ?
            "float" :
            "vec" + std::to_string(coordDim);

        // Resource Declaration
        str << "layout (binding = "
            << std::to_string(texture.bindingIndex) << ") uniform "
            << samplerType << " " << resourceName;
        if (isArrayOfTexture) {
            str << "[" << std::to_string(texture.arraySize) << "];\n";
        } else {
            str << ";\n";
        }

        // Accessors
        if (isArrayOfTexture) {
            str << "#define HgiGetSampler_" << texture.name << "(index) "
                << resourceName << "[index]\n";

            str << resultType
                << " HgiGet_" << texture.name
                << "(int index, " << floatCoordType << " coord) {\n"
                << "  return texture(" << resourceName << "[index], coord)"
                << ";\n"
                << "}\n";

            str << resultType
                << " HgiTextureLod_" << texture.name
                << "(int index, " << floatCoordType << " coord, float lod) {\n"
                << "  return textureLod(" << resourceName
                << "[index], coord, lod)"
                << ";\n"
                << "}\n";

            if (!isShadowTexture) {
                str << resultType
                    << " HgiTexelFetch_" << texture.name
                    << "(int index, " << intCoordType << " coord) {\n"
                    << "  return texelFetch(" << resourceName
                    << "[index], coord, 0)"
                    << ";\n"
                    << "}\n";
            }
        } else {
            str << "#define HgiGetSampler_" << texture.name << "() "
                << resourceName << "\n";

            str << resultType
                << " HgiGet_" << texture.name
                << "(" << floatCoordType << " coord) {\n"
                << "  return texture(" << resourceName << ", coord)"
                << ";\n"
                << "}\n";

            str << resultType
                << " HgiTextureLod_" << texture.name
                << "(" << floatCoordType << " coord, float lod) {\n"
                << "  return textureLod(" << resourceName << ", coord, lod)"
                << ";\n"
                << "}\n";

            if (!isShadowTexture) {
                str << resultType
                    << " HgiTexelFetch_" << texture.name
                    << "(" << intCoordType << " coord) {\n"
                    << "  return texelFetch(" << resourceName << ", coord, 0)"
                    << ";\n"
                    << "}\n";
            }
        }
    }
}

static void
_AddVertexAttribElement(
    HdSt_ResourceLayout::ElementVector *elements,
    TfToken const &name,
    TfToken const &dataType,
    int location,
    int arraySize = 0)
{
    elements->emplace_back(
        HdSt_ResourceLayout::InOut::STAGE_IN,
        HdSt_ResourceLayout::Kind::VALUE,
        dataType, name);
    if (location >= 0) {
        elements->back().location = static_cast<uint32_t>(location);
    }
}

static void
_AddInterstageElement(
    HdSt_ResourceLayout::ElementVector *elements,
    HdSt_ResourceLayout::InOut inOut,
    TfToken const &name,
    TfToken const &dataType,
    TfToken const &arraySize = TfToken(),
    TfToken const &qualifier = TfToken())
{
    elements->emplace_back(
        inOut,
        HdSt_ResourceLayout::Kind::VALUE,
        dataType, name, arraySize, qualifier);
}

static void
_AddInterstageBlockElement(
    HdSt_ResourceLayout::ElementVector *elements,
    HdSt_ResourceLayout::InOut inOut,
    TfToken const &blockName,
    TfToken const &instanceName,
    HdSt_ResourceLayout::MemberVector const &members,
    TfToken const &arraySize = TfToken())
{
    elements->emplace_back(
        inOut,
        HdSt_ResourceLayout::Kind::BLOCK,
        HdStResourceLayoutTokens->block,
        instanceName,
        arraySize);
    elements->back().aggregateName = blockName;
    elements->back().members = members;
}

static void
_AddUniformValueElement(
    HdSt_ResourceLayout::ElementVector *elements,
    TfToken const &name,
    TfToken const &dataType,
    int location,
    int arraySize = 0)
{
    TfToken const arraySizeArg =
        ((arraySize > 0) ? TfToken(std::to_string(arraySize)) : TfToken());

    elements->emplace_back(
        HdSt_ResourceLayout::InOut::NONE,
        HdSt_ResourceLayout::Kind::UNIFORM_VALUE,
        dataType, name, arraySizeArg);
    elements->back().members.emplace_back(dataType, name);
    if (location >= 0) {
        elements->back().location = static_cast<uint32_t>(location);
    }
}

static void
_AddUniformBufferElement(
    HdSt_ResourceLayout::ElementVector *elements,
    TfToken const &name,
    TfToken const &dataType,
    int location,
    int arraySize = 0)
{
    TfToken const arraySizeArg =
        ((arraySize > 0) ? TfToken(std::to_string(arraySize)) : TfToken());

    elements->emplace_back(
        HdSt_ResourceLayout::InOut::NONE,
        HdSt_ResourceLayout::Kind::UNIFORM_BLOCK,
        dataType, name, arraySizeArg);
    elements->back().members.emplace_back(dataType, name);
    if (location >= 0) {
        elements->back().location = static_cast<uint32_t>(location);
    }
}

static void
_AddBufferElement(
    HdSt_ResourceLayout::ElementVector *elements,
    TfToken const &name,
    TfToken const &dataType,
    int location,
    int arraySize = 0)
{
    elements->emplace_back(
        HdSt_ResourceLayout::InOut::NONE,
        HdSt_ResourceLayout::Kind::BUFFER_READ_ONLY,
        dataType, name);
    elements->back().members.emplace_back(dataType, name);
    if (location >= 0) {
        elements->back().location = static_cast<uint32_t>(location);
    }
}

static void
_AddWritableBufferElement(
    HdSt_ResourceLayout::ElementVector *elements,
    TfToken const &name,
    TfToken const &dataType,
    int location)
{
    elements->emplace_back(
        HdSt_ResourceLayout::InOut::NONE,
        HdSt_ResourceLayout::Kind::BUFFER_READ_WRITE,
        dataType, name);
    elements->back().members.emplace_back(dataType, name);
    if (location >= 0) {
        elements->back().location = static_cast<uint32_t>(location);
    }
}

static void
_AddTextureElement(
    HdSt_ResourceLayout::TextureElementVector *textureElements,
    TfToken const &name,
    int dim,
    int bindingIndex,
    HdFormat format = HdFormatFloat32Vec4,
    TextureType textureType = TextureType::TEXTURE)
{
    textureElements->emplace_back(
        name, dim, bindingIndex, format, textureType);
}

static void
_AddArrayOfTextureElement(
    HdSt_ResourceLayout::TextureElementVector *textureElements,
    TfToken const &name,
    int dim,
    int bindingIndex,
    HdFormat format = HdFormatFloat32Vec4,
    TextureType textureType = TextureType::TEXTURE,
    int arraySize = 0)
{
    textureElements->emplace_back(
        name, dim, bindingIndex, format, textureType, arraySize);
}

static bool
_IsAtomicBufferShaderResource(
    HdSt_ResourceLayout::ElementVector &elements,
    TfToken const &name)
{
    for (auto const &element : elements) {
        if (element.name == name &&
            element.kind == HdSt_ResourceLayout::Kind::BUFFER_READ_WRITE) {
            if (TF_VERIFY(element.members.size() == 1)) {
                TfToken const &dataType = element.members.front().dataType;
                if (dataType == _tokens->_atomic_int ||
                    dataType == _tokens->_atomic_uint) {
                    return true;
                }
            }
        }
    }
    return false;
}

} // anonymous namespace

void
HdSt_CodeGen::_GetShaderResourceLayouts(
    HdStShaderCodeSharedPtrVector const & shaders)
{
    TRACE_FUNCTION();
    HF_MALLOC_TAG_FUNCTION();

    TfTokenVector const shaderStages = {
        HdShaderTokens->vertexShader,
        HdShaderTokens->tessControlShader,
        HdShaderTokens->tessEvalShader,
        HdShaderTokens->geometryShader,
        HdShaderTokens->fragmentShader,
        HdShaderTokens->postTessControlShader,
        HdShaderTokens->postTessVertexShader,
        HdShaderTokens->meshObjectShader,
        HdShaderTokens->meshletShader,
        HdShaderTokens->computeShader,
    };

    for (auto const &shader : shaders) {
        VtDictionary layoutDict = shader->GetLayout(shaderStages);

        HdSt_ResourceLayout::ParseLayout(
                &_resVS, HdShaderTokens->vertexShader, layoutDict);

        HdSt_ResourceLayout::ParseLayout(
                &_resTCS, HdShaderTokens->tessControlShader, layoutDict);

        HdSt_ResourceLayout::ParseLayout(
                &_resTES, HdShaderTokens->tessEvalShader, layoutDict);

        HdSt_ResourceLayout::ParseLayout(
                &_resGS, HdShaderTokens->geometryShader, layoutDict);

        HdSt_ResourceLayout::ParseLayout(
                &_resFS, HdShaderTokens->fragmentShader, layoutDict);

        HdSt_ResourceLayout::ParseLayout(
                &_resPTCS, HdShaderTokens->postTessControlShader, layoutDict);

        HdSt_ResourceLayout::ParseLayout(
                &_resPTVS, HdShaderTokens->postTessVertexShader, layoutDict);

        HdSt_ResourceLayout::ParseLayout(
                &_resMOS, HdShaderTokens->meshObjectShader, layoutDict);

        HdSt_ResourceLayout::ParseLayout(
                &_resMS, HdShaderTokens->meshletShader, layoutDict);

        HdSt_ResourceLayout::ParseLayout(
                &_resCS, HdShaderTokens->computeShader, layoutDict);
    }
}

void
HdSt_CodeGen::_PlumbInterstageElements(
    TfToken const &name,
    TfToken const &dataType)
{
    // Add resource elements to plumb interstage elements, e.g.
    // drawingCoord and interpolated primvar through active stages.

    std::string const &baseName = name.GetString();
    TfToken const  vs_outName( "vs_" + baseName);
    TfToken const tcs_outName("tcs_" + baseName);
    TfToken const tes_outName("tes_" + baseName);
    TfToken const  gs_outName( "gs_" + baseName);

    // Empty token for variables with no array size
    TfToken const noArraySize;

    // Interstage variables of type "int" require "flat" interpolation
    TfToken const &qualifier =
        (dataType == _tokens->_int) ? _tokens->flat : _tokens->_default;

    // Vertex attrib input for VS, PTCS, PTVS
    _resAttrib.emplace_back(InOut::STAGE_OUT, Kind::VALUE, dataType,
        vs_outName, noArraySize, qualifier);

    if (_hasTCS) {
        _resTCS.emplace_back(InOut::STAGE_IN, Kind::VALUE, dataType,
                vs_outName, _tokens->gl_MaxPatchVertices, qualifier);
        _resTCS.emplace_back(InOut::STAGE_OUT, Kind::VALUE, dataType,
                tcs_outName, _tokens->HD_NUM_PATCH_EVAL_VERTS, qualifier);
    }

    if (_hasTES) {
        _resTES.emplace_back(InOut::STAGE_IN, Kind::VALUE, dataType,
                tcs_outName, _tokens->gl_MaxPatchVertices, qualifier);
        _resTES.emplace_back(InOut::STAGE_OUT, Kind::VALUE, dataType,
                tes_outName, noArraySize, qualifier);
    }

    // Geometry shader inputs come from previous active stage
    if (_hasGS && _hasTES) {
        _resGS.emplace_back(InOut::STAGE_IN, Kind::VALUE, dataType,
                tes_outName, _tokens->HD_NUM_PRIMITIVE_VERTS, qualifier);
        _resGS.emplace_back(InOut::STAGE_OUT, Kind::VALUE, dataType,
                gs_outName, noArraySize, qualifier);
    } else if (_hasGS) {
        _resGS.emplace_back(InOut::STAGE_IN, Kind::VALUE, dataType,
                vs_outName, _tokens->HD_NUM_PRIMITIVE_VERTS, qualifier);
        _resGS.emplace_back(InOut::STAGE_OUT, Kind::VALUE, dataType,
                gs_outName, noArraySize, qualifier);
    }

    // Fragment shader inputs come from previous active stage
    if (_hasGS) {
        _resFS.emplace_back(InOut::STAGE_IN, Kind::VALUE, dataType,
                gs_outName, noArraySize, qualifier);
    } else if (_hasTES) {
        _resFS.emplace_back(InOut::STAGE_IN, Kind::VALUE, dataType,
                tes_outName, noArraySize, qualifier);
    } else {
        _resFS.emplace_back(InOut::STAGE_IN, Kind::VALUE, dataType,
                vs_outName, noArraySize, qualifier);
    }
}

static
std::string
_GetOSDCommonShaderSource()
{
    // Prepare OpenSubdiv common shader source for use in the shader
    // code declarations section and define some accessor methods and
    // forward declarations needed by the OpenSubdiv shaders.
    std::stringstream ss;

#if defined(__APPLE__)
    ss << "#define CONTROL_INDICES_BUFFER_INDEX 0\n"
       << "#define OSD_PATCHPARAM_BUFFER_INDEX 0\n"
       << "#define OSD_PERPATCHVERTEX_BUFFER_INDEX 0\n"
       << "#define OSD_PERPATCHTESSFACTORS_BUFFER_INDEX 0\n"
       << "#define OSD_KERNELLIMIT_BUFFER_INDEX 0\n"
       << "#define OSD_PATCHPARAM_BUFFER_INDEX 0\n"
       << "#define VERTEX_BUFFER_INDEX 0\n"

       // The ifdef for this in OSD is AFTER the first usage.
       << "#define OSD_MAX_VALENCE 4\n"

       << "\n"
       << "struct OsdInputVertexType {\n"
       << "    vec3 position;\n"
       << "};\n"
       << "\n";

    ss << OpenSubdiv::Osd::MTLPatchShaderSource::GetCommonShaderSource();
#else
    ss << "FORWARD_DECL(MAT4 GetProjectionMatrix());\n"
       << "FORWARD_DECL(float GetTessLevel());\n"
       << "mat4 OsdModelViewMatrix() { return mat4(1); }\n"
       << "mat4 OsdProjectionMatrix() { return mat4(GetProjectionMatrix()); }\n"
       << "int OsdPrimitiveIdBase() { return 0; }\n"
       << "float OsdTessLevel() { return GetTessLevel(); }\n"
       << "\n";

    ss << OpenSubdiv::Osd::GLSLPatchShaderSource::GetCommonShaderSource();
#endif

    return ss.str();
}

static
std::string
_GetOSDPatchBasisShaderSource()
{
    std::stringstream ss;
#if defined(__APPLE__)
    ss << "#define OSD_PATCH_BASIS_METAL\n";
    ss << OpenSubdiv::Osd::MTLPatchShaderSource::GetPatchBasisShaderSource();
#else
    ss << "#define OSD_PATCH_BASIS_GLSL\n";
    ss << OpenSubdiv::Osd::GLSLPatchShaderSource::GetPatchBasisShaderSource();
#endif
    return ss.str();
}

HdStGLSLProgramSharedPtr
HdSt_CodeGen::Compile(HdStResourceRegistry*const registry)
{
    HD_TRACE_FUNCTION();
    HF_MALLOC_TAG_FUNCTION();

    _GetShaderResourceLayouts({_geometricShader});
    _GetShaderResourceLayouts(_shaders);

    // Capabilities.
    const HgiCapabilities *capabilities = registry->GetHgi()->GetCapabilities();
    const bool bindlessTextureEnabled =
        capabilities->IsSet(HgiDeviceCapabilitiesBitsBindlessTextures);
    const bool bindlessBuffersEnabled = 
        capabilities->IsSet(HgiDeviceCapabilitiesBitsBindlessBuffers);
    const bool shaderDrawParametersEnabled =
        capabilities->IsSet(HgiDeviceCapabilitiesBitsShaderDrawParameters);
    const bool builtinBarycentricsEnabled =
        capabilities->IsSet(HgiDeviceCapabilitiesBitsBuiltinBarycentrics);
    const bool metalTessellationEnabled =
        capabilities->IsSet(HgiDeviceCapabilitiesBitsMetalTessellation);
    const bool requiresBasePrimitiveOffset =
        capabilities->IsSet(HgiDeviceCapabilitiesBitsBasePrimitiveOffset);
    const bool requiresPrimitiveIdEmulation =
         capabilities->IsSet(HgiDeviceCapabilitiesBitsPrimitiveIdEmulation);
    const bool doublePrecisionEnabled =
        capabilities->IsSet(HgiDeviceCapabilitiesBitsShaderDoublePrecision);
    const bool minusOneToOneDepth =
        capabilities->IsSet(HgiDeviceCapabilitiesBitsDepthRangeMinusOnetoOne);

    bool const useHgiResourceGeneration =
        IsEnabledHgiResourceGeneration(capabilities);

    // shader sources
    // geometric shader owns main()
    std::string vertexShader =
        _geometricShader->GetSource(HdShaderTokens->vertexShader);
    std::string tessControlShader =
        _geometricShader->GetSource(HdShaderTokens->tessControlShader);
    std::string tessEvalShader =
        _geometricShader->GetSource(HdShaderTokens->tessEvalShader);
    std::string postTessControlShader =
        _geometricShader->GetSource(HdShaderTokens->postTessControlShader);
    std::string postTessVertexShader =
        _geometricShader->GetSource(HdShaderTokens->postTessVertexShader);
    std::string meshObjectShader =
        _geometricShader->GetSource(HdShaderTokens->meshObjectShader);
    std::string meshletShader =
        _geometricShader->GetSource(HdShaderTokens->meshletShader);
    std::string geometryShader =
        _geometricShader->GetSource(HdShaderTokens->geometryShader);
    std::string fragmentShader =
        _geometricShader->GetSource(HdShaderTokens->fragmentShader);
    std::string computeShader =
        _geometricShader->GetSource(HdShaderTokens->computeShader);

    _hasVS  = (!vertexShader.empty());
    _hasTCS = (!tessControlShader.empty());
    _hasTES = (!tessEvalShader.empty());
    _hasMOS = (!meshObjectShader.empty()) && metalTessellationEnabled
        && _geometricShader->GetUseMeshShaders();
    _hasMS = (!meshletShader.empty()) && metalTessellationEnabled
        && _geometricShader->GetUseMeshShaders();
    if (_hasMOS) {
        _hasVS = false;
    }
    _hasPTCS = (!postTessControlShader.empty()) && metalTessellationEnabled;
    _hasPTVS = (!postTessVertexShader.empty()) && metalTessellationEnabled;
    _hasGS  = (!geometryShader.empty()) && !metalTessellationEnabled;
    _hasFS  = (!fragmentShader.empty());
    _hasCS  = (!computeShader.empty());

    // Initialize source buckets
    _genDefines.str(""); _genDecl.str(""); _genAccessors.str("");
    _genVS.str(""); _genTCS.str(""); _genTES.str("");
    _genPTCS.str(""); _genPTVS.str("");
    _genGS.str(""); _genFS.str(""); _genCS.str("");
    _genMOS.str(""); _genMS.str("");
    _procVS.str(""); _procTCS.str(""); _procTES.str(""); _procGS.str("");
    _procPTCS.str("");
    _procMOSDecl.str(""), _procMSDecl.str(""), _procMSIn.str(""),_procMSOut.str(""),
    _procPTVSDecl.str(""), _procPTVSIn.str(""), _procPTVSOut.str("");

    _genDefines << "\n// //////// Codegen Defines //////// \n";
    _genDecl << "\n// //////// Codegen Decl //////// \n";
    _genAccessors << "\n// //////// Codegen Accessors //////// \n";
    _genVS << "\n// //////// Codegen VS Source //////// \n";
    _genTCS << "\n// //////// Codegen TCS Source //////// \n";
    _genTES << "\n// //////// Codegen TES Source //////// \n";
    _genMOS << "\n// //////// Codegen MOS Source //////// \n";
    _genMS << "\n// //////// Codegen MS Source //////// \n";
    _genPTCS << "\n// //////// Codegen PTCS Source //////// \n";
    _genPTVS << "\n// //////// Codegen PTVS Source //////// \n";
    _genGS << "\n// //////// Codegen GS Source //////// \n";
    _genFS << "\n// //////// Codegen FS Source //////// \n";
    _genCS << "\n// //////// Codegen CS Source //////// \n";
    _procVS << "\n// //////// Codegen Proc VS //////// \n";
    _procTCS << "\n// //////// Codegen Proc TCS //////// \n";
    _procTES << "\n// //////// Codegen Proc TES //////// \n";
    _procGS << "\n// //////// Codegen Proc GS //////// \n";

    // Used in glslfx files to determine if it is using new/old
    // imaging system. It can also be used as API guards when
    // we need new versions of Storm shading. 
    _genDefines << "#define HD_SHADER_API " << HD_SHADER_API << "\n";

    // XXX: this macro is still used in GlobalUniform.
    _genDefines << "#define MAT4 " <<
        HdStGLConversions::GetGLSLTypename(
            HdVtBufferSource::GetDefaultMatrixType()) << "\n";

    // a trick to tightly pack unaligned data (vec3, etc) into SSBO/UBO.
    _genDefines << _GetPackedTypeDefinitions();

    if (_materialTag == HdStMaterialTagTokens->masked) {
        _genFS << "#define HD_MATERIAL_TAG_MASKED 1\n";
    }
    if (doublePrecisionEnabled) {
        _genFS << "#define HD_SHADER_SUPPORTS_DOUBLE_PRECISION\n";
    }
    if (minusOneToOneDepth) {
        _genFS << "#define HD_MINUS_ONE_TO_ONE_DEPTH_RANGE\n";
    }
    if (bindlessBuffersEnabled) {
        _genVS << "#define HD_BINDLESS_BUFFERS_ENABLED\n";
    }

    // ------------------
    // Custom Buffer Bindings
    // ----------------------
    // For custom buffer bindings, more code can be generated; a full spec is
    // emitted based on the binding declaration.
    TF_FOR_ALL(binDecl, _metaData.customBindings) {
        _genDefines << "#define "
                    << binDecl->name << "_Binding " 
                    << binDecl->binding.GetLocation() << "\n";
        _genDefines << "#define HD_HAS_" << binDecl->name << " 1\n";

        // typeless binding doesn't need declaration nor accessor.
        if (binDecl->dataType.IsEmpty()) continue;

        // atomics can't be trivially passed by value, and Storm does not
        // access them via HdGet_ accessors. Skip generation.
        if (_IsAtomicBufferShaderResource(_resFS, binDecl->name)) {
            continue;
        }

        _EmitDeclaration(&_resCommon,
                         binDecl->name,
                         binDecl->dataType,
                         binDecl->binding,
                         binDecl->isWritable);

        _EmitAccessor(_genAccessors,
                      binDecl->name,
                      binDecl->dataType,
                      binDecl->binding,
                      (binDecl->binding.GetType() == HdStBinding::UNIFORM)
                      ? NULL : "localIndex");
    }

    TF_FOR_ALL(it, _metaData.customInterleavedBindings) {
        // note: _constantData has been sorted by offset in HdSt_ResourceBinder.
        // XXX: not robust enough, should consider padding and layouting rules
        // to match with the logic in HdInterleavedMemoryManager if we
        // want to use a layouting policy other than default padding.

        HdStBinding binding = it->first;
        TfToken typeName(TfStringPrintf("CustomBlockData%d", binding.GetValue()));
        TfToken varName = it->second.blockName;

        _genDecl << "struct " << typeName << " {\n";
        // dbIt is StructEntry { name, dataType, offset, numElements }
        TF_FOR_ALL (dbIt, it->second.entries) {
            _genDefines << "#define HD_HAS_" << dbIt->name << " 1\n";
            _genDecl << "  " << _GetPackedType(_ConvertBoolType(dbIt->dataType), false)
                     << " " << dbIt->name;

            if (dbIt->arraySize > 1) {
                _genDefines << "#define HD_NUM_" << dbIt->name
                            << " " << dbIt->arraySize << "\n";
                _genDecl << "[" << dbIt->arraySize << "]";
            }
            _genDecl <<  ";\n";

            if (it->second.arraySize > 0) {
                _EmitStructAccessor(_genAccessors, varName, 
                                    dbIt->name, dbIt->dataType, dbIt->arraySize,
                                    "localIndex", dbIt->concatenateNames);
            } else {
                _EmitStructAccessor(_genAccessors, varName, 
                                    dbIt->name, dbIt->dataType, dbIt->arraySize,
                                    NULL,  dbIt->concatenateNames);
            }
        }

        _genDecl << "};\n";
        _EmitDeclaration(&_resCommon, varName, typeName, binding,
                         /*isWritable=*/false, it->second.arraySize);
    }

    // HD_NUM_PATCH_VERTS, HD_NUM_PRIMTIIVE_VERTS
    if (_geometricShader->IsPrimTypePatches()) {
        _genDefines << "#define HD_NUM_PATCH_VERTS "
                    << _geometricShader->GetPrimitiveIndexSize() << "\n";
        _genDefines << "#define HD_NUM_PATCH_EVAL_VERTS "
                    << _geometricShader->GetNumPatchEvalVerts() << "\n";
    }
    _genDefines << "#define HD_NUM_PRIMITIVE_VERTS "
                << _geometricShader->GetNumPrimitiveVertsForGeometryShader()
                << "\n";

    // include ptex utility (if needed)
    TF_FOR_ALL (it, _metaData.shaderParameterBinding) {
        HdStBinding::Type bindingType = it->first.GetType();
        if (bindingType == HdStBinding::TEXTURE_PTEX_TEXEL ||
            bindingType == HdStBinding::BINDLESS_TEXTURE_PTEX_TEXEL) {
            _genDecl << _GetPtexTextureShaderSource();
            break;
        }
    }

    TF_FOR_ALL (it, _metaData.topologyVisibilityData) {
        TF_FOR_ALL (pIt, it->second.entries) {
            _genDefines << "#define HD_HAS_" << pIt->name  << " 1\n";
        }
    }

    // primvar existence macros

    // XXX: this is temporary, until we implement the fallback value definition
    // for any primvars used in glslfx.
    // Note that this #define has to be considered in the hash computation
    // since it changes the source code. However we have already combined the
    // entries of instanceData into the hash value, so it's not needed to be
    // added separately, at least in current usage.
    TF_FOR_ALL (it, _metaData.constantData) {
        TF_FOR_ALL (pIt, it->second.entries) {
            _genDefines << "#define HD_HAS_" << pIt->name << " 1\n";
        }
    }
    TF_FOR_ALL (it, _metaData.instanceData) {
        _genDefines << "#define HD_HAS_INSTANCE_" << it->second.name << " 1\n";
        _genDefines << "#define HD_HAS_"
                    << it->second.name << "_" << it->second.level << " 1\n";
    }
    _genDefines << "#define HD_INSTANCER_NUM_LEVELS "
                << _metaData.instancerNumLevels << "\n"
                << "#define HD_INSTANCE_INDEX_WIDTH "
                << (_metaData.instancerNumLevels+1) << "\n";
    if (!_geometricShader->IsPrimTypePoints()) {
        TF_FOR_ALL (it, _metaData.elementData) {
            _genDefines << "#define HD_HAS_" << it->second.name << " 1\n";
        }
        TF_FOR_ALL (it, _metaData.fvarData) {
            _genDefines << "#define HD_HAS_" << it->second.name << " 1\n";
        }
    }
    TF_FOR_ALL (it, _metaData.vertexData) {
        _genDefines << "#define HD_HAS_" << it->second.name << " 1\n";
    }
    TF_FOR_ALL (it, _metaData.varyingData) {
        _genDefines << "#define HD_HAS_" << it->second.name << " 1\n";
    }
    TF_FOR_ALL (it, _metaData.shaderParameterBinding) {
        // XXX: HdStBinding::PRIMVAR_REDIRECT won't define an accessor if it's
        // an alias of like-to-like, so we want to suppress the HD_HAS_* flag
        // as well.

        // For PRIMVAR_REDIRECT, the HD_HAS_* flag will be defined after
        // the corresponding HdGet_* function.

        // XXX: (HYD-1882) The #define HD_HAS_... for a primvar
        // redirect will be defined immediately after the primvar
        // redirect HdGet_... in the loop over
        // _metaData.shaderParameterBinding below.  Given that this
        // loop is not running in a canonical order (e.g., textures
        // first, then primvar redirects, ...) and that the texture is
        // picking up the HD_HAS_... flag, the answer to the following
        // question is random:
        //
        // If there is a texture trying to use a primvar called NAME
        // for coordinates and there is a primvar redirect called NAME,
        // will the texture use it or not?
        // 
        HdStBinding::Type bindingType = it->first.GetType();
        if (bindingType != HdStBinding::PRIMVAR_REDIRECT) {
            _genDefines << "#define HD_HAS_" << it->second.name << " 1\n";
        }

        // For any texture shader parameter we also emit the texture 
        // coordinates associated with it
        if (bindingType == HdStBinding::TEXTURE_2D ||
            bindingType == HdStBinding::BINDLESS_TEXTURE_2D ||
            bindingType == HdStBinding::ARRAY_OF_TEXTURE_2D ||
            bindingType == HdStBinding::BINDLESS_ARRAY_OF_TEXTURE_2D ||
            bindingType == HdStBinding::TEXTURE_UDIM_ARRAY || 
            bindingType == HdStBinding::BINDLESS_TEXTURE_UDIM_ARRAY) {
            _genDefines
                << "#define HD_HAS_COORD_" << it->second.name << " 1\n";
        }
    }

    // Needed for patch-based position and primvar refinement
    if (_geometricShader->IsPrimTypeMesh() &&
        _geometricShader->IsPrimTypePatches()) {
        if (_hasPTCS) {
            _genPTCS << _GetOSDPatchBasisShaderSource();
        }
        if (_hasPTVS) {
            _genPTVS << _GetOSDPatchBasisShaderSource();
        }
    }

    // Needed for patch-based face-varying primvar refinement
    if (_geometricShader->GetFvarPatchType() == 
        HdSt_GeometricShader::FvarPatchType::PATCH_BSPLINE ||
        _geometricShader->GetFvarPatchType() == 
        HdSt_GeometricShader::FvarPatchType::PATCH_BOXSPLINETRIANGLE) {
        if (_hasGS) {
            _genGS << _GetOSDPatchBasisShaderSource();
        } else {
            _genFS << _GetOSDPatchBasisShaderSource();
        }
    }

    // Barycentric coordinates
    if (builtinBarycentricsEnabled) {
        _genFS << "vec3 GetBarycentricCoord() {\n"
                  "  return gl_BaryCoordNoPerspNV;\n"
                  "}\n";
    } else {
        if (_hasGS) {
            _AddInterstageElement(&_resGS,
                HdSt_ResourceLayout::InOut::STAGE_OUT,
                /*name=*/_tokens->hd_barycentricCoord,
                /*dataType=*/_tokens->vec3,
                TfToken(),
                TfToken("noperspective"));
            _AddInterstageElement(&_resFS,
                HdSt_ResourceLayout::InOut::STAGE_IN,
                /*name=*/_tokens->hd_barycentricCoord,
                /*dataType=*/_tokens->vec3,
                TfToken(),
                TfToken("noperspective"));

            _genFS << "vec3 GetBarycentricCoord() {\n"
                      "  return hd_barycentricCoord;\n"
                      "}\n";
        } else {
            _genFS << "vec3 GetBarycentricCoord() {\n"
                      "  return vec3(0);\n"
                      "}\n";
        }
    }

    // We plumb the evaluated position in patch from PTVS to FS since this
    // is more consistent than using built-in barycentric coords and can be
    // used even when builtin barycentric coords are not available. We pass
    // only the first two components between stages and provide an accessor
    // which can reconstruct the full three component barycentric form.
    if (_hasPTVS) {
        _AddInterstageElement(&_resPTVS,
            HdSt_ResourceLayout::InOut::STAGE_OUT,
            /*name=*/_tokens->hd_tessCoord,
            /*dataType=*/_tokens->vec2);
        _AddInterstageElement(&_resFS,
            HdSt_ResourceLayout::InOut::STAGE_IN,
            /*name=*/_tokens->hd_tessCoord,
            /*dataType=*/_tokens->vec2);

        _genFS << "vec2 GetTessCoord() {\n"
                  "  return hd_tessCoord;\n"
                  "}\n"
                  "vec3 GetTessCoordTriangle() {\n"
                  "  return vec3("
                  "hd_tessCoord.x, hd_tessCoord.y, "
                  "1 - hd_tessCoord.x - hd_tessCoord.y);\n"
                  "}\n";
    }

    // PrimitiveID emulation
    if (requiresPrimitiveIdEmulation) {
        if (_hasPTVS) {
            _AddInterstageElement(&_resPTVS,
                HdSt_ResourceLayout::InOut::STAGE_OUT,
                /*name=*/_tokens->hd_patchID,
                /*dataType=*/_tokens->_uint);
            _AddInterstageElement(&_resFS,
                HdSt_ResourceLayout::InOut::STAGE_IN,
                /*name=*/_tokens->hd_patchID,
                /*dataType=*/_tokens->_uint);
        }
    }

    // prep interstage plumbing function
    _procVS  << "void ProcessPrimvarsIn() {\n";
    _procMSIn  << "void ProcessPrimvarsIn(int index) {\n";
    _procMSOut << "void ProcessPrimvarsOut(thread VertexOut &vertexOut) {\n";

    _procTCS << "void ProcessPrimvarsOut() {\n";
    _procTES << "float InterpolatePrimvar("
                "float inPv0, float inPv1, float inPv2, float inPv3, "
                "vec4 basis, vec2 uv);\n"

                "vec2 InterpolatePrimvar("
                "vec2 inPv0, vec2 inPv1, vec2 inPv2, vec2 inPv3, "
                "vec4 basis, vec2 uv);\n"

                "vec3 InterpolatePrimvar("
                "vec3 inPv0, vec3 inPv1, vec3 inPv2, vec3 inPv3, "
                "vec4 basis, vec2 uv);\n"

                "vec4 InterpolatePrimvar("
                "vec4 inPv0, vec4 inPv1, vec4 inPv3, vec4 inPv3, "
                "vec4 basis, vec2 uv);\n"

                "void ProcessPrimvarsOut("
                "vec4 basis, int i0, int i1, int i2, int i3, vec2 uv) {\n";

    _procPTVSOut << "template <typename T>\n"
                    "T InterpolatePrimvar("
                    "T inPv0, T inPv1, T inPv2, T inPv3, vec4 basis, "
                    "vec2 uv = vec2()) {\n"
                    "  return"
                    " inPv0 * basis[0] +"
                    " inPv1 * basis[1] +"
                    " inPv2 * basis[2] +"
                    " inPv3 * basis[3];\n"
                    "}\n"
                    "void ProcessPrimvarsOut("
                    "vec4 basis, int i0, int i1, int i2, int i3, "
                    "vec2 uv = vec2()) {\n";

    // geometry shader plumbing
    switch(_geometricShader->GetPrimitiveType())
    {
        case HdSt_GeometricShader::PrimitiveType::PRIM_MESH_COARSE_QUADS:
        case HdSt_GeometricShader::PrimitiveType::PRIM_MESH_COARSE_TRIANGLES:
        case HdSt_GeometricShader::PrimitiveType::PRIM_MESH_COARSE_TRIQUADS:
        case HdSt_GeometricShader::PrimitiveType::PRIM_MESH_REFINED_QUADS:
        case HdSt_GeometricShader::PrimitiveType::PRIM_MESH_REFINED_TRIANGLES:
        case HdSt_GeometricShader::PrimitiveType::PRIM_MESH_REFINED_TRIQUADS:
        {
            _procGS << "FORWARD_DECL(vec4 GetPatchCoord(int index));\n"
                    << "void ProcessPrimvarsOut(int index) {\n"
                    << "  vec2 localST = GetPatchCoord(index).xy;\n";
            break;
        }
        case HdSt_GeometricShader::PrimitiveType::PRIM_MESH_BSPLINE:
        case HdSt_GeometricShader::PrimitiveType::PRIM_MESH_BOXSPLINETRIANGLE:
        {
            _procGS << "void ProcessPrimvarsOut(int index, vec2 tessST) {\n"
                    << "  vec2 localST = tessST;\n";
            break;
        }
        default: // points, basis curves
            // do nothing. no additional code needs to be generated.
            ;
    }
    if (!builtinBarycentricsEnabled) {
        switch(_geometricShader->GetPrimitiveType())
        {
            case HdSt_GeometricShader::PrimitiveType::PRIM_MESH_COARSE_QUADS:
            case HdSt_GeometricShader::PrimitiveType::PRIM_MESH_REFINED_QUADS:
            case HdSt_GeometricShader::PrimitiveType::PRIM_MESH_BSPLINE:
            {
                // These correspond to built-in fragment shader barycentric
                // coords except reversed for the second triangle in the quad.
                // Each quad is split into two triangles with indices (0,1,2)
                // and (2,3,0).
                _procGS << "  const vec3 coords[4] = vec3[](\n"
                        << "   vec3(1,0,0), vec3(0,1,0), "
                        << "vec3(0,0,1), vec3(0,1,0)\n"
                        << "  );\n"
                        << "  hd_barycentricCoord = coords[index];\n";
                break;
            }
            case HdSt_GeometricShader::PrimitiveType::PRIM_MESH_COARSE_TRIANGLES:
            case HdSt_GeometricShader::PrimitiveType::PRIM_MESH_REFINED_TRIANGLES:
            case HdSt_GeometricShader::PrimitiveType::PRIM_MESH_COARSE_TRIQUADS:
            case HdSt_GeometricShader::PrimitiveType::PRIM_MESH_REFINED_TRIQUADS:
            case HdSt_GeometricShader::PrimitiveType::PRIM_MESH_BOXSPLINETRIANGLE:
            {
                // These correspond to built-in fragment shader barycentric
                // coords.
                _procGS << "  const vec3 coords[3] = vec3[](\n"
                        << "   vec3(1,0,0), vec3(0,1,0), vec3(0,0,1)\n"
                        << "  );\n"
                        << "  hd_barycentricCoord = coords[index];\n";
                break;
            }
            default: // points, basis curves
                // do nothing. no additional code needs to be generated.
                ;
        }
    }

    if (_hasPTVS) {
        _procPTVSOut << "  hd_tessCoord = gl_TessCoord.xy;\n";
    }

    if (requiresPrimitiveIdEmulation) {
        _procPTVSOut << "  hd_patchID = patch_id;\n";
    }

    // generate drawing coord and accessors
    _GenerateDrawingCoord(shaderDrawParametersEnabled,
                          requiresBasePrimitiveOffset,
                          requiresPrimitiveIdEmulation);

    // generate primvars
    _GenerateConstantPrimvar();
    _GenerateInstancePrimvar();
    _GenerateElementPrimvar();
    _GenerateVertexAndFaceVaryingPrimvar();

    _GenerateTopologyVisibilityParameters();

    //generate shader parameters (is going last since it has primvar redirects)
    _GenerateShaderParameters(bindlessTextureEnabled);

    // finalize buckets
    _procVS  << "}\n";
    _procGS  << "}\n";
    _procTCS << "}\n";
    _procTES << "}\n";
    _procMOS << "}\n";
    _procMSIn << "}\n";
    _procMSOut << "}\n";
    _procPTCS << "}\n";
    _procPTVSIn << "}\n";
    _procPTVSOut << "}\n";

    // insert interstage primvar plumbing procs into genVS/TCS/TES/GS
    _genVS  << _procVS.str();
    _genTCS << _procTCS.str();
    _genTES << _procTES.str();
    //TODO THOR beware of this
    //_genMOS << _procMOS.str();
    _genMS << _procMSDecl.str() << _procMSIn.str() << _procMSOut.str();
    _genPTCS << _procPTCS.str();
    _genPTVS << _procPTVSDecl.str() << _procPTVSIn.str() << _procPTVSOut.str();
    _genGS  << _procGS.str();

    // other shaders (renderPass, lighting, surface) first
    TF_FOR_ALL(it, _shaders) {
        HdStShaderCodeSharedPtr const &shader = *it;
        if (_hasVS) {
            _genVS  << shader->GetSource(HdShaderTokens->vertexShader);
        }
        if (_hasTCS) {
            _genTCS << shader->GetSource(HdShaderTokens->tessControlShader);
        }
        if (_hasTES) {
            _genTES << shader->GetSource(HdShaderTokens->tessEvalShader);
        }
        if (_hasMOS) {
            _genMOS << shader->GetSource(
                    HdShaderTokens->meshObjectShader);
        }
        if (_hasMS) {
            _genMS << shader->GetSource(HdShaderTokens->meshletShader);
            _genMS << shader->GetSource(HdShaderTokens->displacementShader);
        }
        if (_hasPTCS) {
            _genPTCS << shader->GetSource(
                HdShaderTokens->postTessControlShader);
        }
        if (_hasPTVS) {
            _genPTVS << shader->GetSource(HdShaderTokens->postTessVertexShader);
            _genPTVS << shader->GetSource(HdShaderTokens->displacementShader);
        }
        if (_hasGS) {
            _genGS  << shader->GetSource(HdShaderTokens->geometryShader);
            _genGS  << shader->GetSource(HdShaderTokens->displacementShader);
        }
        if (_hasFS) {
            _genFS  << shader->GetSource(HdShaderTokens->fragmentShader);
        }
    }
    
<<<<<<< HEAD
    if (tessControlShader.find("OsdComputePerPatch") != std::string::npos) {
        _osdTCS << _GetOSDCommonShaderSource();
    }
    if (tessEvalShader.find("OsdEvalPatch") != std::string::npos) {
        _osdTES << _GetOSDCommonShaderSource();
    }
    if (postTessControlShader.find("OsdComputeTessLevels") != std::string::npos
        || postTessControlShader.find("OsdInterpolatePatchCoord")
                                                != std::string::npos) {
        _osdPTCS << _GetOSDCommonShaderSource();
    }
    if (postTessVertexShader.find("OsdEvaluatePatchBasis") != std::string::npos
        || postTessVertexShader.find("OsdInterpolatePatchCoord")
                                                != std::string::npos) {
        _osdPTVS << _GetOSDCommonShaderSource();
    }
    if (meshletShader.find("OsdPerPatchVertexBezier") != std::string::npos
        || meshletShader.find("OsdInterpolatePatchCoord") != std::string::npos) {
        _osdMS << _GetOSDCommonShaderSource();
        _osdMS << "mat4 OsdModelViewMatrix() { return mat4(1); }\n";
    }
    if (geometryShader.find("OsdInterpolatePatchCoord") != std::string::npos) {
        _genGS << _GetOSDCommonShaderSource();
    }
    if (fragmentShader.find("OsdInterpolatePatchCoord") != std::string::npos) {
        _osdFS << _GetOSDCommonShaderSource();
=======
    // We need to include OpenSubdiv shader source only when processing
    // refined meshes. For all other meshes we need only a simplified
    // method of patch coord interpolation.
    if (_geometricShader->IsPrimTypeRefinedMesh()) {
        // Include OpenSubdiv shader source and use full patch interpolation.
        _osd << _GetOSDCommonShaderSource();
        _osd <<
            "vec4 InterpolatePatchCoord(vec2 uv, ivec3 patchParam)\n"
            "{\n"
            "    return OsdInterpolatePatchCoord(uv, patchParam);\n"
            "}\n"
            "vec4 InterpolatePatchCoordTriangle(vec2 uv, ivec3 patchParam)\n"
            "{\n"
            "    return OsdInterpolatePatchCoordTriangle(uv, patchParam);\n"
            "}\n";
    } else if (_geometricShader->IsPrimTypeMesh()) {
        // Use simplified patch interpolation since all mesh faces are level 0.
        _osd <<
            "vec4 InterpolatePatchCoord(vec2 uv, ivec3 patchParam)\n"
            "{\n"
            "    // add 0.5 to integer values for more robust interpolation\n"
            "    return vec4(uv.x, uv.y, 0, patchParam.x+0.5f);\n"
            "}\n"
            "vec4 InterpolatePatchCoordTriangle(vec2 uv, ivec3 patchParam)\n"
            "{\n"
            "    return InterpolatePatchCoord(uv, patchParam);\n"
            "}\n";
>>>>>>> 96f9ec81
    }

    // geometric shader
    _genVS  << vertexShader;
    _genTCS << tessControlShader;
    _genTES << tessEvalShader;
    _genMOS << meshObjectShader;
    _genMS  << meshletShader;
    _genPTCS << postTessControlShader;
    _genPTVS << postTessVertexShader;
    _genGS  << geometryShader;
    _genFS  << fragmentShader;
    _genCS  << computeShader;

    // Sanity check that if you provide a control shader, you have also provided
    // an evaluation shader (and vice versa)
    if (_hasTCS ^ _hasTES) {
        TF_CODING_ERROR(
            "tessControlShader and tessEvalShader must be provided together.");
        _hasTCS = _hasTES = false;
    };

    if (useHgiResourceGeneration) {
        return _CompileWithGeneratedHgiResources(registry);
    } else {
        return _CompileWithGeneratedGLSLResources(registry);
    }
}

HdStGLSLProgramSharedPtr
HdSt_CodeGen::CompileComputeProgram(HdStResourceRegistry*const registry)
{
    HD_TRACE_FUNCTION();
    HF_MALLOC_TAG_FUNCTION();

    _GetShaderResourceLayouts(_shaders);

    // Initialize source buckets
    _genDefines.str(""); _genDecl.str(""); _genAccessors.str("");
    _genVS.str(""); _genTCS.str(""); _genTES.str("");
    _genGS.str(""); _genFS.str(""); _genCS.str("");
    _genMOS.str(""); _genMS.str("");
    _genPTCS.str(""); _genPTVS.str("");
    _procVS.str(""); _procTCS.str(""); _procTES.str(""); _procGS.str("");

    _genDefines << "\n// //////// Codegen Defines //////// \n";
    _genDecl << "\n// //////// Codegen Decl //////// \n";
    _genAccessors << "\n// //////// Codegen Accessors //////// \n";
    _genVS << "\n// //////// Codegen VS Source //////// \n";
    _genTCS << "\n// //////// Codegen TCS Source //////// \n";
    _genTES << "\n// //////// Codegen TES Source //////// \n";
    _genGS << "\n// //////// Codegen GS Source //////// \n";
    _genFS << "\n// //////// Codegen FS Source //////// \n";
    _genCS << "\n// //////// Codegen CS Source //////// \n";
    _procVS << "\n// //////// Codegen Proc VS //////// \n";
    _procMOS << "\n// //////// Codegen Proc MOS //////// \n";
    _procMSIn << "\n// //////// Codegen Proc MS IN //////// \n";
    _procMSOut << "\n// //////// Codegen Proc MS OUT //////// \n";
    _procTCS << "\n// //////// Codegen Proc TCS //////// \n";
    _procTES << "\n// //////// Codegen Proc TES //////// \n";
    _procGS << "\n// //////// Codegen Proc GS //////// \n";

    // Used in glslfx files to determine if it is using new/old
    // imaging system. It can also be used as API guards when
    // we need new versions of Storm shading. 
    _genDefines << "#define HD_SHADER_API " << HD_SHADER_API << "\n";

    // a trick to tightly pack unaligned data (vec3, etc) into SSBO/UBO.
    _genDefines << _GetPackedTypeDefinitions();

    _hasCS = true;

    return _CompileWithGeneratedHgiResources(registry);
}

void
HdSt_CodeGen::_GenerateComputeParameters(HgiShaderFunctionDesc * const csDesc)
{
    std::stringstream accessors;

    bool const hasComputeData =
        !_metaData.computeReadWriteData.empty() ||
        !_metaData.computeReadOnlyData.empty();
    if (hasComputeData) {
        HgiShaderFunctionAddConstantParam(
            csDesc, "vertexOffset", _tokens->_int);
    }

    accessors << "// Read-Write Accessors & Mutators\n";
    TF_FOR_ALL(it, _metaData.computeReadWriteData) {
        TfToken const &name = it->second.name;
        HdStBinding const &binding = it->first;
        TfToken const &dataType = it->second.dataType;

        // For now, SSBO bindings use a flat type encoding.
        TfToken declDataType =
            (binding.GetType() == HdStBinding::SSBO
                ? _GetFlatType(dataType) : dataType);
        
        HgiShaderFunctionAddConstantParam(
            csDesc, name.GetString() + "Offset", _tokens->_int);
        HgiShaderFunctionAddConstantParam(
            csDesc, name.GetString() + "Stride", _tokens->_int);
        
        _genDefines << "#define HD_HAS_" << name << " 1\n";

        _EmitDeclaration(&_resCommon,
                name,
                declDataType,
                binding,
                /*isWritable=*/true);

        // getter & setter
        {
            std::stringstream indexing;
            indexing << "(localIndex + vertexOffset)"
                     << " * " << name << "Stride"
                     << " + " << name << "Offset";
            _EmitComputeAccessor(accessors, name, dataType, binding,
                    indexing.str().c_str());
            _EmitComputeMutator(accessors, name, dataType, binding,
                    indexing.str().c_str());
        }
    }
    accessors << "// Read-Only Accessors\n";
    // no vertex offset for constant data
    TF_FOR_ALL(it, _metaData.computeReadOnlyData) {
        TfToken const &name = it->second.name;
        HdStBinding const &binding = it->first;
        TfToken const &dataType = it->second.dataType;
        
        // For now, SSBO bindings use a flat type encoding.
        TfToken declDataType =
            (binding.GetType() == HdStBinding::SSBO
                ? _GetFlatType(dataType) : dataType);

        HgiShaderFunctionAddConstantParam(
            csDesc, name.GetString() + "Offset", _tokens->_int);
        HgiShaderFunctionAddConstantParam(
            csDesc, name.GetString() + "Stride", _tokens->_int);

        _genDefines << "#define HD_HAS_" << name << " 1\n";

        _EmitDeclaration(&_resCommon,
                name,
                declDataType,
                binding);
        // getter
        {
            std::stringstream indexing;
            // no vertex offset for constant data
            indexing << "(localIndex)"
                     << " * " << name << "Stride"
                     << " + " << name << "Offset";
            _EmitComputeAccessor(accessors, name, dataType, binding,
                    indexing.str().c_str());
        }
    }

    _genAccessors << accessors.str();
    
    // other shaders (renderpass, lighting, surface) first
    TF_FOR_ALL(it, _shaders) {
        HdStShaderCodeSharedPtr const &shader = *it;
        _genCS  << shader->GetSource(HdShaderTokens->computeShader);
    }

    // thread indexing id
    HgiShaderFunctionAddStageInput(
        csDesc, "hd_GlobalInvocationID", "uvec3",
        HgiShaderKeywordTokens->hdGlobalInvocationID);

    // main
    _genCS << "void main() {\n";
    _genCS << "  int computeCoordinate = int(hd_GlobalInvocationID.x);\n";
    _genCS << "  compute(computeCoordinate);\n";
    _genCS << "}\n";

}

HdStGLSLProgramSharedPtr
HdSt_CodeGen::_CompileWithGeneratedGLSLResources(
    HdStResourceRegistry * const registry)
{
    // Generator assigns attribute and binding locations
    _ResourceGenerator resourceGen;

    // Create additional resource elements needed by interstage elements
    for (auto const &element : _resInterstage) {
        _PlumbInterstageElements(element.name, element.dataType);
    }

    // create GLSL program.
    HdStGLSLProgramSharedPtr glslProgram =
        std::make_shared<HdStGLSLProgram>(HdTokens->drawingShader, registry);

    bool shaderCompiled = false;

    // compile shaders
    // note: _vsSource, _fsSource etc are used for diagnostics (see header)
    if (_hasVS) {
        HgiShaderFunctionDesc desc;
        std::stringstream resDecl;
        resourceGen._GenerateGLSLResources(&desc, resDecl,
            HdShaderTokens->vertexShader, _resAttrib, _metaData);
        resourceGen._GenerateGLSLResources(&desc, resDecl,
            HdShaderTokens->vertexShader, _resCommon, _metaData);
        resourceGen._GenerateGLSLResources(&desc, resDecl,
            HdShaderTokens->vertexShader, _resVS, _metaData);

        std::string const source =
            _genDefines.str() + _genDecl.str() + resDecl.str() +
            _genAccessors.str() + _genVS.str();

        desc.shaderStage = HgiShaderStageVertex;
        desc.shaderCode = source.c_str();
        desc.generatedShaderCodeOut = &_vsSource;

        HgiShaderFunctionAddStageInput(
            &desc, "hd_VertexID", "uint",
            HgiShaderKeywordTokens->hdVertexID);
        HgiShaderFunctionAddStageInput(
            &desc, "hd_InstanceID", "uint",
            HgiShaderKeywordTokens->hdInstanceID);
        HgiShaderFunctionAddStageInput(
            &desc, "hd_BaseInstance", "uint",
            HgiShaderKeywordTokens->hdBaseInstance);
    
        if (!glslProgram->CompileShader(desc)) {
            return nullptr;
        }
        shaderCompiled = true;
    }
    if (_hasFS) {
        HgiShaderFunctionDesc desc;
        std::stringstream resDecl;
        resourceGen._GenerateGLSLResources(&desc, resDecl,
            HdShaderTokens->fragmentShader, _resCommon, _metaData);
        resourceGen._GenerateGLSLResources(&desc, resDecl,
            HdShaderTokens->fragmentShader, _resFS, _metaData);

        // material in FS
        resourceGen._GenerateGLSLResources(&desc, resDecl,
            HdShaderTokens->fragmentShader, _resMaterial, _metaData);
        resourceGen._GenerateGLSLTextureResources(resDecl,
            HdShaderTokens->fragmentShader, _resTextures, _metaData);

        std::string const source =
            _genDefines.str() + _genDecl.str() + resDecl.str() + _osd.str() +
            _genAccessors.str() + _genFS.str();

        desc.shaderStage = HgiShaderStageFragment;
        desc.shaderCode = source.c_str();
        desc.generatedShaderCodeOut = &_fsSource;

        if (!glslProgram->CompileShader(desc)) {
            return nullptr;
        }
        shaderCompiled = true;
    }
    if (_hasTCS) {
        HgiShaderFunctionDesc desc;
        std::stringstream resDecl;
        resourceGen._GenerateGLSLResources(&desc, resDecl,
            HdShaderTokens->tessControlShader, _resCommon, _metaData);
        resourceGen._GenerateGLSLResources(&desc, resDecl, 
            HdShaderTokens->tessControlShader, _resTCS, _metaData);

        std::string const declarations =
            _genDefines.str() + _osd.str();
        std::string const source =
            _genDecl.str() + resDecl.str() +
            _genAccessors.str() + _genTCS.str();

        desc.shaderStage = HgiShaderStageTessellationControl;
        desc.shaderCodeDeclarations = declarations.c_str();
        desc.shaderCode = source.c_str();
        desc.generatedShaderCodeOut = &_tcsSource;

        if (!glslProgram->CompileShader(desc)) {
            return nullptr;
        }
        shaderCompiled = true;
    }
    if (_hasTES) {
        HgiShaderFunctionDesc desc;
        std::stringstream resDecl;
        resourceGen._GenerateGLSLResources(&desc, resDecl,
            HdShaderTokens->tessEvalShader, _resCommon, _metaData);
        resourceGen._GenerateGLSLResources(&desc, resDecl,
            HdShaderTokens->tessEvalShader, _resTES, _metaData);

        std::string const declarations =
            _genDefines.str() + _osd.str();
        std::string const source =
            _genDecl.str() + resDecl.str() +
            _genAccessors.str() + _genTES.str();

        desc.shaderStage = HgiShaderStageTessellationEval;
        desc.shaderCodeDeclarations = declarations.c_str();
        desc.shaderCode = source.c_str();
        desc.generatedShaderCodeOut = &_tesSource;

        if (!glslProgram->CompileShader(desc)) {
            return nullptr;
        }
        shaderCompiled = true;
    }
    if (_hasGS) {
        HgiShaderFunctionDesc desc;
        std::stringstream resDecl;
        resourceGen._GenerateGLSLResources(&desc, resDecl,
            HdShaderTokens->geometryShader, _resCommon, _metaData);
        resourceGen._GenerateGLSLResources(&desc, resDecl,
            HdShaderTokens->geometryShader, _resGS, _metaData);

        // material in GS
        resourceGen._GenerateGLSLResources(&desc, resDecl, 
            HdShaderTokens->geometryShader, _resMaterial, _metaData);
        resourceGen._GenerateGLSLTextureResources(resDecl, 
            HdShaderTokens->geometryShader, _resTextures, _metaData);

        std::string const source =
            _genDefines.str() + _genDecl.str() + resDecl.str() + _osd.str() +
            _genAccessors.str() + _genGS.str();

        desc.shaderStage = HgiShaderStageGeometry;
        desc.shaderCode = source.c_str();
        desc.generatedShaderCodeOut = &_gsSource;

        if (!glslProgram->CompileShader(desc)) {
            return nullptr;
        }
        shaderCompiled = true;
    }

    if (!shaderCompiled) {
        return nullptr;
    }

    return glslProgram;
}

HdStGLSLProgramSharedPtr
HdSt_CodeGen::_CompileWithGeneratedHgiResources(
    HdStResourceRegistry * const registry)
{
    // Generator assigns attribute and binding locations
    _ResourceGenerator resourceGen;

    // Create additional resource elements needed by interstage elements.
    // For compute-only shaders, we don't have a HdSt_GeometricShader.
    for (auto const &element : _resInterstage) {
        _PlumbInterstageElements(element.name, element.dataType);
    }

    // create GLSL program.
    HdStGLSLProgramSharedPtr glslProgram =
        std::make_shared<HdStGLSLProgram>(HdTokens->drawingShader, registry);

    bool shaderCompiled = false;

    if (_hasVS) {
        HgiShaderFunctionDesc vsDesc;
        vsDesc.shaderStage = HgiShaderStageVertex;

        resourceGen._GenerateHgiResources(&vsDesc,
            HdShaderTokens->vertexShader, _resAttrib, _metaData);
        resourceGen._GenerateHgiResources(&vsDesc,
            HdShaderTokens->vertexShader, _resCommon, _metaData);
        resourceGen._GenerateHgiResources(&vsDesc,
            HdShaderTokens->vertexShader, _resVS, _metaData);

        std::string const declarations = _genDefines.str() + _genDecl.str();
        std::string const source = _genAccessors.str() + _genVS.str();

        vsDesc.shaderCodeDeclarations = declarations.c_str();
        vsDesc.shaderCode = source.c_str();
        vsDesc.generatedShaderCodeOut = &_vsSource;

        // builtins

        HgiShaderFunctionAddStageInput(
            &vsDesc, "hd_VertexID", "uint",
            HgiShaderKeywordTokens->hdVertexID);
        HgiShaderFunctionAddStageInput(
            &vsDesc, "hd_InstanceID", "uint",
            HgiShaderKeywordTokens->hdInstanceID);
        HgiShaderFunctionAddStageInput(
            &vsDesc, "hd_BaseInstance", "uint",
            HgiShaderKeywordTokens->hdBaseInstance);
        HgiShaderFunctionAddStageInput(
            &vsDesc, "gl_BaseVertex", "uint",
            HgiShaderKeywordTokens->hdBaseVertex);

        if (!_geometricShader->IsFrustumCullingPass()) {
            HgiShaderFunctionAddStageOutput(
                &vsDesc, "gl_Position", "vec4", "position");
            
            // For Metal, only set the role for the point size
            // if the primitive is a point list.
            char const* pointRole =
                (_geometricShader->GetPrimitiveType() ==
                HdSt_GeometricShader::PrimitiveType::PRIM_POINTS)
                ? "point_size" : "";
            HgiShaderFunctionAddStageOutput(
                &vsDesc, "gl_PointSize", "float", pointRole);
        }

        if (!glslProgram->CompileShader(vsDesc)) {
            return nullptr;
        }

        shaderCompiled = true;
    }

    if (_hasFS) {
        HgiShaderFunctionDesc fsDesc;
        fsDesc.shaderStage = HgiShaderStageFragment;
        
        if (_hasMS) {
            fsDesc.meshDescriptor.meshTopology = HgiShaderFunctionMeshDesc::MeshTopology::Triangle;
        }
        if (_hasMS) {
            HgiShaderFunctionAddStageInput(
                                           &fsDesc, "drawIndexVS", "uint",
                                           "");
        }
        resourceGen._GenerateHgiResources(&fsDesc,
            HdShaderTokens->fragmentShader, _resCommon, _metaData);
        resourceGen._GenerateHgiResources(&fsDesc,
            HdShaderTokens->fragmentShader, _resFS, _metaData);

        // material in FS
        resourceGen._GenerateHgiResources(&fsDesc,
            HdShaderTokens->fragmentShader, _resMaterial, _metaData);
        resourceGen._GenerateHgiTextureResources(&fsDesc,
            HdShaderTokens->fragmentShader, _resTextures, _metaData);

        std::string const declarations =
            _genDefines.str() + _genDecl.str() + _osd.str();
        std::string const source = _genAccessors.str() + _genFS.str();

        fsDesc.shaderCodeDeclarations = declarations.c_str();
        fsDesc.shaderCode = source.c_str();
        fsDesc.generatedShaderCodeOut = &_fsSource;

        // builtins

        HgiShaderFunctionAddStageInput(
            &fsDesc, "gl_BaryCoordNoPerspNV", "vec3",
            HgiShaderKeywordTokens->hdBaryCoordNoPerspNV);

        HgiShaderFunctionAddStageInput(
            &fsDesc, "gl_PrimitiveID", "uint",
            HgiShaderKeywordTokens->hdPrimitiveID);
        HgiShaderFunctionAddStageInput(
            &fsDesc, "gl_FrontFacing", "bool",
            HgiShaderKeywordTokens->hdFrontFacing);
        //if (!_hasMS) {
        HgiShaderFunctionAddStageInput(
            &fsDesc, "gl_FragCoord", "vec4",
            HgiShaderKeywordTokens->hdPosition);
        
        //}

        if (!glslProgram->CompileShader(fsDesc)) {
            return nullptr;
        }

        shaderCompiled = true;
    }

    if (_hasTCS) {
        HgiShaderFunctionDesc tcsDesc;
        tcsDesc.shaderStage = HgiShaderStageTessellationControl;

        resourceGen._GenerateHgiResources(&tcsDesc,
            HdShaderTokens->tessControlShader, _resCommon, _metaData);
        resourceGen._GenerateHgiResources(&tcsDesc,
            HdShaderTokens->tessControlShader, _resTCS, _metaData);

        std::string const declarations =
            _genDefines.str() + _genDecl.str() + _osd.str();
        std::string const source = _genAccessors.str() + _genTCS.str();

        tcsDesc.shaderCodeDeclarations = declarations.c_str();
        tcsDesc.shaderCode = source.c_str();
        tcsDesc.generatedShaderCodeOut = &_tcsSource;

        if (!glslProgram->CompileShader(tcsDesc)) {
            return nullptr;
        }

        shaderCompiled = true;
    }

    if (_hasTES) {
        HgiShaderFunctionDesc tesDesc;
        tesDesc.shaderStage = HgiShaderStageTessellationEval;

        resourceGen._GenerateHgiResources(&tesDesc,
            HdShaderTokens->tessEvalShader, _resCommon, _metaData);
        resourceGen._GenerateHgiResources(&tesDesc,
            HdShaderTokens->tessEvalShader, _resTES, _metaData);

        std::string const declarations =
            _genDefines.str() + _genDecl.str() + _osd.str();
        std::string const source = _genAccessors.str() + _genTES.str();

        tesDesc.shaderCodeDeclarations = declarations.c_str();
        tesDesc.shaderCode = source.c_str();
        tesDesc.generatedShaderCodeOut = &_tesSource;

        if (!glslProgram->CompileShader(tesDesc)) {
            return nullptr;
        }

        shaderCompiled = true;
    }

    if (_hasPTCS) {
        HgiShaderFunctionDesc ptcsDesc;
        ptcsDesc.shaderStage = HgiShaderStagePostTessellationControl;

        if (_metaData.tessFactorsBinding.binding.IsValid()) {
            HdStBinding binding = _metaData.tessFactorsBinding.binding;
            _EmitDeclaration(&_resPTCS,
                             _metaData.tessFactorsBinding.name,
                             _metaData.tessFactorsBinding.dataType,
                             binding,
                             true);
        }

        ptcsDesc.tessellationDescriptor.numVertsPerPatchIn =
              std::to_string(_geometricShader->GetPrimitiveIndexSize());
        ptcsDesc.tessellationDescriptor.numVertsPerPatchOut =
              std::to_string(_geometricShader->GetNumPatchEvalVerts());

        ptcsDesc.tessellationDescriptor.patchType =
            (_geometricShader->IsPrimTypeTriangles() ||
        _geometricShader->GetPrimitiveType() ==
            HdSt_GeometricShader::PrimitiveType::PRIM_MESH_BOXSPLINETRIANGLE) ?
            HgiShaderFunctionTessellationDesc::PatchType::Triangles :
            HgiShaderFunctionTessellationDesc::PatchType::Quads;
        if (_geometricShader->GetHgiPrimitiveType() ==
            HgiPrimitiveTypePointList) {
            ptcsDesc.tessellationDescriptor.patchType =
            HgiShaderFunctionTessellationDesc::PatchType::Isolines;
        }

        resourceGen._GenerateHgiResources(&ptcsDesc,
            HdShaderTokens->postTessControlShader, _resAttrib, _metaData);
        resourceGen._GenerateHgiResources(&ptcsDesc,
            HdShaderTokens->postTessControlShader, _resCommon, _metaData);
        resourceGen._GenerateHgiResources(&ptcsDesc,
            HdShaderTokens->postTessControlShader, _resPTCS, _metaData);

        // material in PTCS
        resourceGen._GenerateHgiResources(&ptcsDesc,
            HdShaderTokens->postTessControlShader, _resMaterial, _metaData);
        resourceGen._GenerateHgiTextureResources(&ptcsDesc,
            HdShaderTokens->postTessControlShader, _resTextures, _metaData);

        std::string const declarations =
            _genDefines.str() + _genDecl.str() + _osd.str();
        std::string const source = _genAccessors.str() + _genPTCS.str();

        ptcsDesc.shaderCodeDeclarations = declarations.c_str();
        ptcsDesc.shaderCode = source.c_str();
        ptcsDesc.generatedShaderCodeOut = &_ptcsSource;

        // builtins

        HgiShaderFunctionAddStageInput(
            &ptcsDesc, "hd_BaseInstance", "uint",
            HgiShaderKeywordTokens->hdBaseInstance);
        HgiShaderFunctionAddStageInput(
            &ptcsDesc, "patch_id", "uint",
            HgiShaderKeywordTokens->hdPatchID);

        std::string tessCoordType =
            (_geometricShader->IsPrimTypeTriangles() ||
             _geometricShader->GetPrimitiveType() ==
               HdSt_GeometricShader::PrimitiveType::PRIM_MESH_BOXSPLINETRIANGLE)
            ? "vec3" : "vec2";

        HgiShaderFunctionAddStageInput(
            &ptcsDesc, "gl_TessCoord", tessCoordType,
            HgiShaderKeywordTokens->hdPositionInPatch);

        HgiShaderFunctionAddStageInput(
            &ptcsDesc, "hd_InstanceID", "uint",
            HgiShaderKeywordTokens->hdInstanceID);

        HgiShaderFunctionAddStageOutput(
            &ptcsDesc, "gl_Position", "vec4",
            "position");

        char const* pointRole =
            (_geometricShader->GetPrimitiveType() ==
            HdSt_GeometricShader::PrimitiveType::PRIM_POINTS)
            ? "point_size" : "";

        HgiShaderFunctionAddStageOutput(
            &ptcsDesc, "gl_PointSize", "float",
                pointRole);

        if (!glslProgram->CompileShader(ptcsDesc)) {
            return nullptr;
        }

        shaderCompiled = true;
    }

    if (_hasPTVS) {
        HgiShaderFunctionDesc ptvsDesc;
        ptvsDesc.shaderStage = HgiShaderStagePostTessellationVertex;

        ptvsDesc.tessellationDescriptor.numVertsPerPatchIn =
              std::to_string(_geometricShader->GetPrimitiveIndexSize());
        ptvsDesc.tessellationDescriptor.numVertsPerPatchOut =
              std::to_string(_geometricShader->GetNumPatchEvalVerts());

        //Set the patchtype to later decide tessfactor types
        ptvsDesc.tessellationDescriptor.patchType =
            (_geometricShader->IsPrimTypeTriangles() ||
              _geometricShader->GetPrimitiveType() ==
               HdSt_GeometricShader::PrimitiveType::PRIM_MESH_BOXSPLINETRIANGLE)
               ? HgiShaderFunctionTessellationDesc::PatchType::Triangles
               : HgiShaderFunctionTessellationDesc::PatchType::Quads;
        if (_geometricShader->GetHgiPrimitiveType() ==
            HgiPrimitiveTypePointList) {
            ptvsDesc.tessellationDescriptor.patchType =
                HgiShaderFunctionTessellationDesc::PatchType::Isolines;
        }

        resourceGen._GenerateHgiResources(&ptvsDesc,
            HdShaderTokens->postTessVertexShader, _resAttrib, _metaData);
        resourceGen._GenerateHgiResources(&ptvsDesc,
            HdShaderTokens->postTessVertexShader, _resCommon, _metaData);
        resourceGen._GenerateHgiResources(&ptvsDesc,
            HdShaderTokens->postTessVertexShader, _resPTVS, _metaData);

        // material in PTVS
        resourceGen._GenerateHgiResources(&ptvsDesc,
            HdShaderTokens->postTessVertexShader, _resMaterial, _metaData);
        resourceGen._GenerateHgiTextureResources(&ptvsDesc,
            HdShaderTokens->postTessVertexShader, _resTextures, _metaData);

        std::string const declarations =
            _genDefines.str() + _genDecl.str() + _osd.str();
        std::string const source = _genAccessors.str() + _genPTVS.str();

        ptvsDesc.shaderCodeDeclarations = declarations.c_str();
        ptvsDesc.shaderCode = source.c_str();
        ptvsDesc.generatedShaderCodeOut = &_ptvsSource;

        // builtins

        HgiShaderFunctionAddStageInput(
            &ptvsDesc, "hd_BaseInstance", "uint",
            HgiShaderKeywordTokens->hdBaseInstance);
        HgiShaderFunctionAddStageInput(
            &ptvsDesc, "patch_id", "uint",
            HgiShaderKeywordTokens->hdPatchID);
        
        std::string tessCoordType =
            (_geometricShader->IsPrimTypeTriangles() ||
             _geometricShader->GetPrimitiveType() ==
               HdSt_GeometricShader::PrimitiveType::PRIM_MESH_BOXSPLINETRIANGLE)
            ? "vec3" : "vec2";
        
        HgiShaderFunctionAddStageInput(
            &ptvsDesc, "gl_TessCoord", tessCoordType,
            HgiShaderKeywordTokens->hdPositionInPatch);
        
        HgiShaderFunctionAddStageInput(
            &ptvsDesc, "hd_InstanceID", "uint",
            HgiShaderKeywordTokens->hdInstanceID);

        HgiShaderFunctionAddStageOutput(
                &ptvsDesc, "gl_Position", "vec4",
                "position");

        char const* pointRole =
            (_geometricShader->GetPrimitiveType() ==
            HdSt_GeometricShader::PrimitiveType::PRIM_POINTS)
            ? "point_size" : "";
        
        HgiShaderFunctionAddStageOutput(
            &ptvsDesc, "gl_PointSize", "float",
                pointRole);

        if (!glslProgram->CompileShader(ptvsDesc)) {
            return nullptr;
        }

        shaderCompiled = true;
    }

    if (_hasMOS) {
        HgiShaderFunctionDesc mosDesc;
        mosDesc.shaderStage = HgiShaderStageMeshObject;

        //ptcsDesc.tessellationDescriptor.numVertsPerPatchIn =
        //        _geometricShader->GetPrimitiveIndexSize();

        resourceGen._GenerateHgiResources(&mosDesc,
                                          HdShaderTokens->meshObjectShader, _resAttrib, _metaData);
        resourceGen._GenerateHgiResources(&mosDesc,
                                          HdShaderTokens->meshObjectShader, _resCommon, _metaData);
        resourceGen._GenerateHgiResources(&mosDesc,
                                          HdShaderTokens->meshObjectShader, _resMOS, _metaData);

        std::string const declarations =
                _genDefines.str() + _genDecl.str(); //+ _osdPTCS.str();
        std::string const source = _genAccessors.str() + _genMOS.str();

        mosDesc.shaderCodeDeclarations = declarations.c_str();
        mosDesc.shaderCode = source.c_str();
        mosDesc.generatedShaderCodeOut = &_mosSource;

        // builtins
        
        HgiShaderFunctionParamDesc paramDesc;
        paramDesc.nameInShader = "meshGridProperties";
        paramDesc.type = "mesh_grid_properties";
        paramDesc.role = HgiShaderKeywordTokens->emptyAttribute;
        paramDesc.isPointerToValue = true;

        mosDesc.stageInputs.push_back(std::move(paramDesc));
        
        HgiShaderFunctionAddPayloadMember(&mosDesc, "baseVertex", "uint");
        HgiShaderFunctionAddPayloadMember(&mosDesc, "baseIndex", "uint");
        HgiShaderFunctionAddPayloadMember(&mosDesc, "drawCommandIndexPayload", "uint");
        HgiShaderFunctionAddPayloadMember(&mosDesc, "drawCommandNumUintLocal", "uint");
        HgiShaderFunctionAddPayloadMember(&mosDesc, "baseInstance", "uint");
        HgiShaderFunctionAddPayloadMember(&mosDesc, "indexCount", "uint");
        
        /*
        HgiShaderFunctionAddBuffer(
            &mosDesc,
            "drawCullInput",
            "uint",
            26,
            HgiBindingTypePointer);
        */
        
        HgiShaderFunctionAddStageInput(
            &mosDesc, "hd_GlobalInvocationID", "uvec3",
            HgiShaderKeywordTokens->hdGlobalInvocationID);
        
        HgiShaderFunctionAddStageInput(
            &mosDesc, "hd_LocalInvocationID", "uvec3",
            HgiShaderKeywordTokens->hdLocalInvocationID);
        
        
        HgiShaderFunctionAddStageInput(
            &mosDesc, "hd_threadId", "uvec3",
            HgiShaderKeywordTokens->hdThreadID);
        
        
        HgiShaderFunctionAddStageInput(
            &mosDesc, "hd_LocalIndexID", "uint",
            HgiShaderKeywordTokens->hdLocalIndexID);
        
        
        //TODO Thor something better than this
        mosDesc.meshDescriptor.maxTotalThreadsPerObjectThreadgroup = 1;
        mosDesc.meshDescriptor.maxTotalThreadsPerMeshletThreadgroup = 96;
        mosDesc.meshDescriptor.maxTotalThreadgroupsPerMeshlet = 1024;
        mosDesc.meshDescriptor.maxTotalThreadgroupsPerMeshObject = 128;
        
        mosDesc.meshDescriptor.maxMeshletVertexCount = 96;
        mosDesc.meshDescriptor.maxPrimitiveCount = mosDesc.meshDescriptor.maxMeshletVertexCount/3;
        mosDesc.meshDescriptor.meshTopology = HgiShaderFunctionMeshDesc::MeshTopology::Triangle;
        
        if (!glslProgram->CompileShader(mosDesc)) {
            return nullptr;
        }

        shaderCompiled = true;
    }

    if (_hasMS) {
        HgiShaderFunctionDesc msDesc;
        msDesc.shaderStage = HgiShaderStageMeshlet;
        
        msDesc.meshDescriptor.maxTotalThreadsPerObjectThreadgroup = 1;
        msDesc.meshDescriptor.maxTotalThreadsPerMeshletThreadgroup = 96;
        msDesc.meshDescriptor.maxTotalThreadgroupsPerMeshlet = 1024;
        msDesc.meshDescriptor.maxTotalThreadgroupsPerMeshObject = 128;
        
        msDesc.meshDescriptor.maxMeshletVertexCount = 96;
        msDesc.meshDescriptor.maxPrimitiveCount = msDesc.meshDescriptor.maxMeshletVertexCount/3;
        msDesc.meshDescriptor.meshTopology = HgiShaderFunctionMeshDesc::MeshTopology::Triangle;
        HgiShaderFunctionAddPayloadMember(&msDesc, "baseVertex", "uint");
        HgiShaderFunctionAddPayloadMember(&msDesc, "baseIndex", "uint");
        HgiShaderFunctionAddPayloadMember(&msDesc, "drawCommandIndexPayload", "uint");
        HgiShaderFunctionAddPayloadMember(&msDesc, "drawCommandNumUintLocal", "uint");
        HgiShaderFunctionAddPayloadMember(&msDesc, "baseInstance", "uint");
        HgiShaderFunctionAddPayloadMember(&msDesc, "indexCount", "uint");
        resourceGen._GenerateHgiResources(&msDesc,
                                          HdShaderTokens->meshletShader, _resAttrib, _metaData);
        resourceGen._GenerateHgiResources(&msDesc,
                                          HdShaderTokens->meshletShader, _resCommon, _metaData);
        resourceGen._GenerateHgiResources(&msDesc,
                                          HdShaderTokens->meshletShader, _resMS, _metaData);

        // material in PTVS
        resourceGen._GenerateHgiResources(&msDesc,
                                          HdShaderTokens->meshletShader, _resMaterial, _metaData);
        resourceGen._GenerateHgiTextureResources(&msDesc,
                                                 HdShaderTokens->meshletShader, _resTextures, _metaData);

        std::string const declarations =
                _genDefines.str() + _genDecl.str() + _osdMS.str();
        std::string const source = _genAccessors.str() + _genMS.str();

        msDesc.shaderCodeDeclarations = declarations.c_str();
        msDesc.shaderCode = source.c_str();
        msDesc.generatedShaderCodeOut = &_msSource;

        // builtins
        
        HgiShaderFunctionAddStageInput(
            &msDesc, "hd_GlobalInvocationID", "uvec3",
            HgiShaderKeywordTokens->hdGlobalInvocationID);
        
        HgiShaderFunctionAddStageInput(
            &msDesc, "hd_LocalInvocationID", "uvec3",
            HgiShaderKeywordTokens->hdLocalInvocationID);
        
        HgiShaderFunctionAddStageInput(
            &msDesc, "hd_LocalIndexID", "uint",
            HgiShaderKeywordTokens->hdLocalIndexID);
        HgiShaderFunctionAddStageOutput(
                &msDesc, "position", "vec4",
                "position");
        
        HgiShaderFunctionAddStageOutput(
                &msDesc, "drawIndexVS", "uint",
                "");
        /*

        HgiShaderFunctionAddStageInput(
                &msDesc, "gl_BaseInstance", "uint",
                HgiShaderKeywordTokens->hdBaseInstance);
        HgiShaderFunctionAddStageInput(
                &msDesc, "patch_id", "uint",
                HgiShaderKeywordTokens->hdPatchID);

        std::string tessCoordType =
                _geometricShader->IsPrimTypeTriangles() ?
                "vec3" : "vec2";

        HgiShaderFunctionAddStageInput(
                &msDesc, "gl_TessCoord", tessCoordType,
                HgiShaderKeywordTokens->hdPositionInPatch);

        HgiShaderFunctionAddStageInput(
                &msDesc, "gl_InstanceID", "uint",
                HgiShaderKeywordTokens->hdInstanceID);

        HgiShaderFunctionAddStageOutput(
                &msDesc, "gl_Position", "vec4",
                "position");

        char const* pointRole =
                (_geometricShader->GetPrimitiveType() ==
                 HdSt_GeometricShader::PrimitiveType::PRIM_POINTS)
                ? "point_size" : "";

        HgiShaderFunctionAddStageOutput(
                &msDesc, "gl_PointSize", "float",
                pointRole);
         */

        if (!glslProgram->CompileShader(msDesc)) {
            return nullptr;
        }

        shaderCompiled = true;
    }

    if (_hasGS) {
        HgiShaderFunctionDesc gsDesc;
        gsDesc.shaderStage = HgiShaderStageGeometry;

        resourceGen._GenerateHgiResources(&gsDesc,
            HdShaderTokens->geometryShader, _resCommon, _metaData);
        resourceGen._GenerateHgiResources(&gsDesc,
            HdShaderTokens->geometryShader, _resGS, _metaData);

        // material in GS
        resourceGen._GenerateHgiResources(&gsDesc,
            HdShaderTokens->geometryShader, _resMaterial, _metaData);
        resourceGen._GenerateHgiTextureResources(&gsDesc,
            HdShaderTokens->geometryShader, _resTextures, _metaData);

        std::string const declarations = _genDefines.str() + _genDecl.str();
        std::string const source = _genAccessors.str() + _genGS.str();

        gsDesc.shaderCodeDeclarations = declarations.c_str();
        gsDesc.shaderCode = source.c_str();
        gsDesc.generatedShaderCodeOut = &_gsSource;

        if (!glslProgram->CompileShader(gsDesc)) {
            return nullptr;
        }

        shaderCompiled = true;
    }

    if (_hasCS) {
        HgiShaderFunctionDesc csDesc;
        csDesc.shaderStage = HgiShaderStageCompute;

        _GenerateComputeParameters(&csDesc);

        resourceGen._GenerateHgiResources(&csDesc,
            HdShaderTokens->computeShader, _resAttrib, _metaData);
        resourceGen._GenerateHgiResources(&csDesc,
            HdShaderTokens->computeShader, _resCommon, _metaData);
        resourceGen._GenerateHgiResources(&csDesc,
            HdShaderTokens->computeShader, _resCS, _metaData);

        std::string const declarations = _genDefines.str() + _genDecl.str();
        std::string const source = _genAccessors.str() + _genCS.str();

        csDesc.shaderCodeDeclarations = declarations.c_str();
        csDesc.shaderCode = source.c_str();
        csDesc.generatedShaderCodeOut = &_csSource;

        if (!glslProgram->CompileShader(csDesc)) {
            return nullptr;
        }

        shaderCompiled = true;
    }
    
    if (!shaderCompiled) {
        return nullptr;
    }

    return glslProgram;
}

static void _EmitDeclaration(
    HdSt_ResourceLayout::ElementVector *elements,
    TfToken const &name,
    TfToken const &type,
    HdStBinding const &binding,
    bool isWritable,
    int arraySize,
    bool hasMOS)
{
    /*
      [vertex attribute]
         layout (location = <location>) in <type> <name>;
      [uniform]
         layout (location = <location>) uniform <type> <name>;
      [SSBO]
         layout (std430, binding = <location>) buffer buffer_<location> {
            <type> <name>[];
         };
      [Bindless Uniform]
         layout (location = <location>) uniform <type> *<name>;

     */
    HdStBinding::Type bindingType = binding.GetType();

    if (!TF_VERIFY(!name.IsEmpty())) return;
    if (!TF_VERIFY(!type.IsEmpty(),
                      "Unknown dataType for %s",
                      name.GetText())) return;

    if (arraySize > 0) {
        if (!TF_VERIFY(bindingType == HdStBinding::UNIFORM_ARRAY             ||
                       bindingType == HdStBinding::DRAW_INDEX_INSTANCE_ARRAY ||
                       bindingType == HdStBinding::UBO                       ||
                       bindingType == HdStBinding::SSBO                      ||
                       bindingType == HdStBinding::BINDLESS_SSBO_RANGE       ||
                       bindingType == HdStBinding::BINDLESS_UNIFORM)) {
            // XXX: SSBO and BINDLESS_UNIFORM don't need arraySize, but for the
            // workaround of UBO allocation we're passing arraySize = 2
            // for all bindingType.
            return;
        }
    }

    // layout qualifier (if exists)
    uint32_t location = binding.GetLocation();
    switch (bindingType) {
        case HdStBinding::VERTEX_ATTR:
        case HdStBinding::DRAW_INDEX:
        case HdStBinding::DRAW_INDEX_INSTANCE:
            
            //if (hasMOS) {
            //    _AddBufferElement(elements,
            //                      /*name=*/name,
            //                      /*dataType=*/_GetPackedType(type, true),
            //                      location);
            //} else {
            _AddVertexAttribElement(elements,
                                    /*name=*/name,
                                    /*dataType=*/_GetPackedType(type, false),
                                    location);
            //}

            break;
        case HdStBinding::DRAW_INDEX_INSTANCE_ARRAY:
        {
            for(int i = 0; i < arraySize;i++) {
                _AddVertexAttribElement(elements,
                                        /*name=*/TfToken(name.GetString() + std::to_string(i)),
                                        /*dataType=*/_GetPackedType(type, false),
                                        location + i);
            }
            break;
        }
        case HdStBinding::UNIFORM:
            _AddUniformValueElement(elements,
                                    /*name=*/name,
                                    /*dataType=*/_GetPackedType(type, true),
                                    location);
            break;
        case HdStBinding::UNIFORM_ARRAY:
            _AddUniformValueElement(elements,
                                    /*name=*/name,
                                    /*dataType=*/_GetPackedType(type, true),
                                    location,
                                    arraySize);
            break;
        case HdStBinding::UBO:
            _AddUniformBufferElement(elements,
                                     /*name=*/name,
                                     /*dataType=*/_GetPackedType(type, true),
                                     location,
                                     arraySize);
            break;
        case HdStBinding::SSBO:
            if (isWritable) {
                _AddWritableBufferElement(elements,
                                          /*name=*/name,
                                          /*type=*/_GetPackedType(type, true),
                                          location);
            } else {
                _AddBufferElement(elements,
                                  /*name=*/name,
                                  /*dataType=*/_GetPackedType(type, true),
                                  location);
            }
            break;
        case HdStBinding::BINDLESS_SSBO_RANGE:
            _AddUniformValueElement(elements,
                                    /*name=*/name,
                                    /*dataType=*/_GetPackedType(type, true),
                                    location);
            break;
        case HdStBinding::BINDLESS_UNIFORM:
            _AddUniformValueElement(elements,
                                    /*name=*/name,
                                    /*dataType=*/_GetPackedType(type, true),
                                    location);
            break;
        default:
            TF_CODING_ERROR("Unknown binding type %d, for %s\n",
                            binding.GetType(), name.GetText());
            break;
    }
}

static void _EmitDeclaration(
    HdSt_ResourceLayout::ElementVector *elements,
    HdSt_ResourceBinder::MetaData::BindingDeclaration const &bindingDeclaration,
    int arraySize=0, bool hasMOS=false)
{
    _EmitDeclaration(elements,
                     bindingDeclaration.name,
                     bindingDeclaration.dataType,
                     bindingDeclaration.binding,
                     bindingDeclaration.isWritable,
                     arraySize,
                     hasMOS);
}

static void _EmitStageAccessor(std::stringstream &str,
                               TfToken const &name,
                               std::string const &stageName,
                               TfToken const &type)
{
    str << _GetUnpackedType(type, false)
        << " HdGet_" << name << "(int localIndex) { return ";
    str << _GetPackedTypeAccessor(type, true) << "(" << stageName << ");}\n";

    // GLSL spec doesn't allow default parameter. use function overload instead.
    // default to localIndex=0
    str << _GetUnpackedType(type, false) << " HdGet_" << name << "()"
        << " { return HdGet_" << name << "(0); }\n";
}

static void _EmitStructAccessor(std::stringstream &str,
                                TfToken const &structName,
                                TfToken const &name,
                                TfToken const &type,
                                int arraySize,
                                const char *index,
                                bool concatenateNames)
{
    // index != NULL  if the struct is an array
    // arraySize > 1  if the struct entry is an array.
    TfToken accessorName = concatenateNames ? 
        TfToken(structName.GetString() + "_" + name.GetString()) : name;
    if (index) {
        if (arraySize > 1) {
            str << _GetUnpackedType(type, false) << " HdGet_" << accessorName
                << "(int arrayIndex, int localIndex) {\n"
                // storing to a local variable to avoid the nvidia-driver
                // bug #1561110 (fixed in 346.59)
                << "  int index = " << index << ";\n"
                << "  return "
                << _GetPackedTypeAccessor(type, false) << "("
                << structName << "[index]." << name << "[arrayIndex]);\n}\n";
        } else {
            str << _GetUnpackedType(type, false) << " HdGet_" << accessorName
                << "(int localIndex) {\n"
                << "  int index = " << index << ";\n"
                << "  return "
                << _GetPackedTypeAccessor(type, false) << "("
                << structName << "[index]." << name << ");\n}\n";
        }
    } else {
        if (arraySize > 1) {
            str << _GetUnpackedType(type, false) << " HdGet_" << accessorName
                << "(int arrayIndex, int localIndex) { return "
                << _GetPackedTypeAccessor(type, false) << "("
                << structName << "." << name << "[arrayIndex]);}\n";
        } else {
            str << _GetUnpackedType(type, false) << " HdGet_" << accessorName
                << "(int localIndex) { return "
                << _GetPackedTypeAccessor(type, false) << "("
                << structName << "." << name << ");}\n";
        }
    }
    // GLSL spec doesn't allow default parameter. use function overload instead.
    // default to localIndex=0
    if (arraySize > 1) {
        str << _GetUnpackedType(type, false) << " HdGet_" << accessorName
            << "(int arrayIndex)"
            << " { return HdGet_" << accessorName << "(arrayIndex, 0); }\n";
    } else {
        str << _GetUnpackedType(type, false) << " HdGet_" << accessorName << "()"
            << " { return HdGet_" << accessorName << "(0); }\n";
    }
}

static void _EmitBufferAccessor(std::stringstream &str,
                                TfToken const &name,
                                TfToken const &type,
                                const char *index)
{
    if (index) {
        str << _GetUnpackedType(type, false) << " HdGet_" << name
            << "(int localIndex) {\n"
            << "  int index = " << index << ";\n"
            << "  return "
                << _GetPackedTypeAccessor(type, true) << "("
            << name << "[index]);\n}\n";
    } 
    str << _GetUnpackedType(type, false) << " HdGet_" << name << "()"
        << " { return HdGet_" << name << "(0); }\n";
}

static bool _IsScalarType(TfToken const& type) {
    return (type == _tokens->_float ||
            type == _tokens->_int ||
            type == _tokens->_uint);
}

static std::string _GetSwizzleString(TfToken const& type, 
                                     std::string const& swizzle=std::string())
{
    if (!swizzle.empty()) {
        return "." + swizzle;
    } 
    if (type == _tokens->vec4 || type == _tokens->ivec4) {
        return "";
    }
    if (type == _tokens->vec3 || type == _tokens->ivec3) {
        return ".xyz";
    }
    if (type == _tokens->vec2 || type == _tokens->ivec2) {
        return ".xy";
    }
    if (_IsScalarType(type)) {
        return ".x";
    }
    if (type == _tokens->packed_2_10_10_10) {            
        return ".x";
    }

    return "";
}

static int _GetNumComponents(TfToken const& type)
{
    int numComponents = 1;
    if (type == _tokens->vec2 || type == _tokens->ivec2) {
        numComponents = 2;
    } else if (type == _tokens->vec3 || type == _tokens->ivec3) {
        numComponents = 3;
    } else if (type == _tokens->vec4 || type == _tokens->ivec4) {
        numComponents = 4;
    } else if (type == _tokens->mat3 || type == _tokens->dmat3) {
        numComponents = 9;
    } else if (type == _tokens->mat4 || type == _tokens->dmat4) {
        numComponents = 16;
    }

    return numComponents;
}

static void _EmitComputeAccessor(
                    std::stringstream &str,
                    TfToken const &name,
                    TfToken const &type,
                    HdStBinding const &binding,
                    const char *index)
{
    if (index) {
        str << _GetUnpackedType(type, false)
            << " HdGet_" << name << "(int localIndex) {\n";
        if (binding.GetType() == HdStBinding::SSBO) {
            str << "  int index = " << index << ";\n";
            str << "  return " << _GetPackedTypeAccessor(type, false) << "("
                << _GetPackedType(type, false) << "(";
            int numComponents = _GetNumComponents(type);
            for (int c = 0; c < numComponents; ++c) {
                if (c > 0) {
                    str << ",\n              ";
                }
                str << name << "[index + " << c << "]";
            }
            str << "));\n}\n";
        } else if (binding.GetType() == HdStBinding::BINDLESS_SSBO_RANGE) {
            str << "  return " << _GetPackedTypeAccessor(type, true) << "("
                << name << "[localIndex]);\n}\n";
        } else {
            str << "  return " << _GetPackedTypeAccessor(type, true) << "("
                << name << "[localIndex]);\n}\n";
        }
    } else {
        // non-indexed, only makes sense for uniform or vertex.
        if (binding.GetType() == HdStBinding::UNIFORM || 
            binding.GetType() == HdStBinding::VERTEX_ATTR) {
            str << _GetUnpackedType(type, false)
                << " HdGet_" << name << "(int localIndex) { return ";
            str << _GetPackedTypeAccessor(type, true) << "(" << name << ");}\n";
        }
    }
    // GLSL spec doesn't allow default parameter. use function overload instead.
    // default to localIndex=0
    str << _GetUnpackedType(type, false) << " HdGet_" << name << "()"
        << " { return HdGet_" << name << "(0); }\n";
    
}

static void _EmitComputeMutator(
                    std::stringstream &str,
                    TfToken const &name,
                    TfToken const &type,
                    HdStBinding const &binding,
                    const char *index)
{
    if (index) {
        str << "void"
            << " HdSet_" << name << "(int localIndex, "
            << _GetUnpackedType(type, false) << " value) {\n";
        if (binding.GetType() == HdStBinding::SSBO) {
            str << "  int index = " << index << ";\n";
            str << "  " << _GetPackedType(_ConvertBoolType(type), false) << " packedValue = "
                << _GetPackedTypeMutator(_ConvertBoolType(type), false) << "(value);\n";
            int numComponents = _GetNumComponents(_GetPackedType(_ConvertBoolType(type), false));
            if (numComponents == 1) {
                str << "  "
                    << name << "[index] = packedValue;\n";
            } else {
                for (int c = 0; c < numComponents; ++c) {
                    str << "  "
                        << name << "[index + " << c << "] = "
                        << "packedValue[" << c << "];\n";
                }
            }
        } else if (binding.GetType() == HdStBinding::BINDLESS_SSBO_RANGE) {
            str << name << "[localIndex] = "
                << _GetPackedTypeMutator(_ConvertBoolType(type), true) << "(value);\n";
        } else {
            TF_WARN("mutating non-SSBO not supported");
        }
        str << "}\n";
    } else {
        TF_WARN("mutating non-indexed data not supported");
    }
    // XXX Don't output a default mutator as we don't want accidental overwrites
    // of compute read-write data.
    // GLSL spec doesn't allow default parameter. use function overload instead.
    // default to localIndex=0
    //str << "void HdSet_" << name << "(" << type << " value)"
    //    << " { HdSet_" << name << "(0, value); }\n";
    
}

static void _EmitScalarAccessor(std::stringstream &str,
                                TfToken const &name,
                                TfToken const &type)
{
    // Emit scalar accessors to support shading languages like MSL which
    // do not support swizzle operators on scalar values.
    if (_GetNumComponents(type) <= 4) {
        str << _GetFlatType(type) << " HdGetScalar_"
            << name << "(int localIndex)"
            << " { return HdGet_" << name << "(localIndex)"
            << _GetFlatTypeSwizzleString(type) << "; }\n";
        str << _GetFlatType(type) << " HdGetScalar_" << name << "()"
            << " { return HdGet_" << name << "(0)"
            << _GetFlatTypeSwizzleString(type) << "; }\n";
    }
}

static void _EmitAccessor(std::stringstream &str,
                          TfToken const &name,
                          TfToken const &type,
                          HdStBinding const &binding,
                          const char *index)
{
    if (index) {
        str << _GetUnpackedType(type, false)
            << " HdGet_" << name << "(int localIndex) {\n"
            << "  int index = " << index << ";\n"
            << "  return " << _GetPackedTypeAccessor(type, true) << "("
            << name << "[index]);\n}\n";
    } else {
        // non-indexed, only makes sense for uniform or vertex.
        if (binding.GetType() == HdStBinding::UNIFORM || 
            binding.GetType() == HdStBinding::VERTEX_ATTR) {
            str << _GetUnpackedType(type, false)
                << " HdGet_" << name << "(int localIndex) { return ";
            str << _GetPackedTypeAccessor(type, true) << "(" << name << ");}\n";
        }
    }
    // GLSL spec doesn't allow default parameter. use function overload instead.
    // default to localIndex=0
    str << _GetUnpackedType(type, false) << " HdGet_" << name << "()"
        << " { return HdGet_" << name << "(0); }\n";

    _EmitScalarAccessor(str, name, type);
}

static void _EmitTextureAccessors(
    std::stringstream &accessors,
    HdSt_ResourceBinder::MetaData::ShaderParameterAccessor const &acc,
    std::string const &swizzle,
    std::string const &fallbackSwizzle,
    int const dim,
    bool const hasTextureTransform,
    bool const hasTextureScaleAndBias,
    bool const isBindless,
    bool const bindlessTextureEnabled,
    bool const isArray=false,
    bool const isShadowSampler=false)
{
    TfToken const &name = acc.name;

    int const coordDim = isShadowSampler ? dim + 1 : dim;
    std::string const samplerType = isShadowSampler ? 
        "sampler" + std::to_string(dim) + "DShadow" : 
        "sampler" + std::to_string(dim) + "D";

    // Forward declare texture scale and bias
    if (hasTextureScaleAndBias) {
        accessors 
            << "#ifdef HD_HAS_" << name << "_" << HdStTokens->scale << "\n"
            << "FORWARD_DECL(vec4 HdGet_" << name << "_" << HdStTokens->scale 
            << "());\n"
            << "#endif\n"
            << "#ifdef HD_HAS_" << name << "_" << HdStTokens->bias  << "\n"
            << "FORWARD_DECL(vec4 HdGet_" << name << "_" << HdStTokens->bias 
            << "());\n"
            << "#endif\n";
    }

    if (!isBindless) {
        // a function returning sampler requires bindless_texture
        if (bindlessTextureEnabled) {
            if (isArray) {
                accessors
                    << samplerType << " "
                    << "HdGetSampler_" << name << "(int index) {\n"
                    << "  return sampler" << dim << "d_" << name << "[index];\n"
                    << "}\n";
            } else {
                accessors
                    << samplerType << " "
                    << "HdGetSampler_" << name << "() {\n"
                    << "  return sampler" << dim << "d_" << name << ";\n"
                    << "}\n";
            }
        } else {
            if (isArray) {
                accessors
                    << "#define HdGetSampler_" << name << "(index) "
                    << "  HgiGetSampler_" << name << "(index)\n"
                    << "#define HdGetSize_" << name << "(index) "
                    << "  HgiGetSize_" << name << "(index)\n";
            } else {
                accessors
                    << "#define HdGetSampler_" << name << "() "
                    << "  HgiGetSampler_" << name << "()\n"
                    << "#define HdGetSize_" << name << "() "
                    << "  HgiGetSize_" << name << "()\n";
            }
        }
    } else {
        if (bindlessTextureEnabled) {
            if (isArray) {
                accessors
                    << samplerType << " "
                    << "HdGetSampler_" << name << "(int index) {\n"
                    << "  int shaderCoord = GetDrawingCoord().shaderCoord; \n"
                    << "  return " << samplerType << "("
                    << "    shaderData[shaderCoord]." << name << ");\n"
                    << "}\n";
            } else {
                accessors
                    << samplerType << " "
                    << "HdGetSampler_" << name << "() {\n"
                    << "  int shaderCoord = GetDrawingCoord().shaderCoord; \n"
                    << "  return " << samplerType << "("
                    << "    shaderData[shaderCoord]." << name << ");\n"
                    << "}\n";
            }
        }
    }

    TfToken const &dataType = acc.dataType;

    if (hasTextureTransform) {
        // Declare an eye to sampling transform and define function
        // to initialize it.
        const std::string eyeToSamplingTransform =
            "eyeTo" + name.GetString() + "SamplingTransform";

        // Computations in eye space are done with float precision, so the
        // eye to sampling transform is mat4.
        // Note that the multiplication that yiels this sampling transform
        // might be done using higher precision.
        accessors
            << "mat4 " << eyeToSamplingTransform << ";\n"
            << "\n"
            << "void Process_" << eyeToSamplingTransform
            << "(MAT4 instanceModelViewInverse) { \n"
            << "    int shaderCoord = GetDrawingCoord().shaderCoord; \n"
            << "    " << eyeToSamplingTransform << " = mat4(\n"
            << "        MAT4(shaderData[shaderCoord]."
            << name << HdSt_ResourceBindingSuffixTokens->samplingTransform
            << ") * instanceModelViewInverse);\n"
            << "}\n";
    }

    if (!isBindless) {
        if (isArray) {
            accessors
            << _GetUnpackedType(dataType, false)
            << " HdTextureLod_" << name
            << "(int index, vec" << coordDim << " coord, float lod) {\n"
            << "  return " << _GetPackedTypeAccessor(dataType, false)
            << "(HgiTextureLod_" << name << "(index, coord, lod)"
            << swizzle << ");\n"
            << "}\n";
        } else {
            accessors
                << _GetUnpackedType(dataType, false)
                << " HdTextureLod_" << name
                << "(vec" << coordDim << " coord, float lod) {\n"
                << "  return " << _GetPackedTypeAccessor(dataType, false) 
                << "(HgiTextureLod_" << name << "(coord, lod)"
                << swizzle << ");\n"
                << "}\n";
        }
    } else {
        // bindless
    }

    if (isArray) {
        accessors
        << _GetUnpackedType(dataType, false)
        << " HdGet_" << name << "(int index, vec" << coordDim << " coord) {\n"
        << "  int shaderCoord = GetDrawingCoord().shaderCoord; \n";
    } else {
        accessors
            << _GetUnpackedType(dataType, false)
            << " HdGet_" << name << "(vec" << coordDim << " coord) {\n"
            << "  int shaderCoord = GetDrawingCoord().shaderCoord; \n";
    }

    if (hasTextureTransform) {
        const std::string eyeToSamplingTransform =
            "eyeTo" + name.GetString() + "SamplingTransform";

        accessors
            << "   vec4 c = " << eyeToSamplingTransform
            << " * vec4(coord, 1);\n"
            << "   vec3 sampleCoord = c.xyz / c.w;\n";
    } else {
        accessors
            << "  vec" << coordDim << " sampleCoord = coord;\n";
    }

    if (hasTextureScaleAndBias) {
        if (!isBindless) {
            accessors
                << "  " << _GetUnpackedType(dataType, false)
                << " result = "
                << _GetPackedTypeAccessor(dataType, false)
                << "((HgiGet_" << name;
            if (isArray) {
                accessors << "(index, sampleCoord)\n";
            } else {
                accessors << "(sampleCoord)\n";
            }
        } else {
            accessors
                << "  " << _GetUnpackedType(dataType, false)
                << " result = "
                << _GetPackedTypeAccessor(dataType, false)
                << "((texture(HdGetSampler_" << name;
            if (isArray) {
                accessors << "(index), sampleCoord)\n";
            } else {
                accessors << "(), sampleCoord)\n";
            }
        }
        accessors
            << "#ifdef HD_HAS_" << name << "_" << HdStTokens->scale << "\n"
            << "    * HdGet_" << name << "_" << HdStTokens->scale << "()\n"
            << "#endif\n" 
            << "#ifdef HD_HAS_" << name << "_" << HdStTokens->bias << "\n"
            << "    + HdGet_" << name << "_" << HdStTokens->bias  << "()\n"
            << "#endif\n"
            << ")" << swizzle << ");\n";
    } else {
        if (!isBindless) {
            accessors
                << "  " << _GetUnpackedType(dataType, false)
                << " result = "
                << _GetPackedTypeAccessor(dataType, false)
                << "(HgiGet_" << name;
            if (isArray) {
                accessors << "(index, sampleCoord)";
            } else {
                accessors << "(sampleCoord)";
            }
            accessors << swizzle << ");\n";
        } else {
            accessors
                << "  " << _GetUnpackedType(dataType, false)
                << " result = "
                << _GetPackedTypeAccessor(dataType, false)
                << "(texture(HdGetSampler_" << name;
            if (isArray) {
                accessors << "(index), sampleCoord)";
            } else {
                accessors << "(), sampleCoord)";
            }
            accessors << swizzle << ");\n";
        }
    }

    if (acc.processTextureFallbackValue) {
        // Check whether texture is valid (using NAME_valid)
        //
        // Note that the OpenGL standard says that the
        // implicit derivatives (for accessing the right
        // mip-level) are undefined if the texture look-up
        // happens in a non-uniform control block, thus the
        // texture lookup is unconditionally assigned to
        // result outside of the if-block.
        //
        accessors
            << "  if (bool(shaderData[shaderCoord]." << name
            << HdSt_ResourceBindingSuffixTokens->valid
            << ")) {\n";

        if (hasTextureScaleAndBias) {
            accessors
                << "    return result;\n"
                << "  } else {\n"
                << "    return ("
                << _GetPackedTypeAccessor(dataType, false)
                << "(shaderData[shaderCoord]."
                << name
                << HdSt_ResourceBindingSuffixTokens->fallback
                << fallbackSwizzle << ")\n"
                << "#ifdef HD_HAS_" << name << "_" << HdStTokens->scale << "\n"
                << "        * HdGet_" << name << "_" << HdStTokens->scale 
                << "()" << swizzle << "\n"
                << "#endif\n" 
                << "#ifdef HD_HAS_" << name << "_" << HdStTokens->bias << "\n"
                << "        + HdGet_" << name << "_" << HdStTokens->bias 
                << "()" << swizzle << "\n"
                << "#endif\n"
                << ");\n"
                << "  }\n";
        } else {
            accessors
                << "    return result;\n"
                << "  } else {\n"
                << "    return "
                << _GetPackedTypeAccessor(dataType, false)
                << "(shaderData[shaderCoord]."
                << name
                << HdSt_ResourceBindingSuffixTokens->fallback
                << fallbackSwizzle << ");\n"
                << "  }\n";
        }
    } else {
        accessors
            << "  return result;\n";
    }
    
    accessors
        << "}\n";
    
    TfTokenVector const &inPrimvars = acc.inPrimvars;

    // Forward declare getter for inPrimvars in case it's a transform2d
    if (!inPrimvars.empty()) {
        accessors
            << "#if defined(HD_HAS_" << inPrimvars[0] << ")\n"
            << "FORWARD_DECL(vec" << dim << " HdGet_" << inPrimvars[0] 
            << "(int localIndex));\n"
            << "#endif\n";
    }

    // Create accessor for texture coordinates based on texture param name
    // vec2 HdGetCoord_name(int localIndex)
    accessors
        << "vec" << coordDim << " HdGetCoord_" << name << "(int localIndex) {\n"
        << "  return \n";
    if (!inPrimvars.empty()) {
        accessors 
            << "#if defined(HD_HAS_" << inPrimvars[0] <<")\n"
            << "  HdGet_" << inPrimvars[0] << "(localIndex).xy\n"
            << "#else\n"
            << "  vec" << coordDim << "(0.0)\n"
            << "#endif\n";
    } else {
        accessors
            << "  vec" << coordDim << "(0.0)";
    }
    accessors << ";\n}\n"; 

    // vec2 HdGetCoord_name()
    accessors
        << "vec" << coordDim << " HdGetCoord_" << name << "() {"
        << "  return HdGetCoord_" << name << "(0);\n }\n";

    // vec4 HdGet_name(int localIndex)
    if (isArray) {
        accessors
            << _GetUnpackedType(dataType, false)
            << " HdGet_" << name
            << "(int localIndex) { return HdGet_" << name << "(localIndex, "
            << "HdGetCoord_" << name << "(localIndex));\n}\n";
    } else {
        accessors
            << _GetUnpackedType(dataType, false)
            << " HdGet_" << name
            << "(int localIndex) { return HdGet_" << name << "("
            << "HdGetCoord_" << name << "(localIndex));\n}\n";
    }

    // vec4 HdGet_name()
    accessors
        << _GetUnpackedType(dataType, false)
        << " HdGet_" << name
        << "() {\n  return HdGet_" << name << "(0);\n}\n";

    // float HdGetScalar_name()
    _EmitScalarAccessor(accessors, name, dataType);

    // Emit pre-multiplication by alpha indicator
    if (acc.isPremultiplied) {
        accessors << "#define " << name << "_IS_PREMULTIPLIED 1\n";
    }      
}

// Accessing face varying primvar data from the GS or FS requires special
// case handling for refinement while providing a branchless solution.
// When dealing with vertices on a refined face when the face-varying data has 
// not been refined, we use the patch coord to get its parametrization on the 
// sanitized (coarse) "ptex" face, and interpolate based on the face primitive 
// type (bilinear for quad faces, barycentric for tri faces).
// When face varying data has been refined and the fvar patch type is quad or 
// tri, we still use bilinear or barycentric interpolation, respectively, but
// we do it over the refined face and use refined face-varying values, accessed
// using the refined face-varying indices.
// When the fvar patch type is b-spline or box-spline, we solve over 16 or 12
// refined values, respectively, also accessed via the refined indices, getting 
// the weights from OsdEvaluatePatchBasisNormalized(). 
static void _EmitFVarAccessor(
                bool hasGS,
                std::stringstream &str,
                TfToken const &name,
                TfToken const &type,
                HdStBinding const &binding,
                HdSt_GeometricShader::PrimitiveType const& primType,
                HdSt_GeometricShader::FvarPatchType const& fvarPatchType,
                int fvarChannel)
{
    // emit an internal getter for accessing the coarse fvar data (corresponding
    // to the refined face, in the case of refinement)
    str << _GetUnpackedType(type, false)
        << " HdGet_" << name << "_Coarse(int localIndex) {\n";
    if ((fvarPatchType == 
            HdSt_GeometricShader::FvarPatchType::PATCH_COARSE_QUADS) ||
        (fvarPatchType == 
            HdSt_GeometricShader::FvarPatchType::PATCH_COARSE_TRIANGLES)) {
        str << "  int fvarIndex = GetFVarIndex(localIndex);\n";
    } else {
        str << "  int fvarIndex = GetDrawingCoord().fvarCoord + localIndex;\n";
    }
    str << "  return " << _GetPackedTypeAccessor(type, true) << "("
        <<       name << "[fvarIndex]);\n}\n";

    // emit the (public) accessor for the fvar data, accounting for refinement
    // interpolation
    str << _GetUnpackedType(type, false)
        << " HdGet_" << name << "(int localIndex, vec2 st) {\n";

    if (fvarPatchType == 
        HdSt_GeometricShader::FvarPatchType::PATCH_BSPLINE) {
        str << "  int patchType = OSD_PATCH_DESCRIPTOR_REGULAR;\n";
    } else if (fvarPatchType == 
        HdSt_GeometricShader::FvarPatchType::PATCH_BOXSPLINETRIANGLE) {
        str << "  int patchType = OSD_PATCH_DESCRIPTOR_LOOP;\n";
    }

    switch (fvarPatchType) {
        case HdSt_GeometricShader::FvarPatchType::PATCH_COARSE_QUADS: 
        {
            // linear interpolation within a quad.
            str << "  return mix("
                << "mix(" << "HdGet_" << name << "_Coarse(0),"
                <<           "HdGet_" << name << "_Coarse(1), st.x),"
                << "mix(" << "HdGet_" << name << "_Coarse(3),"
                <<           "HdGet_" << name << "_Coarse(2), st.x), "
                << "st.y);\n}\n";
            break;
        }
        case HdSt_GeometricShader::FvarPatchType::PATCH_COARSE_TRIANGLES:
        {
            // barycentric interpolation within a triangle.
            str << "  return ("
                << "HdGet_" << name << "_Coarse(0) * (1-st.x-st.y)"
                << " + HdGet_" << name << "_Coarse(1) * st.x"
                << " + HdGet_" << name << "_Coarse(2) * st.y);\n}\n";
            break;
        }
        case HdSt_GeometricShader::FvarPatchType::PATCH_REFINED_QUADS:
        {
            // linear interpolation between 4 refined primvars
            str << "  ivec4 indices = HdGet_fvarIndices" << fvarChannel 
                << "();\n"
                << "  return mix("
                << "mix(" << "HdGet_" << name << "_Coarse(indices[0]),"
                <<           "HdGet_" << name << "_Coarse(indices[1]), st.x),"
                << "mix(" << "HdGet_" << name << "_Coarse(indices[3]),"
                <<           "HdGet_" << name << "_Coarse(indices[2]), st.x), "
                << "st.y);\n}\n";
            break;
        }
        case HdSt_GeometricShader::FvarPatchType::PATCH_REFINED_TRIANGLES:
        {
            // barycentric interpolation between 3 refined primvars
            str << "  ivec3 indices = HdGet_fvarIndices" << fvarChannel 
                << "();\n"
                << "  return ("
                << "HdGet_" << name << "_Coarse(indices[0]) * (1-st.x-st.y)"
                << " + HdGet_" << name << "_Coarse(indices[1]) * st.x"
                << " + HdGet_" << name << "_Coarse(indices[2]) * st.y);\n}\n";
            break;
        }
        case HdSt_GeometricShader::FvarPatchType::PATCH_BSPLINE:
        case HdSt_GeometricShader::FvarPatchType::PATCH_BOXSPLINETRIANGLE:
        {
            // evaluation of a bspline/box spline patch
            str << "  ivec2 fvarPatchParam = HdGet_fvarPatchParam" 
                << fvarChannel << "();\n"
                << "  OsdPatchParam param = OsdPatchParamInit(fvarPatchParam.x,"
                << " fvarPatchParam.y, 0.0f);\n"
                << "  float wP[20], wDu[20], wDv[20], wDuu[20], wDuv[20], "
                << "wDvv[20];\n"
                << "  OsdEvaluatePatchBasisNormalized(patchType, param,"
                << " st.x, st.y, wP, wDu, wDv, wDuu, wDuv, wDvv);\n"
                << "  " << _GetUnpackedType(type, false) << " result = " 
                << _GetUnpackedType(type, false) << "(0);\n"
                << "  for (int i = 0; i < HD_NUM_PATCH_VERTS; ++i) {\n"
                << "    int fvarIndex = HdGet_fvarIndices" << fvarChannel 
                << "(i);\n"
                << "    " << _GetUnpackedType(type, false) << " cv = "
                << _GetUnpackedType(type, false) << "(HdGet_" << name 
                << "_Coarse(fvarIndex));\n"
                << "    result += wP[i] * cv;\n"
                << "  }\n" 
                << " return result;\n}\n";
            break;
        }
        case HdSt_GeometricShader::FvarPatchType::PATCH_NONE:
        {
            str << "  return HdGet_" << name << "_Coarse(localIndex);\n}\n";
            break;
        }
        default:
        {
            // emit a default version for compilation sake
            str << "  return HdGet_" << name << "_Coarse(localIndex);\n}\n";

            TF_CODING_ERROR("Face varing bindings for unexpected for" 
                            " HdSt_GeometricShader::PrimitiveType %d", 
                            (int)primType);
        }
    }

    str << "FORWARD_DECL(vec4 GetPatchCoord(int index));\n"
        << "FORWARD_DECL(vec2 GetPatchCoordLocalST());\n"
        << _GetUnpackedType(type, false)
        << " HdGet_" << name << "(int localIndex) {\n";         

    switch (fvarPatchType) {
        case HdSt_GeometricShader::FvarPatchType::PATCH_COARSE_QUADS:         
        case HdSt_GeometricShader::FvarPatchType::PATCH_COARSE_TRIANGLES:
        {
            str << "  vec2 localST = GetPatchCoord(localIndex).xy;\n";
            break;
        }
        case HdSt_GeometricShader::FvarPatchType::PATCH_BSPLINE:
        {
            // Compute localST in normalized patch param space
            str << "  ivec2 fvarPatchParam = HdGet_fvarPatchParam" 
                << fvarChannel << "();\n"
                << "  OsdPatchParam param = OsdPatchParamInit(fvarPatchParam.x,"
                << " fvarPatchParam.y, 0.0f);\n"
                << "  vec2 unnormalized = GetPatchCoord(localIndex).xy;\n"
                << "  float uv[2] = { unnormalized.x, unnormalized.y };\n"
                << "  OsdPatchParamNormalize(param, uv);\n"
                << "  vec2 localST = vec2(uv[0], uv[1]);\n";
            break;
        }
        case HdSt_GeometricShader::FvarPatchType::PATCH_BOXSPLINETRIANGLE:
        {
            // Compute localST in normalized patch param space
            str << "  ivec2 fvarPatchParam = HdGet_fvarPatchParam" 
                << fvarChannel << "();\n"
                << "  OsdPatchParam param = OsdPatchParamInit(fvarPatchParam.x,"
                << " fvarPatchParam.y, 0.0f);\n"
                << "  vec2 unnormalized = GetPatchCoord(localIndex).xy;\n"
                << "  float uv[2] = { unnormalized.x, unnormalized.y };\n"
                << "  OsdPatchParamNormalizeTriangle(param, uv);\n"
                << "  vec2 localST = vec2(uv[0], uv[1]);\n";
            break;
        }
        case HdSt_GeometricShader::FvarPatchType::PATCH_REFINED_QUADS:
        {
            if (hasGS) {
                str << "  vec2 lut[4] = vec2[4](vec2(0,0), vec2(1,0), "
                    << "vec2(1,1), vec2(0,1));\n"
                    << "  vec2 localST = lut[localIndex];\n";
            } else {
                str << "  vec2 localST = GetPatchCoordLocalST();\n";
            }
            break;
        }
        case HdSt_GeometricShader::FvarPatchType::PATCH_REFINED_TRIANGLES:
        {
            if (hasGS) {
                str << "  vec2 lut[3] = vec2[3](vec2(0,0), vec2(1,0), "
                    << "vec2(0,1));\n"
                    << "  vec2 localST = lut[localIndex];\n";
            } else {
                str << "  vec2 localST = GetPatchCoordLocalST();\n";
            }
            break;
        }
        default:
        {
            str << "  vec2 localST = vec2(0);\n";
        }
    }
    str << "  return HdGet_" << name << "(localIndex, localST);\n}\n";   

    // XXX: We shouldn't emit the default (argument free) accessor version,
    // since that doesn't make sense within a GS. Once we fix the XXX in
    // _GenerateShaderParameters, we should remove this.
    str << _GetUnpackedType(type, false) << " HdGet_" << name << "()"
        << " { return HdGet_" << name << "(0); }\n";
}

// Helper function to generate the implementation of "GetDrawingCoord()".
static void
_GetDrawingCoord(std::stringstream &ss,
                 std::vector<std::string> const &drawingCoordParams,
                 int const instanceIndexWidth,
                 char const *inputPrefix,
                 char const *inArraySize)
{
    ss << "hd_drawingCoord GetDrawingCoord() { \n"
       << "  hd_drawingCoord dc; \n";
    for (std::string const & param : drawingCoordParams) {
        ss << "  dc." << param
           << " = " << inputPrefix << param << inArraySize << ";\n";
    }
    for(int i = 0; i < instanceIndexWidth; ++i) {
        ss << "  dc.instanceIndex[" << std::to_string(i) << "]"
           << " = " << inputPrefix
           << "instanceIndexI" << std::to_string(i) << inArraySize << ";\n";
    }
    for(int i = 0; i < instanceIndexWidth-1; ++i) {
        ss << "  dc.instanceCoords[" << std::to_string(i) << "]"
           << " = " << inputPrefix
           << "instanceCoordsI" << std::to_string(i) << inArraySize << ";\n";
    }
    ss << "  return dc; \n"
       << "}\n";
}

static void
_GetDrawingCoordMS(std::stringstream &ss,
                 std::vector<std::string> const &drawingCoordParams,
                 int const instanceIndexWidth,
                 char const *inputPrefix,
                 char const *inArraySize)
{
    ss << "hd_drawingCoord GetDrawingCoord() { \n"
       << "  hd_drawingCoord dc; \n";
        for (std::string const & param : drawingCoordParams) {
            ss << "  dc." << param
            << " = vertexOut." << inputPrefix << param << inArraySize << ";\n";
        }
        for(int i = 0; i < instanceIndexWidth; ++i) {
            ss << "  dc.instanceIndex[" << std::to_string(i) << "]"
            << " = vertexOut." << inputPrefix
            << "instanceIndexI" << std::to_string(i) << inArraySize << ";\n";
        }
        for(int i = 0; i < instanceIndexWidth-1; ++i) {
            ss << "  dc.instanceCoords[" << std::to_string(i) << "]"
            << " = vertexOut." << inputPrefix
            << "instanceCoordsI" << std::to_string(i) << inArraySize << ";\n";
        }
    ss << "  return dc; \n"
       << "}\n";
}

// Helper function to generate drawingCoord interstage processing.
static void
_ProcessDrawingCoord(std::stringstream &ss,
                     std::vector<std::string> const &drawingCoordParams,
                     int const instanceIndexWidth,
                     char const *outputPrefix,
                     char const *outArraySize)
{
    ss << "  hd_drawingCoord dc = GetDrawingCoord();\n";
    for (std::string const & param : drawingCoordParams) {
        ss << "  " << outputPrefix << param << outArraySize
           << " = " << "dc." << param << ";\n";
    }
    for(int i = 0; i < instanceIndexWidth; ++i) {
        std::string const index = std::to_string(i);
        ss << "  " << outputPrefix << "instanceIndexI" << index << outArraySize
           << " = " << "dc.instanceIndex[" << index << "]" << ";\n";
    }
    for(int i = 0; i < instanceIndexWidth-1; ++i) {
        std::string const index = std::to_string(i);
        ss << "  " << outputPrefix << "instanceCoordsI" << index << outArraySize
           << " = " << "dc.instanceCoords[" << index << "]" << ";\n";
    }
}

static void
_ProcessDrawingCoordMS(std::stringstream &ss,
                     std::vector<std::string> const &drawingCoordParams,
                     int const instanceIndexWidth,
                     char const *outputPrefix,
                     char const *outArraySize,
                     char const *primitiveCoordOffset)
{
    ss << "  hd_drawingCoord dc = GetDrawingCoord();\n";
    for (std::string const & param : drawingCoordParams) {
        ss << "  vertexOut." << outputPrefix << param << outArraySize
           << " = " << "dc." << param << ";\n";
    }
    for(int i = 0; i < instanceIndexWidth; ++i) {
        std::string const index = std::to_string(i);
        ss << "  vertexOut." << outputPrefix << "instanceIndexI" << index << outArraySize
           << " = " << "dc.instanceIndex[" << index << "]" << ";\n";
    }
    for(int i = 0; i < instanceIndexWidth-1; ++i) {
        std::string const index = std::to_string(i);
        ss << "  vertexOut." << outputPrefix << "instanceCoordsI" << index << outArraySize
           << " = " << "dc.instanceCoords[" << index << "]" << ";\n";
    }
    if (primitiveCoordOffset) {
        ss << "  vertexOut." << outputPrefix << "primitiveCoord" << outArraySize
           << primitiveCoordOffset << ";\n";
    }
}

void
HdSt_CodeGen::_GenerateDrawingCoord(
    bool const shaderDrawParametersEnabled,
    bool const requiresBasePrimitiveOffset,
    bool const requiresPrimitiveIdEmulation)
{
    TF_VERIFY(_metaData.drawingCoord0Binding.binding.IsValid());
    TF_VERIFY(_metaData.drawingCoord1Binding.binding.IsValid());
    TF_VERIFY(_metaData.drawingCoord2Binding.binding.IsValid());

    /*
       hd_drawingCoord is a struct of integer offsets to locate the primvars
       in buffer arrays at the current rendering location.

       struct hd_drawingCoord {
           int modelCoord;             // (reserved) model parameters
           int constantCoord;          // constant primvars (per object)
           int vertexCoord;            // vertex primvars   (per vertex)
           int elementCoord;           // element primvars  (per face/curve)
           int primitiveCoord;         // primitive ids     (per tri/quad/line)
           int fvarCoord;              // fvar primvars     (per face-vertex)
           int shaderCoord;            // shader parameters (per shader/object)
           int topologyVisibilityCoord // topological visibility data (per face/point)
           int varyingCoord;           // varying primvars  (per vertex)
           int instanceIndex[];        // (see below)
           int instanceCoords[];       // (see below)
       };

          instanceIndex[0]  : global instance ID (used for ID rendering)
                       [1]  : instance index for level = 0
                       [2]  : instance index for level = 1
                       ...
          instanceCoords[0] : instanceDC for level = 0
          instanceCoords[1] : instanceDC for level = 1
                       ...

       We also have a drawingcoord for vertex primvars. Currently it's not
       being passed into shader since the vertex shader takes pre-offsetted
       vertex arrays and no needs to apply offset in shader (except gregory
       patch drawing etc. In that case gl_BaseVertexARB can be used under
       GL_ARB_shader_draw_parameters extention)

       gl_InstanceID is available only in vertex shader, so codegen
       takes care of applying an offset for each instance for the later
       stage. On the other hand, gl_PrimitiveID is available in all stages
       except vertex shader, and since tess/geometry shaders may or may not
       exist, we don't apply an offset of primitiveID during interstage
       plumbing to avoid overlap. Instead, GetDrawingCoord() applies
       primitiveID if necessary.

       XXX:
       Ideally we should use an interface block like:

         in DrawingCoord {
             flat hd_drawingCoord drawingCoord;
         } inDrawingCoord;
         out DrawingCoord {
             flat hd_drawingCoord drawingCoord;
         } outDrawingCoord;

      then the fragment shader can take the same input regardless the
      existence of tess/geometry shaders. However it seems the current
      driver (331.79) doesn't handle multiple interface blocks
      appropriately, it fails matching and ends up undefined results at
      consuming shader.

      > OpenGL 4.4 Core profile
      > 7.4.1 Shader Interface Matching
      >
      > When multiple shader stages are active, the outputs of one stage form
      > an interface with the inputs of the next stage. At each such
      > interface, shader inputs are matched up against outputs from the
      > previous stage:
      >
      > An output block is considered to match an input block in the
      > subsequent shader if the two blocks have the same block name, and
      > the members of the block match exactly in name, type, qualification,
      > and declaration order.
      >
      > An output variable is considered to match an input variable in the
      > subsequent shader if:
      >  - the two variables match in name, type, and qualification; or
      >  - the two variables are declared with the same location and
      >     component layout qualifiers and match in type and qualification.

      We use non-block variable for drawingCoord as a workaround of this
      problem for now. There is a caveat we can't use the same name for input
      and output, the subsequent shader has to be aware which stage writes
      the drawingCoord.

      for example:
        drawingCoord--(VS)--vsDrawingCoord--(GS)--gsDrawingCoord--(FS)
        drawingCoord--(VS)------------------------vsDrawingCoord--(FS)

      Fortunately the compiler is smart enough to optimize out unused
      attributes. If the VS writes the same value into two attributes:

        drawingCoord--(VS)--vsDrawingCoord--(GS)--gsDrawingCoord--(FS)
                      (VS)--gsDrawingCoord--------gsDrawingCoord--(FS)

      The fragment shader can always take gsDrawingCoord. The following code
      does such a plumbing work.

     */

    static const std::vector<std::string> drawingCoordParams {
        "modelCoord",
        "constantCoord",
        "elementCoord",
        "primitiveCoord",
        "fvarCoord",
        "shaderCoord",
        "vertexCoord",
        "topologyVisibilityCoord",
        "varyingCoord"
    };

    // common
    //
    // note: instanceCoords should be [HD_INSTANCER_NUM_LEVELS], but since
    //       GLSL doesn't allow [0] declaration, we use +1 value (WIDTH)
    //       for the sake of simplicity.
    _genDecl << "struct hd_drawingCoord {                       \n";
    for (std::string const & param : drawingCoordParams) {
        _genDecl << "  int " << param << ";\n";
    }
    _genDecl <<"  int instanceIndex[HD_INSTANCE_INDEX_WIDTH];\n";
    _genDecl <<"  int instanceCoords[HD_INSTANCE_INDEX_WIDTH];\n";
    _genDecl << "};\n";

    // forward declaration
    _genDecl << "FORWARD_DECL(hd_drawingCoord GetDrawingCoord());\n"
                "FORWARD_DECL(int HgiGetBaseVertex());\n";

    int instanceIndexWidth = _metaData.instancerNumLevels + 1;

    // vertex shader

    // [immediate]
    //   layout (location=x) uniform ivec4 drawingCoord0;
    //   layout (location=y) uniform ivec4 drawingCoord1;
    //   layout (location=z) uniform int   drawingCoordI[N];
    // [indirect]
    //   layout (location=x) in ivec4 drawingCoord0
    //   layout (location=y) in ivec4 drawingCoord1
    //   layout (location=z) in ivec2 drawingCoord2
    //   layout (location=w) in int   drawingCoordI[N]

    //TODO Thor -> this should only be relevant to if it's culling or not
    if (!_hasCS) {
        _EmitDeclaration(&_resAttrib, _metaData.drawingCoord0Binding, -1, _hasMOS);
        _EmitDeclaration(&_resAttrib, _metaData.drawingCoord1Binding, -1, _hasMOS);
        _EmitDeclaration(&_resAttrib, _metaData.drawingCoord2Binding, -1, _hasMOS);


        if (_metaData.drawingCoordIBinding.binding.IsValid()) {
            _EmitDeclaration(&_resAttrib, _metaData.drawingCoordIBinding,
                /*arraySize=*/std::max(1, _metaData.instancerNumLevels), _hasMOS);
        }
    }

    std::stringstream primitiveID;

    if (_hasPTVS) {
        // A driver bug that emits the wrong primitive ID based on the first
        // patch instance offset exists on Apple Silicon. Use primitiveCoord
        // subtracted from the primitive ID for those cases
        if (requiresBasePrimitiveOffset) {
            primitiveID << "int GetBasePrimitiveOffset() { return vs_dc_primitiveCoord; }\n";
            _genPTCS    << "int GetBasePrimitiveOffset() { return drawingCoord0[0].w; }\n";
            _genPTVS    << "int GetBasePrimitiveOffset() { return drawingCoord0[0].w; }\n";
        } else {
            primitiveID << "int GetBasePrimitiveOffset() { return 0; }\n";
            _genPTCS    << "int GetBasePrimitiveOffset() { return 0; }\n";
            _genPTVS    << "int GetBasePrimitiveOffset() { return 0; }\n";
        }
        // A driver bug causes primitive_id in FS to be incorrect when PTVS
        // is active. As a workaround we plumb patch_id from PTVS to FS.
        if (requiresPrimitiveIdEmulation) {
            primitiveID << "int GetBasePrimitiveId() { return hd_patchID; }\n";
        } else {
            primitiveID << "int GetBasePrimitiveId() { return gl_PrimitiveID; }\n";
        }
        if (HdSt_GeometricShader::IsPrimTypeTriQuads(_geometricShader->GetPrimitiveType())) {
            primitiveID << "int GetPrimitiveID() {\n"
                        << "  return (GetBasePrimitiveId() - GetBasePrimitiveOffset());\n"
                        << "}\n"
                        << "int GetTriQuadID() {\n"
                        << "  return (GetBasePrimitiveId() - GetBasePrimitiveOffset()) & 1;\n"
                        << "}\n";
            _genPTCS    << "int GetPrimitiveID() {\n"
                        << "  return (patch_id - GetBasePrimitiveOffset()) / 2;\n"
                        << "}\n"
                        << "int GetTriQuadID() {\n"
                        << "  return (patch_id - GetBasePrimitiveOffset()) & 1;\n"
                        << "}\n";
            _genPTVS    << "int GetPrimitiveID() {\n"
                        << "  return (patch_id - GetBasePrimitiveOffset()) / 2;\n"
                        << "}\n"
                        << "int GetTriQuadID() {\n"
                        << "  return (patch_id - GetBasePrimitiveOffset()) & 1;\n"
                        << "}\n";
        } else {
            primitiveID << "int GetPrimitiveID() {\n"
                        << "  return (GetBasePrimitiveId() - GetBasePrimitiveOffset());\n"
                        << "}\n";
            _genPTCS    << "int GetPrimitiveID() {\n"
                        << "  return (patch_id - GetBasePrimitiveOffset());\n"
                        << "}\n";
            _genPTVS    << "int GetPrimitiveID() {\n"
                        << "  return (patch_id - GetBasePrimitiveOffset());\n"
                        << "}\n";
        }
    } else {
        if (HdSt_GeometricShader::IsPrimTypeTriQuads(
                                    _geometricShader->GetPrimitiveType())) {
            primitiveID << "int GetPrimitiveID() {\n"
                        << "  return gl_PrimitiveID / 2;\n"
                        << "}\n"
                        << "int GetTriQuadID() {\n"
                        << "  return gl_PrimitiveID & 1;\n"
                        << "}\n";

        } else {
            primitiveID << "int GetPrimitiveID() {\n"
                        << "  return gl_PrimitiveID;\n"
                        << "}\n";
        }
    }

    _genTCS << primitiveID.str();
    _genTES << primitiveID.str();
    _genGS << primitiveID.str();
    _genFS << primitiveID.str();
    _genMS << "int GetPrimitiveID() {\n"
           << "  return primitive_id;\n"
           << "}\n";
    
    //this is a stub
    _genMOS << "int GetPrimitiveID() {\n"
           << "  return 0;\n"
           << "}\n";

    // To access per-primitive data we need the primitiveCoord offset
    // to the start of primitive data for the current draw added to
    // the PrimitiveID offset to current primitive within the draw.
    // We don't generate this accessor for VS since VS does not
    // support PrimitiveID.
    char const * const primitiveIndex =
        "int GetPrimitiveIndex() {\n"
        "  return GetDrawingCoord().primitiveCoord + GetPrimitiveID();\n"
        "}\n";

    // For PTCS/PTVS we index by patch_id when using GS emulation.
    char const * const primitiveIndexFromPatchID =
        "int GetPrimitiveIndex() {\n"
        "  return GetDrawingCoord().primitiveCoord + patch_id;\n"
        "}\n";

    if (!_geometricShader->IsPrimTypePatches()) {
        _genPTCS << primitiveIndexFromPatchID;
        _genPTVS << primitiveIndexFromPatchID;
    } else {
        _genPTCS << primitiveIndex;
        _genPTVS << primitiveIndex;
    }
    _genMS << primitiveIndex;
    _genMOS << primitiveIndex;
    _genTCS << primitiveIndex;
    _genTES << primitiveIndex;
    _genGS << primitiveIndex;
    _genFS << primitiveIndex;
    //_genMOS << primitiveIndex;

    std::stringstream genAttr;

    // VS/PTVS specific accessor for the "vertex drawing coordinate"
    // Even though we currently always plumb vertexCoord as part of the drawing
    // coordinate, we expect clients to use this accessor when querying the base
    // vertex offset for a draw call.
    genAttr << "int GetBaseVertexOffset() {\n";
    if (shaderDrawParametersEnabled) {
        genAttr << "  return HgiGetBaseVertex();\n";
    } else {
        genAttr << "  return GetDrawingCoord().vertexCoord;\n";
    }
    genAttr << "}\n";

    // instance index indirection
    _genDecl << "struct hd_instanceIndex { int indices[HD_INSTANCE_INDEX_WIDTH]; };\n";

    if (_hasCS) {
        // In order to access the drawing coordinate from CS the compute
        // shader needs to specify the current draw and current instance.
        _genCS << "struct hd_DrawIndex {\n"
               << "  int drawId;\n"
               << "  int instanceId;\n"
               << "} hd_drawIndex;\n\n"

               << "void SetDrawIndex(int drawId, int instanceId) {\n"
               << "  hd_drawIndex.drawId = drawId;\n"
               << "  hd_drawIndex.instanceId = instanceId;\n"
               << "}\n\n"

               << "int GetDrawingCoordField(int offset) {\n"
               << "  const int drawIndexOffset = "
               << _metaData.drawingCoordBufferBinding.offset
               << ";\n"

               << "  const int drawIndexStride = "
               << _metaData.drawingCoordBufferBinding.stride
               << ";\n"

               << "  const int base = "
               << "hd_drawIndex.drawId * drawIndexStride + drawIndexOffset;\n"
               << "  return int("
               << _metaData.drawingCoordBufferBinding.bufferName
               << "[base + offset]);\n"
               << "}\n";
    }

    if(_hasMOS) {
        _genMOS << "int GetDrawIndexoffset() {\n"
        << "  const int drawIndexOffset = "
        << "drawCoordOffset"
        << ";\n"
        << "return drawIndexOffset;\n"
        << "}\n";
        
        _genMOS << "int GetDrawIndexStride() {\n"
        << "  const int drawIndexStride = "
        << "drawCommandNumUints"
        << ";\n"
        << "return drawIndexStride;\n"
        << "}\n";
        
        _genMOS << "struct hd_DrawIndex {\n"
        << "  int drawId;\n"
        << "  int instanceId;\n"
        << "} hd_drawIndex;\n\n"
        
        << "void SetDrawIndex(int drawId, int instanceId) {\n"
        << "  hd_drawIndex.drawId = drawId;\n"
        << "  hd_drawIndex.instanceId = instanceId;\n"
        << "}\n\n"
        
        << "int GetDrawingCoordField(int offset) {\n"
        << "  const int drawIndexOffset = "
        << "drawCoordOffset"
        << ";\n"
        
        << "  const int drawIndexStride = "
        << "drawCommandNumUints"
        << ";\n"
        
        << "  const int base = "
        << "hd_drawIndex.drawId * drawIndexStride + drawIndexOffset;\n"
        << "  return int("
        << "drawCullInput"
        << "[base + offset]);\n"
        << "}\n";
        
        _genMS << "int GetDrawIndexoffset() {\n"
        << "  const int drawIndexOffset = "
        << "drawCoordOffset"
        << ";\n"
        << "return payload.drawCommandNumUintLocal;\n"
        << "}\n";
        
        _genMS << "int GetDrawIndexStride() {\n"
        << "  const int drawIndexStride = "
        << "payload.drawCommandNumUintLocal"
        << ";\n"
        << "return drawIndexStride;\n"
        << "}\n";
        
        _genMS << "struct hd_DrawIndex {\n"
        << "  int drawId;\n"
        << "  int instanceId;\n"
        << "} hd_drawIndex;\n\n"
        
        << "void SetDrawIndex(int drawId, int instanceId) {\n"
        << "  hd_drawIndex.drawId = drawId;\n"
        << "  hd_drawIndex.instanceId = instanceId;\n"
        << "}\n\n"
        
        << "int GetDrawingCoordField(int offset) {\n"
        << "  const int drawIndexOffset = "
        << "drawCoordOffset"
        << ";\n"
        
        << "  const int drawIndexStride = "
        << "payload.drawCommandNumUintLocal"
        << ";\n"
        
        << "  const int base = "
        << "payload.drawCommandIndexPayload * drawIndexStride + drawIndexOffset;\n"
        << "  return int("
        << "drawCullInput"
        << "[base + offset]);\n"
        << "}\n";
    }
    /*
    _genFS << "int GetDrawIndexoffset() {\n"
    << "  const int drawIndexOffset = "
    << "drawCoordOffset"
    << ";\n"
    << "return payload.drawCommandNumUintLocal;\n"
    << "}\n";
    
    _genFS << "int GetDrawIndexStride() {\n"
    << "  const int drawIndexStride = "
    << "payload.drawCommandNumUintLocal"
    << ";\n"
    << "return drawIndexStride;\n"
    << "}\n";
     */
    
    if (_hasMS) {
        _genFS  << "int GetDrawingCoordField(int offset) {\n"
        << "  const int drawIndexOffset = "
        << "drawCoordOffset"
        << ";\n"
        
        << "  const int drawIndexStride = "
        << "drawCommandNumUints"
        << ";\n"
        
        << "  const int base = "
        << "drawIndexVS * drawIndexStride + drawIndexOffset;\n"
        << "  return int("
        << "drawCullInput"
        << "[base + offset]);\n"
        << "}\n";
    }
    
    

    if (_metaData.instanceIndexArrayBinding.binding.IsValid()) {
        // << layout (location=x) uniform (int|ivec[234]) *instanceIndices;
        _EmitDeclaration(&_resCommon, _metaData.instanceIndexArrayBinding);

        // << layout (location=x) uniform (int|ivec[234]) *culledInstanceIndices;
        HdSt_ResourceBinder::MetaData::BindingDeclaration const &
                bindingDecl = _metaData.culledInstanceIndexArrayBinding;
        _EmitDeclaration(&_resCommon, bindingDecl);

        /// if \p cullingPass is true, CodeGen generates GetInstanceIndex()
        /// such that it refers instanceIndices buffer (before culling).
        /// Otherwise, GetInstanceIndex() looks up culledInstanceIndices.

        _genVS << "int GetBaseInstanceIndexCoord() {\n"
               << "  return drawingCoord1.y;\n"
               << "}\n"

               << "int GetCurrentInstance() {\n"
               << "  return int(hd_InstanceID - hd_BaseInstance);\n"
               << "}\n"

               << "int GetInstanceIndexCoord() {\n"
               << "  return GetBaseInstanceIndexCoord() +"
               << " GetCurrentInstance() * HD_INSTANCE_INDEX_WIDTH;\n"
               << "}\n";
        
        _genPTCS << "int GetBaseInstanceIndexCoord() {\n"
               << "  return drawingCoord1[0].y;\n"
               << "}\n"

               << "int GetCurrentInstance() {\n"
               << "  return int(hd_InstanceID - hd_BaseInstance);\n"
               << "}\n"

               << "int GetInstanceIndexCoord() {\n"
               << "  return GetBaseInstanceIndexCoord() +"
               << " GetCurrentInstance() * HD_INSTANCE_INDEX_WIDTH;\n"
               << "}\n";

        _genPTVS << "int GetBaseInstanceIndexCoord() {\n"
               << "  return drawingCoord1[0].y;\n"
               << "}\n"

               << "int GetCurrentInstance() {\n"
               << "  return int(hd_InstanceID - hd_BaseInstance);\n"
               << "}\n"

               << "int GetInstanceIndexCoord() {\n"
               << "  return GetBaseInstanceIndexCoord() +"
               << " GetCurrentInstance() * HD_INSTANCE_INDEX_WIDTH;\n"
               << "}\n";
        
        _genMOS << "int GetBaseInstanceIndexCoord() {\n"
               << "  return GetDrawingCoordField(5);\n"
               << "}\n"

                << "int GetCurrentInstance() {\n"
                << "  return int(hd_drawIndex.instanceId);\n"
                << "}\n"

               << "int GetInstanceIndexCoord() {\n"
               << "  return GetBaseInstanceIndexCoord() + "
               << " GetCurrentInstance() * HD_INSTANCE_INDEX_WIDTH;\n"
               << "}\n";
        /*
        _genMOS << "int g_instanceID;          // Set from calling code.\n"
                       << "FORWARD_DECL(int GetDrawingCoordField(uint coordIndex, uint fieldIndex));\n"
                       << "int GetInstanceIndexCoord() {\n"
                       << "return GetDrawingCoordField(1, 1) + g_instanceID * HD_INSTANCE_INDEX_WIDTH;\n"
                       << "}\n";
         */

        _genCS << "int GetBaseInstanceIndexCoord() {\n"
               << "  return GetDrawingCoordField(5);\n"
               << "}\n"

               << "int GetCurrentInstance() {\n"
                << "  return int(hd_drawIndex.instanceId);\n"
                << "}\n"

               << "int GetInstanceIndexCoord() {\n"
               << "  return GetBaseInstanceIndexCoord() + "
               << " GetCurrentInstance() * HD_INSTANCE_INDEX_WIDTH;\n"
               << "}\n";
        
        _genMS << "int GetBaseInstanceIndexCoord() {\n"
               << "  return GetDrawingCoordField(5);\n"
               << "}\n"

               << "int GetCurrentInstance() {\n"
               << "  return gl_InstanceID - gl_BaseInstance;\n"
               << "}\n"

               << "int GetInstanceIndexCoord() {\n"
               << "  return GetBaseInstanceIndexCoord() + "
               << " GetCurrentInstance() * HD_INSTANCE_INDEX_WIDTH;\n"
               << "}\n";

        if (_geometricShader->IsFrustumCullingPass()) {
            // for frustum culling:  use instanceIndices.
            char const *instanceIndexAccessors =
                "hd_instanceIndex GetInstanceIndex() {\n"
                "  int offset = GetInstanceIndexCoord();\n"
                "  hd_instanceIndex r;\n"
                "  for (int i = 0; i < HD_INSTANCE_INDEX_WIDTH; ++i)\n"
                "    r.indices[i] = instanceIndices[offset+i + 1];\n"
                "  return r;\n"
                "}\n"

                "void SetCulledInstanceIndex(uint instanceID) {\n"
                "  for (int i = 0; i < HD_INSTANCE_INDEX_WIDTH; ++i)\n"
                "    culledInstanceIndices[GetBaseInstanceIndexCoord()"
                " + instanceID*HD_INSTANCE_INDEX_WIDTH + i + 1]"
                "        = instanceIndices[GetBaseInstanceIndexCoord()"
                " + GetCurrentInstance()*HD_INSTANCE_INDEX_WIDTH + i + 1];\n"
                "}\n";

            genAttr << instanceIndexAccessors;

            _genCS << instanceIndexAccessors;

        } else {
            // for drawing:  use culledInstanceIndices.
            _EmitAccessor(_genVS, _metaData.culledInstanceIndexArrayBinding.name,
                          _metaData.culledInstanceIndexArrayBinding.dataType,
                          _metaData.culledInstanceIndexArrayBinding.binding,
                          "GetInstanceIndexCoord()+localIndex + 1");
            _EmitAccessor(_genPTCS, _metaData.culledInstanceIndexArrayBinding.name,
                          _metaData.culledInstanceIndexArrayBinding.dataType,
                          _metaData.culledInstanceIndexArrayBinding.binding,
                          "GetInstanceIndexCoord()+localIndex + 1");
            _EmitAccessor(_genPTVS, _metaData.culledInstanceIndexArrayBinding.name,
                          _metaData.culledInstanceIndexArrayBinding.dataType,
                          _metaData.culledInstanceIndexArrayBinding.binding,
<<<<<<< HEAD
                          "GetInstanceIndexCoord()+localIndex");
            _EmitAccessor(_genMOS, _metaData.culledInstanceIndexArrayBinding.name,
                          _metaData.culledInstanceIndexArrayBinding.dataType,
                          _metaData.culledInstanceIndexArrayBinding.binding,
                          "GetInstanceIndexCoord()+localIndex");
            
            _EmitAccessor(_genMS, _metaData.culledInstanceIndexArrayBinding.name,
                          _metaData.culledInstanceIndexArrayBinding.dataType,
                          _metaData.culledInstanceIndexArrayBinding.binding,
                          "GetInstanceIndexCoord()+localIndex");
=======
                          "GetInstanceIndexCoord()+localIndex + 1");
>>>>>>> 96f9ec81

            genAttr << "hd_instanceIndex GetInstanceIndex() {\n"
                    << "  hd_instanceIndex r;\n"
                    << "  for (int i = 0; i < HD_INSTANCE_INDEX_WIDTH; ++i)\n"
                            << "    r.indices[i] = culledInstanceIndices[/*localIndex=*/i];\n"
                    << "  return r;\n"
                    << "}\n";
        }
    } else {
        genAttr << "hd_instanceIndex GetInstanceIndex() {"
             << "  hd_instanceIndex r; r.indices[0] = 0; return r; }\n";
        _genCS << "hd_instanceIndex GetInstanceIndex() {"
                       << "  hd_instanceIndex r; r.indices[0] = 0; return r; }\n";
        if (_geometricShader->IsFrustumCullingPass()) {
            genAttr << "void SetCulledInstanceIndex(uint instance) "
                    "{ /*no-op*/ }\n";
        }
    }

    if (!_hasCS) {
        for (std::string const & param : drawingCoordParams) {
            TfToken const drawingCoordParamName("dc_" + param);
            _AddInterstageElement(&_resInterstage,
                                  HdSt_ResourceLayout::InOut::NONE,
                                  /*name=*/drawingCoordParamName,
                                  /*dataType=*/_tokens->_int);
        }
        for (int i = 0; i < instanceIndexWidth; ++i) {
            TfToken const name(TfStringPrintf("dc_instanceIndexI%d", i));
            _AddInterstageElement(&_resInterstage,
                                  HdSt_ResourceLayout::InOut::NONE,
                                  /*name=*/name,
                                  /*dataType=*/_tokens->_int);
        }
        for (int i = 0; i < instanceIndexWidth; ++i) {
            TfToken const name(TfStringPrintf("dc_instanceCoordsI%d", i));
            _AddInterstageElement(&_resInterstage,
                                  HdSt_ResourceLayout::InOut::NONE,
                                  /*name=*/name,
                                  /*dataType=*/_tokens->_int);
        }
    }

    _genVS   << genAttr.str();
    _genPTCS << genAttr.str();
    _genPTVS << genAttr.str();
    _genMOS << genAttr.str();
    _genMS << genAttr.str();

    _genVS   << "hd_drawingCoord GetDrawingCoord() { hd_drawingCoord dc;\n"
             << "  dc.modelCoord              = drawingCoord0.x;\n"
             << "  dc.constantCoord           = drawingCoord0.y;\n"
             << "  dc.elementCoord            = drawingCoord0.z;\n"
             << "  dc.primitiveCoord          = drawingCoord0.w;\n"
             << "  dc.fvarCoord               = drawingCoord1.x;\n"
             << "  dc.shaderCoord             = drawingCoord1.z;\n"
             << "  dc.vertexCoord             = drawingCoord1.w;\n"
             << "  dc.topologyVisibilityCoord = drawingCoord2.x;\n"
             << "  dc.varyingCoord            = drawingCoord2.y;\n"
             << "  hd_instanceIndex r = GetInstanceIndex();\n";

    _genPTCS << "hd_drawingCoord GetDrawingCoord() { hd_drawingCoord dc;\n"
             << "  dc.modelCoord              = drawingCoord0[0].x;\n"
             << "  dc.constantCoord           = drawingCoord0[0].y;\n"
             << "  dc.elementCoord            = drawingCoord0[0].z;\n"
             << "  dc.primitiveCoord          = drawingCoord0[0].w;\n"
             << "  dc.fvarCoord               = drawingCoord1[0].x;\n"
             << "  dc.shaderCoord             = drawingCoord1[0].z;\n"
             << "  dc.vertexCoord             = drawingCoord1[0].w;\n"
             << "  dc.topologyVisibilityCoord = drawingCoord2[0].x;\n"
             << "  dc.varyingCoord            = drawingCoord2[0].y;\n"
             << "  hd_instanceIndex r = GetInstanceIndex();\n";

    _genPTVS << "hd_drawingCoord GetDrawingCoord() { hd_drawingCoord dc;\n"
             << "  dc.modelCoord              = drawingCoord0[0].x;\n"
             << "  dc.constantCoord           = drawingCoord0[0].y;\n"
             << "  dc.elementCoord            = drawingCoord0[0].z;\n"
             << "  dc.primitiveCoord          = drawingCoord0[0].w;\n"
             << "  dc.fvarCoord               = drawingCoord1[0].x;\n"
             << "  dc.shaderCoord             = drawingCoord1[0].z;\n"
             << "  dc.vertexCoord             = drawingCoord1[0].w;\n"
             << "  dc.topologyVisibilityCoord = drawingCoord2[0].x;\n"
             << "  dc.varyingCoord            = drawingCoord2[0].y;\n"
             << "  hd_instanceIndex r = GetInstanceIndex();\n";
    
    _genCS   << "// Compute shaders read the drawCommands buffer directly.\n"
             << "hd_drawingCoord GetDrawingCoord() {\n"
             << "  hd_drawingCoord dc;\n"
             << "  dc.modelCoord              = GetDrawingCoordField(0);\n"
             << "  dc.constantCoord           = GetDrawingCoordField(1);\n"
             << "  dc.elementCoord            = GetDrawingCoordField(2);\n"
             << "  dc.primitiveCoord          = GetDrawingCoordField(3);\n"
             << "  dc.fvarCoord               = GetDrawingCoordField(4);\n"
             << "  dc.shaderCoord             = GetDrawingCoordField(6);\n"
             << "  dc.vertexCoord             = GetDrawingCoordField(7);\n"
             << "  dc.topologyVisibilityCoord = GetDrawingCoordField(8);\n"
             << "  dc.varyingCoord            = GetDrawingCoordField(9);\n"
             << "  hd_instanceIndex r = GetInstanceIndex();\n";
    
    _genMOS   << "// Compute shaders read the drawCommands buffer directly.\n"
                 << "hd_drawingCoord GetDrawingCoord() {\n"
                 << "  hd_drawingCoord dc;\n"
                 << "  dc.modelCoord              = GetDrawingCoordField(0);\n"
                 << "  dc.constantCoord           = GetDrawingCoordField(1);\n"
                 << "  dc.elementCoord            = GetDrawingCoordField(2);\n"
                 << "  dc.primitiveCoord          = GetDrawingCoordField(3);\n"
                 << "  dc.fvarCoord               = GetDrawingCoordField(4);\n"
                 << "  dc.shaderCoord             = GetDrawingCoordField(6);\n"
                 << "  dc.vertexCoord             = GetDrawingCoordField(7);\n"
                 << "  dc.topologyVisibilityCoord = GetDrawingCoordField(8);\n"
                 << "  dc.varyingCoord            = GetDrawingCoordField(9);\n"
                 << "  hd_instanceIndex r = GetInstanceIndex();\n";
    
    _genMS   << "// Compute shaders read the drawCommands buffer directly.\n"
                 << "hd_drawingCoord GetDrawingCoordFull() {\n"
                 << "  hd_drawingCoord dc;\n"
                 << "  dc.modelCoord              = GetDrawingCoordField(0);\n"
                 << "  dc.constantCoord           = GetDrawingCoordField(1);\n"
                 << "  dc.elementCoord            = GetDrawingCoordField(2);\n"
                 << "  dc.primitiveCoord          = GetDrawingCoordField(3) + primitive_id;\n"
                 << "  dc.fvarCoord               = GetDrawingCoordField(4);\n"
                 << "  dc.shaderCoord             = GetDrawingCoordField(6);\n"
                 << "  dc.vertexCoord             = GetDrawingCoordField(7);\n"
                 << "  dc.topologyVisibilityCoord = GetDrawingCoordField(8);\n"
                 << "  dc.varyingCoord            = GetDrawingCoordField(9);\n"
                 << "  hd_instanceIndex r = GetInstanceIndex();\n";
    if (_hasMS) {
        _genFS   << "// Compute shaders read the drawCommands buffer directly.\n"
        << "hd_drawingCoord GetDrawingCoordFull() {\n"
        << "  hd_drawingCoord dc;\n"
        << "  dc.modelCoord              = GetDrawingCoordField(0);\n"
        << "  dc.constantCoord           = GetDrawingCoordField(1);\n"
        << "  dc.elementCoord            = GetDrawingCoordField(2);\n"
        << "  dc.primitiveCoord          = GetDrawingCoordField(3) + GetPrimitiveID();\n"
        << "  dc.fvarCoord               = GetDrawingCoordField(4);\n"
        << "  dc.shaderCoord             = GetDrawingCoordField(6);\n"
        << "  dc.vertexCoord             = GetDrawingCoordField(7);\n"
        << "  dc.topologyVisibilityCoord = GetDrawingCoordField(8);\n"
        << "  dc.varyingCoord            = GetDrawingCoordField(9);\n";
    } else {
        _genFS   << "// Compute shaders read the drawCommands buffer directly.\n"
        << "hd_drawingCoord GetDrawingCoordFull() {\n"
        << "hd_drawingCoord dc;\n"
        << "return dc;\n"
        << "}\n";
    }

    for(int i = 0; i < instanceIndexWidth; ++i) {
        std::string const index = std::to_string(i);
        _genVS   << "  dc.instanceIndex[" << index << "]"
                 << " = r.indices[" << index << "];\n";
        _genPTCS << "  dc.instanceIndex[" << index << "]"
                 << " = r.indices[" << index << "];\n";
        _genPTVS << "  dc.instanceIndex[" << index << "]"
                 << " = r.indices[" << index << "];\n";
        _genCS   << "  dc.instanceIndex[" << index << "]"
                 << " = r.indices[" << index << "];\n";
            _genMOS   << "  dc.instanceIndex[" << index << "]"
                     << " = r.indices[" << index << "];\n";
            _genMS   << "  dc.instanceIndex[" << index << "]"
                     << " = r.indices[" << index << "];\n";
            if (_hasMS) {
                for(int i = 0; i < instanceIndexWidth; ++i) {
                    _genFS << "  dc.instanceIndex[" << std::to_string(i) << "]"
                    << " = " << "vs_dc_"
                    << "instanceIndexI" << std::to_string(i) << ";\n";
    }
    for(int i = 0; i < instanceIndexWidth-1; ++i) {
                    _genFS << "  dc.instanceCoords[" << std::to_string(i) << "]"
                    << " = " << "vs_dc_"
                    << "instanceCoordsI" << std::to_string(i) << ";\n";
                }
            }
        }

    for(int i = 0; i < instanceIndexWidth-1; ++i) {
        std::string const index = std::to_string(i);
        _genVS   << "  dc.instanceCoords[" << index << "]"
                 << " = drawingCoordI" << index << ""
                 << " + dc.instanceIndex[" << std::to_string(i+1) << "];\n";
        _genPTCS << "  dc.instanceCoords[" << index << "]"
                 << " = drawingCoordI" << index << "[0]"
                 << " + dc.instanceIndex[" << std::to_string(i+1) << "];\n";
        _genPTVS << "  dc.instanceCoords[" << index << "]"
                 << " = drawingCoordI" << index << "[0]"
                 << " + dc.instanceIndex[" << std::to_string(i+1) << "];\n";
        _genMOS   << "  dc.instanceCoords[" << index << "]"
                 << " = drawingCoordI" << index << ""
                 << " + dc.instanceIndex[" << std::to_string(i+1) << "];\n";
        _genCS   << "  dc.instanceCoords[" << index << "]"
                 << " = GetDrawingCoordField(10 +" << index <<")"
                 << " + dc.instanceIndex[" << std::to_string(i+1) << "];\n";
        _genMS   << "  dc.instanceCoords[" << index << "]"
                 << " = GetDrawingCoordField(10 +" << index <<")"
                 << " + dc.instanceIndex[" << std::to_string(i+1) << "];\n";
    }

    _genVS   << "  return dc;\n"
             << "}\n";

    _genPTCS << "  return dc;\n"
             << "}\n";
    _genPTVS << "  return dc;\n"
             << "}\n";
    _genCS   << "  return dc;\n"
             << "}\n";
    
    _genMS   << "  return dc;\n"
                 << "}\n";
    if(_hasMS) {
        _genFS   << "  return dc;\n"
        << "}\n";
        _genFS << "hd_drawingCoord GetDrawingCoord() { return dcMemb; }\n";
    }
    _genMOS   << "  return dc;\n"
             << "}\n";
    _genMS << "hd_drawingCoord GetDrawingCoord() { return dcMemb; }\n";

    // note: GL spec says tessellation input array size must be equal to
    //       gl_MaxPatchVertices, which is used for intrinsic declaration
    //       of built-in variables:
    //       in gl_PerVertex {} gl_in[gl_MaxPatchVertices];

    // drawing coord plumbing.
    // Note that copying from [0] for multiple input source since the
    // drawingCoord is flat (no interpolation required).

    // VS/PTVS from attributes
    _ProcessDrawingCoord(_procVS, drawingCoordParams, instanceIndexWidth,
                         "vs_dc_", "");
    _ProcessDrawingCoord(_procPTVSOut, drawingCoordParams, instanceIndexWidth,
                         "vs_dc_", "");

    _ProcessDrawingCoordMS(_procMSOut, drawingCoordParams, instanceIndexWidth,
                         "vs_dc_", "", " -= primitive_id");

    // TCS from VS
    if (_hasTCS) {
        _GetDrawingCoord(_genTCS, drawingCoordParams, instanceIndexWidth,
                "vs_dc_", "[0]");
        _ProcessDrawingCoord(_procTCS, drawingCoordParams, instanceIndexWidth,
                "tcs_dc_", "[gl_InvocationID]");
    }

    // TES from TCS
    if (_hasTES) {
        _GetDrawingCoord(_genTES, drawingCoordParams, instanceIndexWidth,
                "tcs_dc_", "[0]");
        _ProcessDrawingCoord(_procTES, drawingCoordParams, instanceIndexWidth,
                "tes_dc_", "");
    }

    // GS
    if (_hasGS && _hasTES) {
        // from TES
        _GetDrawingCoord(_genGS, drawingCoordParams, instanceIndexWidth,
                "tes_dc_", "[0]");
    } else if (_hasGS) {
        // from VS
        _GetDrawingCoord(_genGS, drawingCoordParams, instanceIndexWidth,
                "vs_dc_", "[0]");
    }
    _ProcessDrawingCoord(_procGS, drawingCoordParams, instanceIndexWidth,
                "gs_dc_", "");

    // FS
    if (_hasGS) {
        // from GS
        _GetDrawingCoord(_genFS, drawingCoordParams, instanceIndexWidth,
                "gs_dc_", "");
    } else if (_hasTES) {
        // from TES
        _GetDrawingCoord(_genFS, drawingCoordParams, instanceIndexWidth,
                "tes_dc_", "");
    } else if (!_hasMS) {
        // from VS/PTVS
        _GetDrawingCoord(_genFS, drawingCoordParams, instanceIndexWidth,
                "vs_dc_", "");
    }
}

void
HdSt_CodeGen::_GenerateConstantPrimvar()
{
    /*
      // --------- constant data declaration ----------
      struct ConstantData0 {
          mat4 transform;
          mat4 transformInverse;
          mat4 instancerTransform[2];
          vec3 displayColor;
          vec4 primID;
      };
      // bindless
      layout (location=0) uniform ConstantData0 *constantData0;
      // not bindless
      layout (std430, binding=0) buffer {
          constantData0 constantData0[];
      };

      // --------- constant data accessors ----------
      mat4 HdGet_transform(int localIndex) {
          return constantData0[GetConstantCoord()].transform;
      }
      vec3 HdGet_displayColor(int localIndex) {
          return constantData0[GetConstantCoord()].displayColor;
      }

    */

    TF_FOR_ALL (it, _metaData.constantData) {
        // note: _constantData has been sorted by offset in HdSt_ResourceBinder.
        // XXX: not robust enough, should consider padding and layouting rules
        // to match with the logic in HdInterleavedMemoryManager if we
        // want to use a layouting policy other than default padding.

        HdStBinding binding = it->first;
        TfToken typeName(TfStringPrintf("ConstantData%d", binding.GetValue()));
        TfToken varName = it->second.blockName;

        _genDecl << "struct " << typeName << " {\n";

        TF_FOR_ALL (dbIt, it->second.entries) {
            if (!TF_VERIFY(!dbIt->dataType.IsEmpty(),
                              "Unknown dataType for %s",
                              dbIt->name.GetText())) {
                continue;
            }

            _genDecl << "  " << _GetPackedType(dbIt->dataType, false)
                         << " " << dbIt->name;
            if (dbIt->arraySize > 1) {
                _genDecl << "[" << dbIt->arraySize << "]";
            }

            _genDecl << ";\n";

            _EmitStructAccessor(_genAccessors, varName, dbIt->name, dbIt->dataType,
                                dbIt->arraySize,
                                "GetDrawingCoord().constantCoord");
        }
        _genDecl << "};\n";

        _EmitDeclaration(&_resCommon, varName, typeName, binding, 
            /*writable=*/false, /*arraySize=*/1);
    }
}

void
HdSt_CodeGen::_GenerateInstancePrimvar()
{
    /*
      // --------- instance data declaration ----------
      // bindless
      layout (location=X) uniform vec4 *data;
      // not bindless
      layout (std430, binding=X) buffer buffer_X {
          vec4 data[];
      };

      // --------- instance data accessors ----------
      vec3 HdGet_translate(int localIndex=0) {
          return instanceData0[GetInstanceCoord()].translate;
      }
    */

    std::stringstream accessors;

    struct LevelEntries {
        TfToken dataType;
        std::vector<int> levels;
    };
    std::map<TfToken, LevelEntries> nameAndLevels;

    TF_FOR_ALL (it, _metaData.instanceData) {
        HdStBinding binding = it->first;
        TfToken const &dataType = it->second.dataType;
        int level = it->second.level;

        nameAndLevels[it->second.name].dataType = dataType;
        nameAndLevels[it->second.name].levels.push_back(level);

        std::stringstream n;
        n << it->second.name << "_" << level;
        TfToken name(n.str());
        n.str("");
        n << "GetDrawingCoord().instanceCoords[" << level << "]";

        // << layout (location=x) uniform float *translate_0;
        _EmitDeclaration(&_resCommon, name, dataType, binding);
        _EmitAccessor(accessors, name, dataType, binding, n.str().c_str());
    }

    /*
      accessor taking level as a parameter.
      note that instance primvar may or may not be defined for each level.
      we expect level is an unrollable constant to optimize out branching.

      vec3 HdGetInstance_translate(int level, vec3 defaultValue) {
          if (level == 0) return HdGet_translate_0();
          // level==1 is not defined. use default
          if (level == 2) return HdGet_translate_2();
          if (level == 3) return HdGet_translate_3();
          return defaultValue;
      }
    */
    TF_FOR_ALL (it, nameAndLevels) {
        accessors << _GetUnpackedType(it->second.dataType, false)
                  << " HdGetInstance_" << it->first << "(int level, "
                  << _GetUnpackedType(it->second.dataType, false)
                  << " defaultValue) {\n";
        TF_FOR_ALL (levelIt, it->second.levels) {
            accessors << "  if (level == " << *levelIt << ") "
                      << "return HdGet_" << it->first << "_" << *levelIt << "();\n";
        }

        accessors << "  return defaultValue;\n"
                  << "}\n";
    }
    /*
      common accessor, if the primvar is defined on the instancer but not
      the rprim.

      #if !defined(HD_HAS_translate)
      #define HD_HAS_translate 1
      vec3 HdGet_translate(int localIndex) {
          // 0 is the lowest level for which this is defined
          return HdGet_translate_0();
      }
      vec3 HdGet_translate() {
          return HdGet_translate(0);
      }
      #endif
    */
    TF_FOR_ALL (it, nameAndLevels) {
        accessors << "#if !defined(HD_HAS_" << it->first << ")\n"
                  << "#define HD_HAS_" << it->first << " 1\n"
                  << _GetUnpackedType(it->second.dataType, false)
                  << " HdGet_" << it->first << "(int localIndex) {\n"
                  << "  return HdGet_" << it->first << "_"
                                       << it->second.levels.front() << "();\n"
                  << "}\n"
                  << _GetUnpackedType(it->second.dataType, false)
                  << " HdGet_" << it->first << "() { return HdGet_"
                  << it->first << "(0); }\n"
                  << "#endif\n";
    }

    _genAccessors << accessors.str();
}

void
HdSt_CodeGen::_GenerateElementPrimvar()
{
    /*
    Accessing uniform primvar data:
    ===============================
    Uniform primvar data is authored at the subprimitive (also called element or
    face below) granularity.
    To access uniform primvar data (say color), there are two indirections in
    the lookup because of aggregation in the buffer layout.
          ----------------------------------------------------
    color | prim0 colors | prim1 colors | .... | primN colors|
          ----------------------------------------------------
    For each prim, GetDrawingCoord().elementCoord holds the start index into
    this buffer.

    For an unrefined prim, the subprimitive ID is simply the gl_PrimitiveID.
    For a refined prim, gl_PrimitiveID corresponds to the refined element ID.

    To map a refined face to its coarse face, Storm builds a "primitive param"
    buffer (more details in the section below). This buffer is also aggregated,
    and for each subprimitive, GetDrawingCoord().primitiveCoord gives us the
    index into this buffer (meaning it has already added the gl_PrimitiveID)

    To have a single codepath for both cases, we build the primitive param
    buffer for unrefined prims as well, and effectively index the uniform
    primvar using:
    drawCoord.elementCoord + primitiveParam[ drawCoord.primitiveCoord ]

    The code generated looks something like:

      // --------- primitive param declaration ----------
      struct PrimitiveData { int elementID; }
      layout (std430, binding=?) buffer PrimitiveBuffer {
          PrimitiveData primitiveData[];
      };

      // --------- indirection accessors ---------
      // Gives us the "coarse" element ID
      int GetElementID() {
          return primitiveData[GetPrimitiveIndex()].elementID;
      }
      
      // Adds the offset to the start of the uniform primvar data for the prim
      int GetAggregatedElementID() {
          return GetElementID() + GetDrawingCoord().elementCoord;\n"
      }

      // --------- uniform primvar declaration ---------
      struct ElementData0 {
          vec3 displayColor;
      };
      layout (std430, binding=?) buffer buffer0 {
          ElementData0 elementData0[];
      };

      // ---------uniform primvar data accessor ---------
      vec3 HdGet_displayColor(int localIndex) {
          return elementData0[GetAggregatedElementID()].displayColor;
      }

    */

    // Primitive Param buffer layout:
    // ==============================
    // Depending on the prim, one of following is used:
    // 
    // 1. basis curves
    //     1 int  : curve index 
    //     
    //     This lets us translate a basis curve segment to its curve id.
    //     A basis curve is made up for 'n' curves, each of which have a varying
    //     number of segments.
    //     (see hdSt/basisCurvesComputations.cpp)
    //     
    // 2. mesh specific
    // a. tris
    //     1 int  : coarse face index + edge flag
    //     (see hd/meshUtil.h,cpp)
    //     
    // b. quads coarse
    //     2 ints : coarse face index + edge flag
    //              ptex index
    //     (see hd/meshUtil.h,cpp)
    //
    // c. tris & quads uniformly refined
    //     3 ints : coarse face index + edge flag
    //              Far::PatchParam::field0 (includes ptex index)
    //              Far::PatchParam::field1
    //     (see hdSt/subdivision.cpp)
    //
    // d. patch adaptively refined
    //     4 ints : coarse face index + edge flag
    //              Far::PatchParam::field0 (includes ptex index)
    //              Far::PatchParam::field1
    //              sharpness (float)
    //     (see hdSt/subdivision.cpp)
    // -----------------------------------------------------------------------
    // note: decoding logic of primitiveParam has to match with
    // HdMeshTopology::DecodeFaceIndexFromPrimitiveParam()
    //
    // PatchParam is defined as ivec3 (see opensubdiv/far/patchParam.h)
    //  Field0     | Bits | Content
    //  -----------|:----:|---------------------------------------------------
    //  faceId     | 28   | the faceId of the patch (Storm uses ptexIndex)
    //  transition | 4    | transition edge mask encoding
    //
    //  Field1     | Bits | Content
    //  -----------|:----:|---------------------------------------------------
    //  level      | 4    | the subdivision level of the patch
    //  nonquad    | 1    | whether patch is refined from a non-quad face
    //  regular    | 1    | whether patch is regular
    //  unused     | 1    | unused
    //  boundary   | 5    | boundary mask encoding
    //  v          | 10   | log2 value of u parameter at first patch corner
    //  u          | 10   | log2 value of v parameter at first patch corner
    //
    //  Field2     (float)  sharpness
    //
    // whereas adaptive patches have PatchParams computed by OpenSubdiv,
    // we need to construct PatchParams for coarse tris and quads.
    // Currently it's enough to fill just faceId for coarse quads for
    // ptex shading.

    std::stringstream accessors;

    if (_metaData.primitiveParamBinding.binding.IsValid()) {

        HdStBinding binding = _metaData.primitiveParamBinding.binding;
        _EmitDeclaration(&_resCommon, _metaData.primitiveParamBinding);
        _EmitAccessor(accessors, _metaData.primitiveParamBinding.name,
                        _metaData.primitiveParamBinding.dataType, binding,
                        "GetPrimitiveIndex()");

        if (_geometricShader->IsPrimTypeCompute()) {
            // do nothing.
        }
        else if (_geometricShader->IsPrimTypePoints()) {
            // do nothing. 
            // e.g. if a prim's geomstyle is points and it has a valid
            // primitiveParamBinding, we don't generate any of the 
            // accessor methods.
            ;            
        }
        else if (_geometricShader->IsPrimTypeBasisCurves()) {
            // straight-forward indexing to get the segment's curve id
            accessors
                << "int GetElementID() {\n"
                << "  return (hd_int_get(HdGet_primitiveParam()));\n"
                << "}\n";
            accessors
                << "int GetAggregatedElementID() {\n"
                << "  return GetElementID()\n"
                << "  + GetDrawingCoord().elementCoord;\n"
                << "}\n";
        }
        else if (_geometricShader->IsPrimTypeMesh()) {
            // GetPatchParam, GetEdgeFlag
            switch (_geometricShader->GetPrimitiveType()) {
                case HdSt_GeometricShader::PrimitiveType::PRIM_MESH_REFINED_QUADS:
                case HdSt_GeometricShader::PrimitiveType::PRIM_MESH_REFINED_TRIANGLES:
                case HdSt_GeometricShader::PrimitiveType::PRIM_MESH_REFINED_TRIQUADS:
                {
                    // refined quads (catmulClark uniform subdiv) or
                    // refined tris (loop uniform subdiv)
                    accessors
                        << "ivec3 GetPatchParam() {\n"
                        << "  return ivec3(HdGet_primitiveParam().y, \n"
                        << "               HdGet_primitiveParam().z, 0);\n"
                        << "}\n";
                    accessors
                        << "int GetEdgeFlag() {\n"
                        << "  return (HdGet_primitiveParam().x & 3);\n"
                        << "}\n";
                    break;
                }

                case HdSt_GeometricShader::PrimitiveType::PRIM_MESH_BSPLINE:
                case HdSt_GeometricShader::PrimitiveType::PRIM_MESH_BOXSPLINETRIANGLE:
                {
                    // "adaptive" subdivision generates refined patches 
                    // (tessellated triangles)
                    accessors
                        << "ivec3 GetPatchParam() {\n"
                        << "  return ivec3(HdGet_primitiveParam().y, \n"
                        << "               HdGet_primitiveParam().z, \n"
                        << "               HdGet_primitiveParam().w);\n"
                        << "}\n";
                    accessors
                        << "int GetEdgeFlag() {\n"
                        << "  return (HdGet_primitiveParam().x & 3);\n"
                        << "}\n";
                    break;
                }

                case HdSt_GeometricShader::PrimitiveType::PRIM_MESH_COARSE_QUADS:
                case HdSt_GeometricShader::PrimitiveType::PRIM_MESH_COARSE_TRIANGLES:
                case HdSt_GeometricShader::PrimitiveType::PRIM_MESH_COARSE_TRIQUADS:
                {
                    // coarse quads or coarse triangles
                    // ptexId matches the primitiveID for quadrangulated or
                    // triangulated meshes, the other fields can be left as 0.
                    // When there are geom subsets, we can no longer use the 
                    // primitiveId and instead use a buffer source generated
                    // per subset draw item containing the coarse face indices. 
                    accessors
                        << "#if defined(HD_HAS_coarseFaceIndex)\n"
                        << "FORWARD_DECL(int HdGetScalar_coarseFaceIndex());\n"
                        << "#endif\n"
                        << "ivec3 GetPatchParam() {\n"
                        << "#if defined(HD_HAS_coarseFaceIndex)\n "
                        << "  return ivec3(HdGetScalar_coarseFaceIndex(), 0, 0);\n"
                        << "#else\n "
                        << "  return ivec3(GetPrimitiveID(), 0, 0);\n"
                        << "#endif\n"
                        << "}\n";
                    // edge flag encodes edges which have been
                    // introduced by quadrangulation or triangulation
                    accessors
                        << "int GetEdgeFlag() {\n"
                        << "  return (HdGet_primitiveParam() & 3);\n"
                        << "}\n";
                    break;
                }

                default:
                {
                    TF_CODING_ERROR("HdSt_GeometricShader::PrimitiveType %d is "
                      "unexpected in _GenerateElementPrimvar().",
                      (int)_geometricShader->GetPrimitiveType());
                }
            }

            // GetFVarIndex
            if (_geometricShader->GetFvarPatchType() == 
                HdSt_GeometricShader::FvarPatchType::PATCH_COARSE_TRIANGLES) 
            {
                // note that triangulated meshes don't have ptexIndex.
                // Here we're passing primitiveID as ptexIndex PatchParam
                // since Hd_TriangulateFaceVaryingComputation unrolls facevaring
                // primvars for each triangles.
                accessors
                    << "int GetFVarIndex(int localIndex) {\n"
                    << "  int fvarCoord = GetDrawingCoord().fvarCoord;\n"
                    << "  int ptexIndex = GetPatchParam().x & 0xfffffff;\n"
                    << "  return fvarCoord + ptexIndex * 3 + localIndex;\n"
                    << "}\n";    
            } else if (_geometricShader->GetFvarPatchType() == 
                HdSt_GeometricShader::FvarPatchType::PATCH_COARSE_QUADS) {
                accessors
                    << "int GetFVarIndex(int localIndex) {\n"
                    << "  int fvarCoord = GetDrawingCoord().fvarCoord;\n"
                    << "  int ptexIndex = GetPatchParam().x & 0xfffffff;\n"
                    << "  return fvarCoord + ptexIndex * 4 + localIndex;\n"
                    << "}\n";
            }

            // ElementID getters
            accessors
                << "int GetElementID() {\n"
                << "  return (hd_int_get(HdGet_primitiveParam()) >> 2);\n"
                << "}\n";

            accessors
                << "int GetAggregatedElementID() {\n"
                << "  return GetElementID()\n"
                << "  + GetDrawingCoord().elementCoord;\n"
                << "}\n";
        }
        else if (_geometricShader->IsPrimTypeCompute()) {
            // do nothing.
        }
        else {
            TF_CODING_ERROR("HdSt_GeometricShader::PrimitiveType %d is "
                  "unexpected in _GenerateElementPrimvar().",
                  (int)_geometricShader->GetPrimitiveType());
        }
    } else {
        // no primitiveParamBinding

        // XXX: this is here only to keep the compiler happy, we don't expect
        // users to call them -- we really should restructure whatever is
        // necessary to avoid having to do this and thus guarantee that users
        // can never call bogus versions of these functions.

        // Use a fallback of -1, so that points aren't selection highlighted
        // when face 0 is selected. This would be the case if we returned 0,
        // since the selection highlighting code is repr-agnostic.
        // It is safe to do this for points, since  we don't generate accessors 
        // for element primvars, and thus don't use it as an index into
        // elementCoord.
        if (_geometricShader->IsPrimTypePoints()) {
            accessors
              << "int GetElementID() {\n"
              << "  return -1;\n"
              << "}\n";  
        } else {
            accessors
                << "int GetElementID() {\n"
                << "  return 0;\n"
                << "}\n";
        }
        accessors
            << "int GetAggregatedElementID() {\n"
            << "  return GetElementID();\n"
            << "}\n";
        accessors
            << "int GetEdgeFlag() {\n"
            << "  return 0;\n"
            << "}\n";
        accessors
            << "ivec3 GetPatchParam() {\n"
            << "  return ivec3(0, 0, 0);\n"
            << "}\n";
        accessors
            << "int GetFVarIndex(int localIndex) {\n"
            << "  return 0;\n"
            << "}\n";
    }
    _genDecl
        << "FORWARD_DECL(int GetElementID());\n"
        << "FORWARD_DECL(int GetAggregatedElementID());\n";


    if (_metaData.edgeIndexBinding.binding.IsValid()) {

        HdStBinding binding = _metaData.edgeIndexBinding.binding;

        _EmitDeclaration(&_resCommon, _metaData.edgeIndexBinding);
        _EmitAccessor(accessors, _metaData.edgeIndexBinding.name,
                    _metaData.edgeIndexBinding.dataType, binding,
                    "GetPrimitiveIndex()");
    }

    if (_metaData.coarseFaceIndexBinding.binding.IsValid()) {
        _genDefines << "#define HD_HAS_" 
            << _metaData.coarseFaceIndexBinding.name << " 1\n";

        const HdStBinding &binding = _metaData.coarseFaceIndexBinding.binding;

        _EmitDeclaration(&_resCommon, _metaData.coarseFaceIndexBinding);
        _EmitAccessor(accessors, _metaData.coarseFaceIndexBinding.name,
                    _metaData.coarseFaceIndexBinding.dataType, binding,
                    "GetPrimitiveIndex() + localIndex");
    }

    switch (_geometricShader->GetPrimitiveType()) {
        case HdSt_GeometricShader::PrimitiveType::PRIM_MESH_REFINED_QUADS:
        case HdSt_GeometricShader::PrimitiveType::PRIM_MESH_REFINED_TRIANGLES:
        case HdSt_GeometricShader::PrimitiveType::PRIM_MESH_REFINED_TRIQUADS:
        case HdSt_GeometricShader::PrimitiveType::PRIM_MESH_BSPLINE:
        case HdSt_GeometricShader::PrimitiveType::PRIM_MESH_BOXSPLINETRIANGLE:
        case HdSt_GeometricShader::PrimitiveType::PRIM_MESH_COARSE_QUADS:
        case HdSt_GeometricShader::PrimitiveType::PRIM_MESH_COARSE_TRIANGLES:
        case HdSt_GeometricShader::PrimitiveType::PRIM_MESH_COARSE_TRIQUADS:
            // This is no longer used by Storm but is generated for backward
            // compatibility with production shaders.
            accessors
                << "int GetAuthoredEdgeId(int primitiveEdgeId) {\n"
                << "  return primitiveEdgeId;\n"
                << "}\n";
            break;
        default:
            // The functions below are used in picking (id render) and/or
            // selection highlighting, and are expected to be defined.
            // Generate fallback versions when we aren't rendering meshes.
            accessors
                << "int GetAuthoredEdgeId(int primitiveEdgeId) {\n"
                << "  return -1;\n"
                << "}\n";
            accessors
                << "int GetPrimitiveEdgeId() {\n"
                << "  return -1;\n"
                << "}\n";
            accessors
                << "float GetSelectedEdgeOpacity() {\n"
                << "  return 0.0;\n"
                << "}\n";
            break;
    }

    _genDecl
        << "FORWARD_DECL(int GetPrimitiveEdgeId());\n"
        << "FORWARD_DECL(float GetSelectedEdgeOpacity());\n";

    // Uniform primvar data declarations & accessors
    if (!_geometricShader->IsPrimTypePoints()) {
        TF_FOR_ALL (it, _metaData.elementData) {
            HdStBinding binding = it->first;
            TfToken const &name = it->second.name;
            TfToken const &dataType = it->second.dataType;

            _EmitDeclaration(&_resCommon, name, dataType, binding);
            // AggregatedElementID gives us the buffer index post batching, which
            // is what we need for accessing element (uniform) primvar data.
            _EmitAccessor(accessors, name, dataType, binding,"GetAggregatedElementID()");
        }
    }

    for (size_t i = 0; i < _metaData.fvarIndicesBindings.size(); ++i) {
        if (!_metaData.fvarIndicesBindings[i].binding.IsValid()) {
            continue;
        }

        HdStBinding binding = _metaData.fvarIndicesBindings[i].binding;
        TfToken name = _metaData.fvarIndicesBindings[i].name;
        _EmitDeclaration(&_resCommon, name, 
            _metaData.fvarIndicesBindings[i].dataType, 
            _metaData.fvarIndicesBindings[i].binding, 0);

        if (_geometricShader->GetFvarPatchType() == 
            HdSt_GeometricShader::FvarPatchType::PATCH_BSPLINE || 
            _geometricShader->GetFvarPatchType() ==
            HdSt_GeometricShader::FvarPatchType::PATCH_BOXSPLINETRIANGLE) {
            _EmitAccessor(accessors, name,
                _metaData.fvarIndicesBindings[i].dataType, binding,
                "GetPrimitiveIndex() * HD_NUM_PATCH_VERTS + localIndex");
        } else {
            _EmitAccessor(accessors,name,
                _metaData.fvarIndicesBindings[i].dataType, binding,
                "GetPrimitiveIndex() + localIndex");
        }
    }

    for (size_t i = 0; i < _metaData.fvarPatchParamBindings.size(); ++i) {
        if (!_metaData.fvarPatchParamBindings[i].binding.IsValid()) {
            continue;
        }

        HdStBinding binding = _metaData.fvarPatchParamBindings[i].binding;
        TfToken name = _metaData.fvarPatchParamBindings[i].name;
        _EmitDeclaration(&_resCommon, name, 
            _metaData.fvarPatchParamBindings[i].dataType, 
            _metaData.fvarPatchParamBindings[i].binding, 0);

        // Only need fvar patch param for bspline or box spline patches
        if (_geometricShader->GetFvarPatchType() == 
            HdSt_GeometricShader::FvarPatchType::PATCH_BSPLINE ||
            _geometricShader->GetFvarPatchType() ==
            HdSt_GeometricShader::FvarPatchType::PATCH_BOXSPLINETRIANGLE) {
            _EmitAccessor(accessors, name,
                _metaData.fvarPatchParamBindings[i].dataType, binding,
                "GetPrimitiveIndex() + localIndex");
        }
    }

    _genTCS << accessors.str();
    _genTES << accessors.str();
    _genGS << accessors.str();
    _genPTCS << accessors.str();
    _genPTVS << accessors.str();
    _genMS << accessors.str();
    _genFS << accessors.str();
}

void
HdSt_CodeGen::_GenerateVertexAndFaceVaryingPrimvar()
{
    if (_geometricShader->IsFrustumCullingPass()) {
        return;
    }

    // Vertex, Varying, and FVar primvar flow into the fragment shader as 
    // per-fragment attribute data that has been interpolated by the rasterizer,
    // and hence have similarities for code gen.
    // While vertex primvar are authored per vertex and require plumbing
    // through all shader stages, fVar is emitted only in the GS stage.
    // Varying primvar are bound in the VS via buffer array but are processed as 
    // vertex data for the rest of the stages.
    /*
      // --------- vertex data declaration (VS) ----------
      layout (location = 0) in vec3 normals;
      layout (location = 1) in vec3 points;

      out Primvars {
          vec3 normals;
          vec3 points;
      } outPrimvars;

      void ProcessPrimvarsIn() {
          outPrimvars.normals = normals;
          outPrimvars.points = points;
      }

      // --------- geometry stage plumbing -------
      in Primvars {
          vec3 normals;
          vec3 points;
      } inPrimvars[];
      out Primvars {
          vec3 normals;
          vec3 points;
      } outPrimvars;

      void ProcessPrimvarsOut(int index) {
          outPrimvars = inPrimvars[index];
      }

      // --------- vertex/varying data accessors (used in GS/FS) ---
      in Primvars {
          vec3 normals;
          vec3 points;
      } inPrimvars;
      vec3 HdGet_normals(int localIndex=0) {
          return inPrimvars.normals;
      }
    */

    std::stringstream accessorsVS, accessorsTCS, accessorsTES,
        accessorsPTCS, accessorsPTVS, accessorsGS, accessorsFS, accessorsMOS, accessorsMS;

    HdSt_ResourceLayout::MemberVector interstagePrimvar;

    // vertex 
    TF_FOR_ALL (it, _metaData.vertexData) {
        HdStBinding binding = it->first;
        TfToken const &name = it->second.name;
        TfToken const &dataType = it->second.dataType;

        // future work:
        // with ARB_enhanced_layouts extention, it's possible
        // to use "component" qualifier to declare offsetted primvars
        // in interleaved buffer.
        _EmitDeclaration(&_resAttrib, name, dataType, binding, false, -1, _hasMOS);

        interstagePrimvar.emplace_back(_GetPackedType(dataType, false), name);

        // primvar accessors
        _EmitAccessor(accessorsVS, name, dataType, binding);

        _EmitStructAccessor(accessorsTCS, _tokens->inPrimvars,
                            name, dataType, /*arraySize=*/1, "gl_InvocationID");
        _EmitStructAccessor(accessorsTES, _tokens->inPrimvars,
                            name, dataType, /*arraySize=*/1, "localIndex");
        _EmitStructAccessor(accessorsGS,  _tokens->inPrimvars,
                            name, dataType, /*arraySize=*/1, "localIndex");
        _EmitStructAccessor(accessorsFS,  _tokens->inPrimvars,
                            name, dataType, /*arraySize=*/1);

        // PTVS vertex primvar is staged in local arrays.
        _procPTVSDecl << dataType << " " << "ptvs_pv_" << name
                      << "[VERTEX_CONTROL_POINTS_PER_PATCH];\n";
        
        // PTVS vertex primvar is staged in local arrays.
        _procMSDecl << dataType << " " << "ms_ms_" << name << ";\n";

        // Access PTCS vertex primvar from input attributes.
        _EmitStageAccessor(accessorsPTCS, name,
            name.GetString() + "[localIndex]", dataType);
        // Access PTVS vertex primvar from input attributes.
        _EmitStageAccessor(accessorsPTVS, name,
            name.GetString() + "[localIndex]", dataType);

        _EmitStageAccessor(accessorsMS, name,
           "(" +name.GetString() + " + baseVertex)[localIndex]", dataType);
        //_EmitStageAccessor(accessorsMS, TfToken(name.GetString() + "_raw"),
        //   name.GetString() + "[localIndex + base_vertex]", dataType);

        // interstage plumbing
        _procVS << "  outPrimvars." << name
                << " = " << name << ";\n";
        _procTCS << "  outPrimvars[gl_InvocationID]." << name
                 << " = inPrimvars[gl_InvocationID]." << name << ";\n";
        _procTES << "  outPrimvars." << name
                 << " = basis[0] * inPrimvars[i0]." << name
                 << " + basis[1] * inPrimvars[i1]." << name
                 << " + basis[2] * inPrimvars[i2]." << name
                 << " + basis[3] * inPrimvars[i3]." << name << ";\n";
        _procGS  << "  outPrimvars." << name
                 << " = inPrimvars[index]." << name << ";\n";
        _procMSOut << "  vertexOut." << name
                  << " = ms_ms_" << name << ";\n";
        _procPTVSOut << "  outPrimvars." << name
                     << " = InterpolatePrimvar("
                     << "HdGet_" << name << "(i0), "
                     << "HdGet_" << name << "(i1), "
                     << "HdGet_" << name << "(i2), "
                     << "HdGet_" << name << "(i3), basis, uv);\n";
        _procMSIn  << "    ms_ms_" << name << " = HdGet_" << name << "(index);\n";
    }

    /*
      // --------- varying data declaration (VS) ----------------
      layout (std430, binding=?) buffer buffer0 {
          vec3 displayColor[];
      };

      vec3 HdGet_displayColor(int localIndex) {
        int index =  GetDrawingCoord().varyingCoord + int(hd_VertexID) - 
            GetBaseVertexOffset();
        return vec3(displayColor[index]);
      }
      vec3 HdGet_displayColor() { return HdGet_displayColor(0); }

      out Primvars {
          vec3 displayColor;
      } outPrimvars;

      void ProcessPrimvarsIn() {
          outPrimvars.displayColor = HdGet_displayColor();
      }

      // --------- fragment stage plumbing -------
      in Primvars {
          vec3 displayColor;
      } inPrimvars;
    */

    HdSt_ResourceBinder::MetaData::BindingDeclaration const &
            indexBufferBinding = _metaData.indexBufferBinding;
    if (!indexBufferBinding.name.IsEmpty()) {
        _EmitDeclaration(&_resPTCS,
                         indexBufferBinding.name,
                         indexBufferBinding.dataType,
                         indexBufferBinding.binding);
        _EmitDeclaration(&_resPTVS,
                         indexBufferBinding.name,
                         indexBufferBinding.dataType,
                         indexBufferBinding.binding);
        
        _EmitDeclaration(&_resMS,
                         indexBufferBinding.name,
                         indexBufferBinding.dataType,
                         indexBufferBinding.binding);
        _EmitDeclaration(&_resMS, _metaData.indexBufferBinding);
        
        _EmitBufferAccessor(accessorsMS,
                            indexBufferBinding.name,
                            indexBufferBinding.dataType,
            "baseIndex + hd_VertexID");
         

        _EmitBufferAccessor(accessorsPTCS,
                            indexBufferBinding.name,
                            indexBufferBinding.dataType,
            "patch_id * VERTEX_CONTROL_POINTS_PER_PATCH + localIndex");
        _EmitBufferAccessor(accessorsPTVS,
                            indexBufferBinding.name,
                            indexBufferBinding.dataType,
            "patch_id * VERTEX_CONTROL_POINTS_PER_PATCH + localIndex");
    }

    TF_FOR_ALL (it, _metaData.varyingData) {
        HdStBinding binding = it->first;
        TfToken const &name = it->second.name;
        TfToken const &dataType = it->second.dataType;

        _EmitDeclaration(&_resAttrib, name, dataType, binding);

        interstagePrimvar.emplace_back(_GetPackedType(dataType, false), name);

        // primvar accessors
        _EmitBufferAccessor(accessorsVS, name, dataType,
            "GetDrawingCoord().varyingCoord + int(hd_VertexID) - GetBaseVertexOffset()");
        
        _EmitStructAccessor(accessorsTCS, _tokens->inPrimvars,
                            name, dataType, /*arraySize=*/1, "gl_InvocationID");
        _EmitStructAccessor(accessorsTES, _tokens->inPrimvars,
                            name, dataType, /*arraySize=*/1, "localIndex");
        _EmitStructAccessor(accessorsGS,  _tokens->inPrimvars,
                            name, dataType, /*arraySize=*/1, "localIndex");
        _EmitStructAccessor(accessorsFS,  _tokens->inPrimvars,
                            name, dataType, /*arraySize=*/1);

        // Access PTCS varying primvar from varying data buffer.
        _EmitBufferAccessor(accessorsPTCS, name, dataType,
            "GetDrawingCoord().varyingCoord + HdGet_indices(localIndex)");
        _procMSDecl << dataType << " " << "ms_ms_" << name
                      << ";\n";
        // Access PTVS varying primvar from varying data buffer.
        _EmitBufferAccessor(accessorsPTVS, name, dataType,
            "GetDrawingCoord().varyingCoord + HdGet_indices(localIndex)");
        _EmitBufferAccessor(accessorsMS, name, dataType,
            "GetDrawingCoord().varyingCoord + HdGet_indices(localIndex)");
        // interstage plumbing
        _procVS << "  outPrimvars." << name
                << " = " << "HdGet_" << name << "();\n";
        _procTCS << "  outPrimvars[gl_InvocationID]." << name
                 << " = inPrimvars[gl_InvocationID]." << name << ";\n";
        _procTES << "  outPrimvars." << name
                 << " = InterpolatePrimvar("
                 << "inPrimvars[i0]." << name 
                 << ", inPrimvars[i1]." << name 
                 << ", inPrimvars[i2]." << name 
                 << ", inPrimvars[i3]." << name 
                 << ", basis, uv);\n";
        _procGS  << "  outPrimvars." << name
                 << " = inPrimvars[index]." << name << ";\n";

        _procPTVSOut << "  outPrimvars." << name
                     << " = InterpolatePrimvar(ptvs_pv_"
                     << name << "[i0], ptvs_pv_"
                     << name << "[i1], ptvs_pv_"
                     << name << "[i2], ptvs_pv_"
                     << name << "[i3], basis);\n";

        _procMSIn << "    ms_ms_" << name << "[hd_LocalIndexID] = HdGet_" << name << "(hd_LocalIndexID);\n"
                     << "  }\n";
        _procMSOut << "  vertexOut." << name
                     << " = (ms_ms_" << name << ";\n;";

    }

    /*
      // --------- facevarying data declaration ----------------
      layout (std430, binding=?) buffer buffer0 {
          vec2 map1[];
      };
      layout (std430, binding=?) buffer buffer1 {
          float map2_u[];
      };

      // --------- geometry stage plumbing -------
      out Primvars {
          ...
          vec2 map1;
          float map2_u;
      } outPrimvars;

      void ProcessPrimvarsOut(int index) {
          outPrimvars.map1 = HdGet_map1(index, localST);
          outPrimvars.map2_u = HdGet_map2_u(index, localST);
      }

      // --------- fragment stage plumbing -------
      in Primvars {
          ...
          vec2 map1;
          float map2_u;
      } inPrimvars;

      // --------- facevarying data accessors ----------
      // in geometry shader
      // unrefined internal accessor
      vec2 HdGet_map1_Coarse(int localIndex) {
          int fvarIndex = GetFVarIndex(localIndex);
          return vec2(map1[fvarIndex]);
      }
      // unrefined public accessors
      vec2 HdGet_map1(int localIndex, vec2 st) {
          int fvarIndex = GetFVarIndex(localIndex);
          return (HdGet_map1_Coarse(0) * ...);
      }
      vec2 HdGet_map1(int localIndex) {
          vec2 localST = GetPatchCoord(localIndex).xy;
          return HdGet_map1(localIndex, localST);
      }

      // refined internal accessor
      vec2 HdGet_map1_Coarse(int localIndex) {
          int fvarIndex = GetDrawingCoord().fvarCoord + localIndex;
          return vec2(map1[fvarIndex]);
      }
      // refined public accessors
      vec2 HdGet_map1(int localIndex, vec2 st) {
          ivec4 indices = HdGet_fvarIndices0();
          return mix(mix(HdGet_map1_Coarse(indices[0])...);
      }
      // refined quads:
      vec2 HdGet_map1(int localIndex) {
          vec2 lut[4] = vec2[4](vec2(0,0), vec2(1,0), vec2(1,1), vec2(0,1));
          vec2 localST = lut[localIndex];\n";
          return HdGet_map1(localIndex, localST);
      }
      // refined triangles:
      vec2 HdGet_map1(int localIndex) {
          vec2 lut[3] = vec2[3](vec2(0,0), vec2(1,0), vec2(0,1));
          vec2 localST = lut[localIndex];\n";
          return HdGet_map1(localIndex, localST);
      }

      // refined public accessor for b-spline/box-spline patches
      vec2 HdGet_map1(int localIndex, vec2 st) {
          int patchType = OSD_PATCH_DESCRIPTOR_REGULAR; // b-spline patches
          // OR int patchType = OSD_PATCH_DESCRIPTOR_LOOP; for box-spline
          ivec2 fvarPatchParam = HdGet_fvarPatchParam0();
          OsdPatchParam param = OsdPatchParamInit(fvarPatchParam.x, 
                                                  fvarPatchParam.y, 0);
          float wP[20], wDu[20], wDv[20], wDuu[20], wDuv[20], wDvv[20];
          OsdEvaluatePatchBasisNormalized(patchType, param, st.s, 
            st.t, wP, wDu, wDv, wDuu, wDuv, wDvv);
          vec2 result = vec2(0);
          for (int i = 0; i < HD_NUM_PATCH_VERTS; ++i) {
              int fvarIndex = HdGet_fvarIndices0(i);
               vec2 cv = vec2(HdGet_map1_Coarse(fvarIndex));
               result += wP[i] * cv;
          }
          return result;
      }
   
      // in fragment shader
      vec2 HdGet_map1() {
          return inPrimvars.map1;
      }
    */

    // face varying
    HdSt_ResourceLayout::MemberVector interstagePrimvarFVar;

    // FVar primvars are emitted by GS or FS
    TF_FOR_ALL (it, _metaData.fvarData) {
        HdStBinding binding = it->first;
        TfToken const &name = it->second.name;
        TfToken const &dataType = it->second.dataType;
        const int channel = it->second.channel;

        if (_hasGS) {
            _EmitDeclaration(&_resMaterial, name, dataType, binding);

            interstagePrimvarFVar.emplace_back(
                _GetPackedType(dataType, false), name);

            // primvar accessors (only in GS and FS)
            _EmitFVarAccessor(_hasGS, accessorsGS, name, dataType, binding,
                              _geometricShader->GetPrimitiveType(),
                              _geometricShader->GetFvarPatchType(),
                              channel);

            _EmitStructAccessor(accessorsFS, _tokens->inPrimvars,
                                name, dataType,
                                /*arraySize=*/1, NULL);

            if (_geometricShader->GetFvarPatchType() == 
                HdSt_GeometricShader::FvarPatchType::PATCH_BSPLINE ||
                _geometricShader->GetFvarPatchType() == 
                HdSt_GeometricShader::FvarPatchType::PATCH_BOXSPLINETRIANGLE) {
                    _procGS << "  outPrimvars." << name 
                            << " = HdGet_" << name << "(index, localST);\n";
            } else {
                _procGS << "  outPrimvars." << name 
                        << " = HdGet_" << name << "(index);\n";
            }
        } else if (!_geometricShader->IsPrimTypePoints()) {
            _EmitDeclaration(&_resMaterial, name, dataType, binding);

            _EmitFVarAccessor(_hasGS,
                              accessorsFS, name, dataType, binding,
                              _geometricShader->GetPrimitiveType(),
                              _geometricShader->GetFvarPatchType(),
                              channel);

            _EmitFVarAccessor(false,
                              accessorsPTCS, name, dataType, binding,
                              _geometricShader->GetPrimitiveType(),
                              _geometricShader->GetFvarPatchType(),
                              channel);

            _EmitFVarAccessor(false,
                              accessorsPTVS, name, dataType, binding,
                              _geometricShader->GetPrimitiveType(),
                              _geometricShader->GetFvarPatchType(),
                              channel);
            
            _EmitFVarAccessor(false,
                              accessorsMS, name, dataType, binding,
                              _geometricShader->GetPrimitiveType(),
                              _geometricShader->GetFvarPatchType(),
                              channel);
        }
    }

    if (!interstagePrimvar.empty()) {
        // VS out
        _AddInterstageBlockElement(
            &_resVS, HdSt_ResourceLayout::InOut::STAGE_OUT,
            _tokens->PrimvarData, _tokens->outPrimvars, interstagePrimvar);

        // TCS in/out
        _AddInterstageBlockElement(
            &_resTCS, HdSt_ResourceLayout::InOut::STAGE_IN,
            _tokens->PrimvarData, _tokens->inPrimvars, interstagePrimvar,
            _tokens->gl_MaxPatchVertices);
        _AddInterstageBlockElement(
            &_resTCS, HdSt_ResourceLayout::InOut::STAGE_OUT,
            _tokens->PrimvarData, _tokens->outPrimvars, interstagePrimvar,
            _tokens->HD_NUM_PATCH_EVAL_VERTS);

        // TES in/out
        _AddInterstageBlockElement(
            &_resTES, HdSt_ResourceLayout::InOut::STAGE_IN,
            _tokens->PrimvarData, _tokens->inPrimvars, interstagePrimvar,
            _tokens->gl_MaxPatchVertices);
        _AddInterstageBlockElement(
            &_resTES, HdSt_ResourceLayout::InOut::STAGE_OUT,
            _tokens->PrimvarData, _tokens->outPrimvars, interstagePrimvar);

        // GS in
        _AddInterstageBlockElement(
            &_resGS, HdSt_ResourceLayout::InOut::STAGE_IN,
            _tokens->PrimvarData, _tokens->inPrimvars, interstagePrimvar,
            _tokens->HD_NUM_PRIMITIVE_VERTS);
    }

    if (!interstagePrimvar.empty() || !interstagePrimvarFVar.empty()) {

        // Include FVar primvar for these shader stages.
        interstagePrimvar.insert(interstagePrimvar.end(),
                                 interstagePrimvarFVar.begin(),
                                 interstagePrimvarFVar.end());

        // PTVS out
        _AddInterstageBlockElement(
            &_resPTVS, HdSt_ResourceLayout::InOut::STAGE_OUT,
            _tokens->PrimvarData, _tokens->outPrimvars, interstagePrimvar);

        // MS out
        _AddInterstageBlockElement(
                &_resMS, HdSt_ResourceLayout::InOut::STAGE_OUT,
                _tokens->PrimvarData, _tokens->outPrimvars, interstagePrimvar);

        // GS out
        _AddInterstageBlockElement(
            &_resGS, HdSt_ResourceLayout::InOut::STAGE_OUT,
            _tokens->PrimvarData, _tokens->outPrimvars, interstagePrimvar);

        // FS in
        _AddInterstageBlockElement(
            &_resFS, HdSt_ResourceLayout::InOut::STAGE_IN,
            _tokens->PrimvarData, _tokens->inPrimvars, interstagePrimvar);
    }

    _genVS    << accessorsVS.str();
    _genGS    << accessorsGS.str();
    _genFS    << accessorsFS.str();
    _genTCS   << accessorsTCS.str();
    _genTES   << accessorsTES.str();
    _genPTCS  << accessorsPTCS.str();
    _genPTVS  << accessorsPTVS.str();
    _genMS    << accessorsMS.str();

    // ---------
    _genFS << "FORWARD_DECL(vec4 GetPatchCoord(int index));\n";
    _genGS << "FORWARD_DECL(vec4 GetPatchCoord(int localIndex));\n";
}

void
HdSt_CodeGen::_GenerateShaderParameters(bool bindlessTextureEnabled)
{
    /*
      ------------- Declarations -------------

      // shader parameter buffer
      struct ShaderData {
          <type>          <name>;
          vec4            diffuseColor;     // fallback uniform
          sampler2D       kdTexture;        // uv texture    (bindless texture)
          sampler2DArray  ptexTexels;       // ptex texels   (bindless texture)
          usamplerBuffer  ptexLayouts;      // ptex layouts  (bindless texture)
      };

      // bindless buffer
      layout (location=0) uniform ShaderData *shaderData;
      // not bindless buffer
      layout (std430, binding=0) buffer {
          ShaderData shaderData[];
      };

      // non bindless textures
      uniform sampler2D      samplers_2d[N];
      uniform sampler2DArray samplers_2darray[N];
      uniform isamplerBuffer isamplerBuffers[N];

      ------------- Accessors -------------

      * fallback value
      <type> HdGet_<name>(int localIndex=0) {
          return shaderData[GetDrawingCoord().shaderCoord].<name>
      }

      * primvar redirect
      <type> HdGet_<name>(int localIndex=0) {
          return HdGet_<inPrimvars>().xxx;
      }

      * bindless 2D texture
      <type> HdGet_<name>(int localIndex=0) {
          return texture(sampler2D(shaderData[GetDrawingCoord().shaderCoord].<name>), <inPrimvars>).xxx;
      }

      * non-bindless 2D texture
      <type> HdGet_<name>(int localIndex=0) {
          return texture(samplers_2d[<offset> + drawIndex * <stride>], <inPrimvars>).xxx;
      }

      * bindless Ptex texture
      <type> HdGet_<name>(int localIndex=0) {
          return GlopPtexTextureLookup(<name>_Data, <name>_Packing, GetPatchCoord()).xxx;
      }

      * non-bindless Ptex texture
      <type> HdGet_<name>(int localIndex=0) {
          return GlopPtexTextureLookup(
              samplers_2darray[<offset_ptex_texels> + drawIndex * <stride>],
              usamplerBuffers[<offset_ptex_layouts> + drawIndex * <stride>],
              GetPatchCoord()).xxx;
      }

      * bindless Ptex texture with patchcoord
      <type> HdGet_<name>(vec4 patchCoord) {
          return GlopPtexTextureLookup(<name>_Data, <name>_Packing, patchCoord).xxx;
      }

      * non-bindless Ptex texture
      <type> HdGet_<name>(vec4 patchCoord) {
          return GlopPtexTextureLookup(
              samplers_2darray[<offset_ptex_texels> + drawIndex * <stride>],
              usamplerBuffers[<offset_ptex_layouts> + drawIndex * <stride>],
              patchCoord).xxx;
      }

      * transform2d
      vec2 HdGet_<name>(int localIndex=0) {
          float angleRad = HdGet_<name>_rotation() * 3.1415926f / 180.f;
          mat2 rotMat = mat2(cos(angleRad), sin(angleRad), 
                             -sin(angleRad), cos(angleRad)); 
      #if defined(HD_HAS_<primvarName>)
          return vec2(HdGet_<name>_translation() + rotMat * 
            (HdGet_<name>_scale() * HdGet_<primvarName>(localIndex)));
      #else
          int shaderCoord = GetDrawingCoord().shaderCoord;
          return vec2(HdGet_<name>_translation() + rotMat * 
           (HdGet_<name>_scale() * shaderData[shaderCoord].<name>_fallback.xy));
      #endif
      }

    */

    std::stringstream accessors;

    TfToken typeName("ShaderData");
    TfToken varName("shaderData");

    // for shader parameters, we create declarations and accessors separetely.
    TF_FOR_ALL (it, _metaData.shaderData) {
        HdStBinding binding = it->first;

        _genDecl << "struct " << typeName << " {\n";

        TF_FOR_ALL (dbIt, it->second.entries) {
            _genDecl << "  " << _GetPackedType(_ConvertBoolType(dbIt->dataType), false)
                     << " " << dbIt->name
                     << ";\n";
        }

        _genDecl << "};\n";

        // for array delaration, SSBO and bindless uniform can use [].
        // UBO requires the size [N].
        // XXX: [1] is a hack to cheat driver not telling the actual size.
        //      may not work some GPUs.
        // XXX: we only have 1 shaderData entry (interleaved).
        int arraySize = (binding.GetType() == HdStBinding::UBO) ? 1 : 0;
        _EmitDeclaration(&_resCommon, varName, typeName, binding, arraySize);

        break;
    }

    // Non-field redirect accessors.
    TF_FOR_ALL (it, _metaData.shaderParameterBinding) {

        // adjust datatype
        std::string swizzle = _GetSwizzleString(it->second.dataType,
                                                it->second.swizzle);
        std::string fallbackSwizzle =
            _GetFallbackScalarSwizzleString(it->second.dataType,
                                            it->second.name);

        HdStBinding const &binding = it->first;
        HdStBinding::Type const bindingType = binding.GetType();

        if (bindingType == HdStBinding::FALLBACK) {

            // vec4 HdGet_name(int localIndex)
            accessors
                << _GetUnpackedType(it->second.dataType, false)
                << " HdGet_" << it->second.name << "(int localIndex) {\n"
                << "  int shaderCoord = GetDrawingCoord().shaderCoord; \n"
                << "  return "
                << _GetPackedTypeAccessor(it->second.dataType, false)
                << "(shaderData[shaderCoord]."
                << it->second.name << HdSt_ResourceBindingSuffixTokens->fallback
                << fallbackSwizzle
                << ");\n"
                << "}\n";

            // vec4 HdGet_name()
            accessors
                << _GetUnpackedType(it->second.dataType, false)
                << " HdGet_" << it->second.name
                << "() { return HdGet_" << it->second.name << "(0); }\n";

            // float HdGetScalar_name()
            _EmitScalarAccessor(
                accessors, it->second.name, it->second.dataType);

        } else if (bindingType == HdStBinding::BINDLESS_TEXTURE_2D) {

            _EmitTextureAccessors(
                accessors, it->second, swizzle, fallbackSwizzle,
                /* dim = */ 2,
                /* hasTextureTransform = */ false,
                /* hasTextureScaleAndBias = */ true,
                /* isBindless = */ true,
                bindlessTextureEnabled);

        } else if (bindingType == HdStBinding::BINDLESS_ARRAY_OF_TEXTURE_2D) {

            // Handle special case for shadow textures.
            bool const isShadowTexture = 
                (it->second.name == HdStTokens->shadowCompareTextures);

            _EmitTextureAccessors(
                accessors, it->second, swizzle, fallbackSwizzle,
                /* dim = */ 2,
                /* hasTextureTransform = */ false,
                /* hasTextureScaleAndBias = */ !isShadowTexture,
                /* isBindless = */ true,
                bindlessTextureEnabled,
                /* isArray = */ true,
                /* isShadowSampler = */ isShadowTexture);

        } else if (bindingType == HdStBinding::TEXTURE_2D) {

            _AddTextureElement(&_resTextures,
                               it->second.name, 2,
                               binding.GetTextureUnit());

            _EmitTextureAccessors(
                accessors, it->second, swizzle, fallbackSwizzle,
                /* dim = */ 2,
                /* hasTextureTransform = */ false,
                /* hasTextureScaleAndBias = */ true,
                /* isBindless = */ false,
                bindlessTextureEnabled);

        } else if (bindingType == HdStBinding::ARRAY_OF_TEXTURE_2D) {       

            // Handle special case for shadow textures.
            bool const isShadowTexture = 
                (it->second.name == HdStTokens->shadowCompareTextures);

            _AddArrayOfTextureElement(&_resTextures,
                                      it->second.name, 2,
                                      binding.GetTextureUnit(),
                                      HdFormatFloat32Vec4,
                                      isShadowTexture
                                        ? TextureType::SHADOW_TEXTURE
                                        : TextureType::TEXTURE,
                                      it->second.arrayOfTexturesSize);

            _EmitTextureAccessors(
                accessors, it->second, swizzle, fallbackSwizzle,
                /* dim = */ 2,
                /* hasTextureTransform = */ false,
                /* hasTextureScaleAndBias = */ !isShadowTexture,
                /* isBindless = */ false,
                bindlessTextureEnabled,
                /* isArray = */ true,
                /* isShadowSampler = */ isShadowTexture);

        } else if (bindingType == HdStBinding::BINDLESS_TEXTURE_FIELD) {

            _EmitTextureAccessors(
                accessors, it->second, swizzle, fallbackSwizzle,
                /* dim = */ 3,
                /* hasTextureTransform = */ true,
                /* hasTextureScaleAndBias = */ false,
                /* isBindless = */ true,
                bindlessTextureEnabled);

        } else if (bindingType == HdStBinding::TEXTURE_FIELD) {

            _AddTextureElement(&_resTextures,
                               it->second.name, 3,
                               binding.GetTextureUnit());

            _EmitTextureAccessors(
                accessors, it->second, swizzle, fallbackSwizzle,
                /* dim = */ 3,
                /* hasTextureTransform = */ true,
                /* hasTextureScaleAndBias = */ false,
                /* isBindless = */ false,
                bindlessTextureEnabled);

        } else if (bindingType == HdStBinding::BINDLESS_TEXTURE_UDIM_ARRAY) {

            accessors 
                << "#ifdef HD_HAS_" << it->second.name << "_" 
                << HdStTokens->scale << "\n"
                << "vec4 HdGet_" << it->second.name << "_" 
                << HdStTokens->scale << "();\n"
                << "#endif\n"
                << "#ifdef HD_HAS_" << it->second.name << "_" 
                << HdStTokens->bias << "\n"
                << "vec4 HdGet_" << it->second.name << "_" 
                << HdStTokens->bias << "();\n"
                << "#endif\n";
                
            // a function returning sampler requires bindless_texture
            if (bindlessTextureEnabled) {
                accessors
                    << "sampler2DArray\n"
                    << "HdGetSampler_" << it->second.name << "() {\n"
                    << "  int shaderCoord = GetDrawingCoord().shaderCoord; \n"
                    << "  return sampler2DArray(shaderData[shaderCoord]."
                    << it->second.name << ");\n"
                    << "}\n";
            }
            accessors
                << it->second.dataType
                << " HdGet_" << it->second.name << "(vec2 coord)" << " {\n"
                << "  int shaderCoord = GetDrawingCoord().shaderCoord;\n"
                << "  uvec2 handle = shaderData[shaderCoord]."
                << it->second.name
                << HdSt_ResourceBindingSuffixTokens->layout << ";\n"
                << "  vec3 c = hd_sample_udim(coord);\n"
                << "  c.z = "
                << "texelFetch(sampler1D(handle), int(c.z), 0).x - 1;\n"
                << "  vec4 ret = vec4(0, 0, 0, 0);\n"
                << "  if (c.z >= -0.5) {\n"
                << "    uvec2 handleTexels = shaderData[shaderCoord]."
                << it->second.name << ";\n"
                << "    ret = texture(sampler2DArray(handleTexels), c);\n"
                << "  }\n";
                
            if (it->second.processTextureFallbackValue) {
                accessors
                    << "  if (!bool(shaderData[shaderCoord]." << it->second.name
                    << HdSt_ResourceBindingSuffixTokens->valid
                    << ")) {\n"
                    << "    return ("
                    << _GetPackedTypeAccessor(it->second.dataType, false)
                    << "(shaderData[shaderCoord]." << it->second.name
                    << HdSt_ResourceBindingSuffixTokens->fallback
                    << fallbackSwizzle << ")\n"
                    << "#ifdef HD_HAS_" << it->second.name << "_"
                    << HdStTokens->scale << "\n"
                    << "    * HdGet_" << it->second.name << "_" 
                    << HdStTokens->scale << "()" << swizzle << "\n"
                    << "#endif\n" 
                    << "#ifdef HD_HAS_" << it->second.name << "_" 
                    << HdStTokens->bias << "\n"
                    << "    + HdGet_" << it->second.name << "_" 
                    << HdStTokens->bias  << "()" << swizzle << "\n"
                    << "#endif\n"
                    << "    );\n  }\n";
            }
            
            accessors
                << "  return (ret\n"
                << "#ifdef HD_HAS_" << it->second.name << "_" 
                << HdStTokens->scale << "\n"
                << "    * HdGet_" << it->second.name << "_" 
                << HdStTokens->scale << "()\n"
                << "#endif\n" 
                << "#ifdef HD_HAS_" << it->second.name << "_" 
                << HdStTokens->bias << "\n"
                << "    + HdGet_" << it->second.name << "_" 
                << HdStTokens->bias  << "()\n"
                << "#endif\n"
                << "  )" << swizzle << ";\n}\n";

            // Create accessor for texture coordinates based on param name
            // vec2 HdGetCoord_name()
            accessors
                << "vec2 HdGetCoord_" << it->second.name << "() {\n"
                << "  return \n";
            if (!it->second.inPrimvars.empty()) {
                accessors 
                    << "#if defined(HD_HAS_" << it->second.inPrimvars[0] <<")\n"
                    << "  HdGet_" << it->second.inPrimvars[0] << "().xy;\n"
                    << "#else\n"
                    << "  vec2(0.0, 0.0)\n"
                    << "#endif\n";
            } else {
                accessors
                    << "  vec2(0.0, 0.0)\n";
            }
            accessors << "; }\n";

            // vec4 HdGet_name() { return HdGet_name(HdGetCoord_name()); }
            accessors
                << it->second.dataType
                << " HdGet_" << it->second.name
                << "() { return HdGet_" << it->second.name << "("
                << "HdGetCoord_" << it->second.name << "()); }\n";

            // vec4 HdGet_name(int localIndex) { return HdGet_name(HdGetCoord_name()); }
            accessors
                << it->second.dataType
                << " HdGet_" << it->second.name
                << "(int localIndex) { return HdGet_" << it->second.name << "("
                << "HdGetCoord_" << it->second.name << "());\n}\n";

            // float HdGetScalar_name()
            _EmitScalarAccessor(
                accessors, it->second.name, it->second.dataType);

            // Emit pre-multiplication by alpha indicator
            if (it->second.isPremultiplied) {
                accessors 
                    << "#define " << it->second.name << "_IS_PREMULTIPLIED 1\n";
            }      

        } else if (bindingType == HdStBinding::TEXTURE_UDIM_ARRAY) {

            accessors 
                << "#ifdef HD_HAS_" << it->second.name << "_" 
                << HdStTokens->scale << "\n"
                << "FORWARD_DECL(vec4 HdGet_" << it->second.name << "_" 
                << HdStTokens->scale << "());\n"
                << "#endif\n"
                << "#ifdef HD_HAS_" << it->second.name << "_" 
                << HdStTokens->bias << "\n"
                << "FORWARD_DECL(vec4 HdGet_" << it->second.name << "_" 
                << HdStTokens->bias << "());\n"
                << "#endif\n";
                
            _AddTextureElement(&_resTextures,
                               it->second.name, 2,
                               binding.GetTextureUnit(),
                               HdFormatFloat32Vec4,
                               TextureType::ARRAY_TEXTURE);

            // vec4 HdGet_name(vec2 coord) { vec3 c = hd_sample_udim(coord);
            // c.z = HgiTexelFetch_name(int(c.z), 0).x - 1;
            // vec4 ret = vec4(0, 0, 0, 0);
            // if (c.z >= -0.5) { ret = HgiGet_name(c); }
            // return (ret
            // #ifdef HD_HAS_name_scale
            //   * HdGet_name_scale()
            // #endif
            // #ifdef HD_HAS_name_bias
            //   + HdGet_name_bias()
            // #endif // ).xyz; }
            accessors
                << it->second.dataType
                << " HdGet_" << it->second.name
                << "(vec2 coord) {\n vec3 c = hd_sample_udim(coord);\n"
                << "  c.z = HgiTexelFetch_"
                << it->second.name << HdSt_ResourceBindingSuffixTokens->layout
                << "(int(c.z)).x - 1;\n"
                << "  vec4 ret = vec4(0, 0, 0, 0);\n"
                << "  if (c.z >= -0.5) { ret = HgiGet_"
                << it->second.name << "(c); }\n";
            
            if (it->second.processTextureFallbackValue) {
                accessors
                    << "  int shaderCoord = GetDrawingCoord().shaderCoord;\n"
                    << "  if (!bool(shaderData[shaderCoord]." << it->second.name
                    << HdSt_ResourceBindingSuffixTokens->valid
                    << ")) {\n"
                    << "    return ("
                    << _GetPackedTypeAccessor(it->second.dataType, false)
                    << "(shaderData[shaderCoord]." << it->second.name
                    << HdSt_ResourceBindingSuffixTokens->fallback
                    << fallbackSwizzle << ")\n"
                    << "#ifdef HD_HAS_" << it->second.name << "_"
                    << HdStTokens->scale << "\n"
                    << "    * HdGet_" << it->second.name << "_" 
                    << HdStTokens->scale << "()" << swizzle << "\n"
                    << "#endif\n" 
                    << "#ifdef HD_HAS_" << it->second.name << "_" 
                    << HdStTokens->bias << "\n"
                    << "    + HdGet_" << it->second.name << "_" 
                    << HdStTokens->bias  << "()" << swizzle << "\n"
                    << "#endif\n"
                    << "    );\n  }\n";
            }

            accessors
                << "  return (ret\n"
                << "#ifdef HD_HAS_" << it->second.name << "_"
                << HdStTokens->scale << "\n"
                << "    * HdGet_" << it->second.name << "_" 
                << HdStTokens->scale << "()\n"
                << "#endif\n" 
                << "#ifdef HD_HAS_" << it->second.name << "_" 
                << HdStTokens->bias << "\n"
                << "    + HdGet_" << it->second.name << "_" 
                << HdStTokens->bias  << "()\n"
                << "#endif\n"
                << "  )" << swizzle << ";\n}\n";

            // Create accessor for texture coordinates based on param name
            // vec2 HdGetCoord_name()
            accessors
                << "vec2 HdGetCoord_" << it->second.name << "() {\n"
                << "  return \n";
            if (!it->second.inPrimvars.empty()) {
                accessors 
                    << "#if defined(HD_HAS_" << it->second.inPrimvars[0] <<")\n"
                    << "  HdGet_" << it->second.inPrimvars[0] << "().xy\n"
                    << "#else\n"
                    << "  vec2(0.0, 0.0)\n"
                    << "#endif\n";
            } else {
                accessors
                    << "  vec2(0.0, 0.0)\n";
            }
            accessors << "; }\n";

            // vec4 HdGet_name() { return HdGet_name(HdGetCoord_name()); }
            accessors
                << it->second.dataType
                << " HdGet_" << it->second.name
                << "() { return HdGet_" << it->second.name << "("
                << "HdGetCoord_" << it->second.name << "()); }\n";

            // vec4 HdGet_name(int localIndex) { return HdGet_name(HdGetCoord_name()); }
            accessors
                << it->second.dataType
                << " HdGet_" << it->second.name
                << "(int localIndex) { return HdGet_" << it->second.name << "("
                << "HdGetCoord_" << it->second.name << "());\n}\n";

            // float HdGetScalar_name()
            _EmitScalarAccessor(
                accessors, it->second.name, it->second.dataType);

            // Emit pre-multiplication by alpha indicator
            if (it->second.isPremultiplied) {
                accessors 
                    << "#define " << it->second.name << "_IS_PREMULTIPLIED 1\n";
            }

        } else if (bindingType == HdStBinding::TEXTURE_UDIM_LAYOUT) {

            _AddTextureElement(&_resTextures,
                               it->second.name, 1,
                               binding.GetTextureUnit());

        } else if (bindingType == HdStBinding::BINDLESS_TEXTURE_PTEX_TEXEL) {
            
            if (it->second.processTextureFallbackValue) {
                accessors
                    << _GetUnpackedType(it->second.dataType, false)
                    << " HdGet_" << it->second.name << "(int localIndex) {\n"
                    << "  int shaderCoord = GetDrawingCoord().shaderCoord; \n"
                    << "  if (bool(shaderData[shaderCoord]." << it->second.name
                    << HdSt_ResourceBindingSuffixTokens->valid
                    << ")) {\n"
                    << "    return " 
                    << _GetPackedTypeAccessor(it->second.dataType, false)
                    << "(PtexTextureLookup("
                    << "sampler2DArray(shaderData[shaderCoord]."
                    << it->second.name << "),"
                    << "usampler1DArray(shaderData[shaderCoord]."
                    << it->second.name
                    << HdSt_ResourceBindingSuffixTokens->layout
                    <<"), "
                    << "GetPatchCoord(localIndex))" << swizzle << ");\n"
                    << "  } else {\n"
                    << "    return ("
                    << _GetPackedTypeAccessor(it->second.dataType, false)
                    << "(shaderData[shaderCoord]."
                    << it->second.name
                    << HdSt_ResourceBindingSuffixTokens->fallback
                    << fallbackSwizzle << "))" << swizzle << ";\n" << "  }\n}\n"

                    << _GetUnpackedType(it->second.dataType, false)
                    << " HdGet_" << it->second.name << "(vec4 patchCoord) {\n"
                    << "  int shaderCoord = GetDrawingCoord().shaderCoord; \n"
                    << "  if (bool(shaderData[shaderCoord]." << it->second.name
                    << HdSt_ResourceBindingSuffixTokens->valid
                    << ")) {\n"
                    << "    return " 
                    << _GetPackedTypeAccessor(it->second.dataType, false)
                    << "(PtexTextureLookup("
                    << "sampler2DArray(shaderData[shaderCoord]."
                    << it->second.name << "),"
                    << "usampler1DArray(shaderData[shaderCoord]."
                    << it->second.name
                    << HdSt_ResourceBindingSuffixTokens->layout
                    << "), "
                    << "patchCoord)" << swizzle << ");\n"
                    << "  } else {\n"
                    << "    return ("
                    << _GetPackedTypeAccessor(it->second.dataType, false)
                    << "(shaderData[shaderCoord]."
                    << it->second.name
                    << HdSt_ResourceBindingSuffixTokens->fallback
                    << fallbackSwizzle << "))" << swizzle << ";\n"
                    << "  }\n}\n";
            } else {
                accessors
                    << _GetUnpackedType(it->second.dataType, false)
                    << " HdGet_" << it->second.name << "(int localIndex) {\n"
                    << "  int shaderCoord = GetDrawingCoord().shaderCoord; \n"
                    << "  return " 
                    << _GetPackedTypeAccessor(it->second.dataType, false)
                    << "(PtexTextureLookup("
                    << "sampler2DArray(shaderData[shaderCoord]."
                    << it->second.name << "),"
                    << "usampler1DArray(shaderData[shaderCoord]."
                    << it->second.name 
                    << HdSt_ResourceBindingSuffixTokens->layout
                    <<"), "
                    << "GetPatchCoord(localIndex))" << swizzle << ");\n"
                    << "}\n"

                    << _GetUnpackedType(it->second.dataType, false)
                    << " HdGet_" << it->second.name << "(vec4 patchCoord) {\n"
                    << "  int shaderCoord = GetDrawingCoord().shaderCoord; \n"
                    << "  return " 
                    << _GetPackedTypeAccessor(it->second.dataType, false)
                    << "(PtexTextureLookup("
                    << "sampler2DArray(shaderData[shaderCoord]."
                    << it->second.name << "),"
                    << "usampler1DArray(shaderData[shaderCoord]."
                    << it->second.name 
                    << HdSt_ResourceBindingSuffixTokens->layout
                    << "), "
                    << "patchCoord)" << swizzle << ");\n"
                    << "}\n";
            }

            accessors
                << _GetUnpackedType(it->second.dataType, false)
                << " HdGet_" << it->second.name << "()"
                << "{ return HdGet_" << it->second.name << "(0); }\n";

            // float HdGetScalar_name()
            _EmitScalarAccessor(
                accessors, it->second.name, it->second.dataType);

            // Emit pre-multiplication by alpha indicator
            if (it->second.isPremultiplied) {
                accessors 
                    << "#define " << it->second.name << "_IS_PREMULTIPLIED 1\n";
            }     

        } else if (bindingType == HdStBinding::TEXTURE_PTEX_TEXEL) {

            _AddTextureElement(&_resTextures,
                               it->second.name, 2,
                               binding.GetTextureUnit(),
                               HdFormatFloat32Vec4,
                               TextureType::ARRAY_TEXTURE);
            if (it->second.processTextureFallbackValue) {
                accessors
                    << _GetUnpackedType(it->second.dataType, false)
                    << " HdGet_" << it->second.name << "(int localIndex) {\n"
                    << "  int shaderCoord = GetDrawingCoord().shaderCoord; \n"
                    << "  if (bool(shaderData[shaderCoord]." << it->second.name
                    << HdSt_ResourceBindingSuffixTokens->valid
                    << ")) {\n"
                    << "    return "
                    << _GetPackedTypeAccessor(it->second.dataType, false)
                    << "(PtexTextureLookup("
                    << "HgiGetSampler_" << it->second.name << "(), "
                    << "HgiGetSampler_"
                    << it->second.name
                    << HdSt_ResourceBindingSuffixTokens->layout
                    << "(), "
                    << "GetPatchCoord(localIndex))" << swizzle << ");\n"
                    << "  } else {\n"
                    << "    return ("
                    << _GetPackedTypeAccessor(it->second.dataType, false)
                    << "(shaderData[shaderCoord]."
                    << it->second.name
                    << HdSt_ResourceBindingSuffixTokens->fallback
                    << fallbackSwizzle << "))" << swizzle << ";\n" << "  }\n}\n"
                                    
                    << _GetUnpackedType(it->second.dataType, false)
                    << " HdGet_" << it->second.name << "(vec4 patchCoord) {\n"
                    << "  int shaderCoord = GetDrawingCoord().shaderCoord; \n"
                    << "  if (bool(shaderData[shaderCoord]." << it->second.name
                    << HdSt_ResourceBindingSuffixTokens->valid
                    << ")) {\n"
                    << "    return "
                    << _GetPackedTypeAccessor(it->second.dataType, false)
                    << "(PtexTextureLookup("
                    << "HgiGetSampler_" << it->second.name << "(), "
                    << "HgiGetSampler_"
                    << it->second.name
                    << HdSt_ResourceBindingSuffixTokens->layout
                    << "(), "
                    << "patchCoord)" << swizzle << ");\n"
                    << "  } else {\n"
                    << "    return ("
                    << _GetPackedTypeAccessor(it->second.dataType, false)
                    << "(shaderData[shaderCoord]."
                    << it->second.name
                    << HdSt_ResourceBindingSuffixTokens->fallback
                    << fallbackSwizzle << "))" << swizzle << ";\n"
                    << "  }\n}\n";
            } else {
                accessors
                    << _GetUnpackedType(it->second.dataType, false)
                    << " HdGet_" << it->second.name << "(int localIndex) {\n"
                    << "  return "
                    << _GetPackedTypeAccessor(it->second.dataType, false)
                    << "(PtexTextureLookup("
                    << "HgiGetSampler_" << it->second.name << "(), "
                    << "HgiGetSampler_"
                    << it->second.name
                    << HdSt_ResourceBindingSuffixTokens->layout
                    << "(), "
                    << "GetPatchCoord(localIndex))" << swizzle << ");\n"
                    << "}\n"
                
                    << _GetUnpackedType(it->second.dataType, false)
                    << " HdGet_" << it->second.name << "(vec4 patchCoord) {\n"
                    << "  return "
                    << _GetPackedTypeAccessor(it->second.dataType, false)
                    << "(PtexTextureLookup("
                    << "HgiGetSampler_" << it->second.name << "(), "
                    << "HgiGetSampler_"
                    << it->second.name
                    << HdSt_ResourceBindingSuffixTokens->layout
                    << "(), "
                    << "patchCoord)" << swizzle << ");\n"
                    << "}\n";
            }

            accessors
                << _GetUnpackedType(it->second.dataType, false)
                << " HdGet_" << it->second.name << "()"
                << "{ return HdGet_" << it->second.name << "(0); }\n";

            // float HdGetScalar_name()
            _EmitScalarAccessor(
                accessors, it->second.name, it->second.dataType);

            // Emit pre-multiplication by alpha indicator
            if (it->second.isPremultiplied) {
                accessors 
                    << "#define " << it->second.name << "_IS_PREMULTIPLIED 1\n";
            }    

        } else if (bindingType == HdStBinding::BINDLESS_TEXTURE_PTEX_LAYOUT) {

            //_genAccessors << _GetUnpackedType(it->second.dataType) << "(0)";

        } else if (bindingType == HdStBinding::TEXTURE_PTEX_LAYOUT) {

            _AddTextureElement(&_resTextures,
                               it->second.name, 1,
                               binding.GetTextureUnit(),
                               HdFormatUInt16,
                               TextureType::ARRAY_TEXTURE);

        } else if (bindingType == HdStBinding::PRIMVAR_REDIRECT) {

            // Create an HdGet_INPUTNAME for the shader to access a primvar
            // for which a HdGet_PRIMVARNAME was already generated earlier.
            
            // XXX: shader and primvar name collisions are a problem!
            // (see, e.g., HYD-1800).
            if (it->second.name == it->second.inPrimvars[0]) {
                // Avoid the following:
                // If INPUTNAME and PRIMVARNAME are the same and the
                // primvar exists, we would generate two functions
                // both called HdGet_PRIMVAR, one to read the primvar
                // (based on _metaData.constantData) and one for the
                // primvar redirect here.
                accessors
                    << "#if !defined(HD_HAS_" << it->second.name << ")\n";
            }

            accessors
                << _GetUnpackedType(it->second.dataType, false)
                << " HdGet_" << it->second.name << "() {\n"
                // If primvar exists, use it
                << "#if defined(HD_HAS_" << it->second.inPrimvars[0] << ")\n"
                << "  return HdGet_" << it->second.inPrimvars[0] << "();\n"
                << "#else\n"
                // Otherwise use default value.
                << "  int shaderCoord = GetDrawingCoord().shaderCoord;\n"
                << "  return "
                << _GetPackedTypeAccessor(it->second.dataType, false)
                << "(shaderData[shaderCoord]."
                << it->second.name << HdSt_ResourceBindingSuffixTokens->fallback
                << fallbackSwizzle <<  ");\n"
                << "#endif\n"
                << "\n}\n"
                << "#define HD_HAS_" << it->second.name << " 1\n";
            
            // Emit scalar accessors to support shading languages like MSL which
            // do not support swizzle operators on scalar values.
            if (_GetNumComponents(it->second.dataType) <= 4) {
                accessors
                    << _GetFlatType(it->second.dataType) << " HdGetScalar_"
                    << it->second.name << "()"
                    << " { return HdGet_" << it->second.name << "()"
                    << _GetFlatTypeSwizzleString(it->second.dataType)
                    << "; }\n";
            }

            if (it->second.name == it->second.inPrimvars[0]) {
                accessors
                    << "#endif\n";
            }

        } else if (bindingType == HdStBinding::TRANSFORM_2D) {

            // Forward declare rotation, scale, and translation
            accessors 
                << "FORWARD_DECL(float HdGet_" << it->second.name << "_" 
                << HdStTokens->rotation  << "());\n"
                << "FORWARD_DECL(vec2 HdGet_" << it->second.name << "_" 
                << HdStTokens->scale  << "());\n"
                << "FORWARD_DECL(vec2 HdGet_" << it->second.name << "_" 
                << HdStTokens->translation  << "());\n";

            // vec2 HdGet_name(int localIndex)
            accessors
                << _GetUnpackedType(it->second.dataType, false)
                << " HdGet_" << it->second.name << "(int localIndex) {\n"
                << "  float angleRad = HdGet_" << it->second.name << "_" 
                << HdStTokens->rotation  << "()"
                << " * 3.1415926f / 180.f;\n"
                << "  mat2 rotMat = mat2(cos(angleRad), sin(angleRad), "
                << "-sin(angleRad), cos(angleRad)); \n";
            // If primvar exists, use it
            if (!it->second.inPrimvars.empty()) {
                accessors
                    << "#if defined(HD_HAS_" << it->second.inPrimvars[0] << ")\n"
                    << "  return vec2(HdGet_" << it->second.name << "_" 
                    << HdStTokens->translation << "() + rotMat * (HdGet_" 
                    << it->second.name << "_" << HdStTokens->scale << "() * "
                    << "HdGet_" << it->second.inPrimvars[0] << "(localIndex)));\n"
                    << "#else\n";
            }
            // Otherwise use default value.
            accessors
                << "  int shaderCoord = GetDrawingCoord().shaderCoord;\n"
                << "  return vec2(HdGet_" << it->second.name << "_" 
                << HdStTokens->translation << "() + rotMat * (HdGet_" 
                << it->second.name << "_" << HdStTokens->scale << "() * "
                << "shaderData[shaderCoord]." << it->second.name
                << HdSt_ResourceBindingSuffixTokens->fallback << fallbackSwizzle
                << "));\n";
            if (!it->second.inPrimvars.empty()) {
                accessors << "#endif\n"; 
            }
            accessors << "}\n";

            // vec2 HdGet_name()
            accessors
                << _GetUnpackedType(it->second.dataType, false)
                << " HdGet_" << it->second.name << "() {\n"
                << "  return HdGet_" << it->second.name << "(0);\n"
                << "}\n";
        }
    }

    
    accessors
        << "void ProcessSamplingTransforms("
        << "MAT4 instanceModelViewInverse) {\n";

    TF_FOR_ALL (it, _metaData.shaderParameterBinding) {
        const HdStBinding::Type bindingType = it->first.GetType();

        if ( bindingType == HdStBinding::TEXTURE_FIELD ||
             bindingType == HdStBinding::BINDLESS_TEXTURE_FIELD) {

            const std::string eyeToSamplingTransform =
                "eyeTo" + it->second.name.GetString() + "SamplingTransform";
            
            accessors
                << "    Process_" << eyeToSamplingTransform
                << "(instanceModelViewInverse);\n";
        }
    }

    accessors
        << "}\n";

    // Field redirect accessors, need to access above field textures.
    TF_FOR_ALL (it, _metaData.shaderParameterBinding) {
        HdStBinding::Type bindingType = it->first.GetType();

        if (bindingType == HdStBinding::FIELD_REDIRECT) {

            // adjust datatype
            std::string swizzle = _GetSwizzleString(it->second.dataType);
            std::string fallbackSwizzle =
                _GetFallbackScalarSwizzleString(it->second.dataType,
                                                it->second.name);

            const TfToken fieldName =
                it->second.inPrimvars.empty()
                ? TfToken("FIELDNAME_WAS_NOT_SPECIFIED")
                : it->second.inPrimvars[0];

            // Create an HdGet_INPUTNAME(vec3) for the shader to access a 
            // field texture HdGet_FIELDNAMETexture(vec3).
            accessors
                << _GetUnpackedType(it->second.dataType, false)
                << " HdGet_" << it->second.name << "(vec3 coord) {\n"
                // If field exists, use it
                << "#if defined(HD_HAS_"
                << fieldName << HdSt_ResourceBindingSuffixTokens->texture
                << ")\n"
                << "  return HdGet_"
                << fieldName << HdSt_ResourceBindingSuffixTokens->texture
                << "(coord)"
                << swizzle << ";\n"
                << "#else\n"
                // Otherwise use default value.
                << "  int shaderCoord = GetDrawingCoord().shaderCoord;\n"
                << "  return "
                << _GetPackedTypeAccessor(it->second.dataType, false)
                << "(shaderData[shaderCoord]."
                << it->second.name << HdSt_ResourceBindingSuffixTokens->fallback
                << fallbackSwizzle << ");\n"
                << "#endif\n"
                << "\n}\n";
        }
    }

    _genGS << accessors.str();
    _genFS << accessors.str();
    _genPTCS << accessors.str();
    _genPTVS << accessors.str();
    _genMS << accessors.str();
    //TODO Thor add this if displacement
}

void
HdSt_CodeGen::_GenerateTopologyVisibilityParameters()
{
    std::stringstream declarations;
    std::stringstream accessors;
    TF_FOR_ALL (it, _metaData.topologyVisibilityData) {
        // See note in _GenerateConstantPrimvar re: padding.
        HdStBinding binding = it->first;
        TfToken typeName(TfStringPrintf("TopologyVisibilityData%d",
                                        binding.GetValue()));
        TfToken varName = it->second.blockName;

        declarations << "struct " << typeName << " {\n";

        TF_FOR_ALL (dbIt, it->second.entries) {
            if (!TF_VERIFY(!dbIt->dataType.IsEmpty(),
                              "Unknown dataType for %s",
                              dbIt->name.GetText())) {
                continue;
            }

            declarations << "  " << _GetPackedType(dbIt->dataType, false)
                         << " " << dbIt->name;
            if (dbIt->arraySize > 1) {
                declarations << "[" << dbIt->arraySize << "]";
            }

            declarations << ";\n";

            _EmitStructAccessor(accessors, varName, dbIt->name, dbIt->dataType,
                                dbIt->arraySize,
                                "GetDrawingCoord().topologyVisibilityCoord");
        }
        declarations << "};\n";

        _EmitDeclaration(&_resCommon, varName, typeName, binding,
                         /*arraySize=*/1);
    }

    _genDecl << declarations.str();
    _genAccessors << accessors.str();
}

std::string
HdSt_CodeGen::_GetFallbackScalarSwizzleString(TfToken const &returnType,
                                              TfToken const &paramName)
{
    if (!_IsScalarType(returnType)) {
        return "";
    }

    // TODO: More efficient way of either specifying this at a higher level
    // or calculating it in codeGen
    TfToken fallbackParamName(paramName.GetString() +
        HdSt_ResourceBindingSuffixTokens->fallback.GetString());
    TF_FOR_ALL (it, _metaData.shaderData) {
        TF_FOR_ALL (dbIt, it->second.entries) {
            if (dbIt->name == fallbackParamName) {
                if (!_IsScalarType(dbIt->dataType)) {
                    return ".x";
                }
                return "";
            }
        }
    }

    return "";
}

PXR_NAMESPACE_CLOSE_SCOPE
<|MERGE_RESOLUTION|>--- conflicted
+++ resolved
@@ -1730,9 +1730,8 @@
     _genGS.str(""); _genFS.str(""); _genCS.str("");
     _genMOS.str(""); _genMS.str("");
     _procVS.str(""); _procTCS.str(""); _procTES.str(""); _procGS.str("");
-    _procPTCS.str("");
-    _procMOSDecl.str(""), _procMSDecl.str(""), _procMSIn.str(""),_procMSOut.str(""),
-    _procPTVSDecl.str(""), _procPTVSIn.str(""), _procPTVSOut.str("");
+    _procMOSDecl.str(""), _procMOS.str(""), _procMSDecl.str(""), _procMSIn.str(""),_procMSOut.str(""),
+    _procPTVSOut.str("");
 
     _genDefines << "\n// //////// Codegen Defines //////// \n";
     _genDecl << "\n// //////// Codegen Decl //////// \n";
@@ -2181,8 +2180,6 @@
     _procMOS << "}\n";
     _procMSIn << "}\n";
     _procMSOut << "}\n";
-    _procPTCS << "}\n";
-    _procPTVSIn << "}\n";
     _procPTVSOut << "}\n";
 
     // insert interstage primvar plumbing procs into genVS/TCS/TES/GS
@@ -2192,8 +2189,7 @@
     //TODO THOR beware of this
     //_genMOS << _procMOS.str();
     _genMS << _procMSDecl.str() << _procMSIn.str() << _procMSOut.str();
-    _genPTCS << _procPTCS.str();
-    _genPTVS << _procPTVSDecl.str() << _procPTVSIn.str() << _procPTVSOut.str();
+    _genPTVS << _procPTVSOut.str();
     _genGS  << _procGS.str();
 
     // other shaders (renderPass, lighting, surface) first
@@ -2233,34 +2229,6 @@
         }
     }
     
-<<<<<<< HEAD
-    if (tessControlShader.find("OsdComputePerPatch") != std::string::npos) {
-        _osdTCS << _GetOSDCommonShaderSource();
-    }
-    if (tessEvalShader.find("OsdEvalPatch") != std::string::npos) {
-        _osdTES << _GetOSDCommonShaderSource();
-    }
-    if (postTessControlShader.find("OsdComputeTessLevels") != std::string::npos
-        || postTessControlShader.find("OsdInterpolatePatchCoord")
-                                                != std::string::npos) {
-        _osdPTCS << _GetOSDCommonShaderSource();
-    }
-    if (postTessVertexShader.find("OsdEvaluatePatchBasis") != std::string::npos
-        || postTessVertexShader.find("OsdInterpolatePatchCoord")
-                                                != std::string::npos) {
-        _osdPTVS << _GetOSDCommonShaderSource();
-    }
-    if (meshletShader.find("OsdPerPatchVertexBezier") != std::string::npos
-        || meshletShader.find("OsdInterpolatePatchCoord") != std::string::npos) {
-        _osdMS << _GetOSDCommonShaderSource();
-        _osdMS << "mat4 OsdModelViewMatrix() { return mat4(1); }\n";
-    }
-    if (geometryShader.find("OsdInterpolatePatchCoord") != std::string::npos) {
-        _genGS << _GetOSDCommonShaderSource();
-    }
-    if (fragmentShader.find("OsdInterpolatePatchCoord") != std::string::npos) {
-        _osdFS << _GetOSDCommonShaderSource();
-=======
     // We need to include OpenSubdiv shader source only when processing
     // refined meshes. For all other meshes we need only a simplified
     // method of patch coord interpolation.
@@ -2288,7 +2256,6 @@
             "{\n"
             "    return InterpolatePatchCoord(uv, patchParam);\n"
             "}\n";
->>>>>>> 96f9ec81
     }
 
     // geometric shader
@@ -2971,8 +2938,8 @@
             HgiShaderKeywordTokens->hdInstanceID);
 
         HgiShaderFunctionAddStageOutput(
-                &ptvsDesc, "gl_Position", "vec4",
-                "position");
+            &ptvsDesc, "gl_Position", "vec4",
+            "position");
 
         char const* pointRole =
             (_geometricShader->GetPrimitiveType() ==
@@ -3106,8 +3073,8 @@
                                                  HdShaderTokens->meshletShader, _resTextures, _metaData);
 
         std::string const declarations =
-                _genDefines.str() + _genDecl.str() + _osdMS.str();
-        std::string const source = _genAccessors.str() + _genMS.str();
+                _genDefines.str() + _genDecl.str() + _osd.str();
+        std::string const source = _osd.str() + _genAccessors.str() + _genMS.str();
 
         msDesc.shaderCodeDeclarations = declarations.c_str();
         msDesc.shaderCode = source.c_str();
@@ -4880,20 +4847,17 @@
             _EmitAccessor(_genPTVS, _metaData.culledInstanceIndexArrayBinding.name,
                           _metaData.culledInstanceIndexArrayBinding.dataType,
                           _metaData.culledInstanceIndexArrayBinding.binding,
-<<<<<<< HEAD
-                          "GetInstanceIndexCoord()+localIndex");
-            _EmitAccessor(_genMOS, _metaData.culledInstanceIndexArrayBinding.name,
+                          "GetInstanceIndexCoord()+localIndex + 1");
+                          
+                                      _EmitAccessor(_genMOS, _metaData.culledInstanceIndexArrayBinding.name,
                           _metaData.culledInstanceIndexArrayBinding.dataType,
                           _metaData.culledInstanceIndexArrayBinding.binding,
-                          "GetInstanceIndexCoord()+localIndex");
+                          "GetInstanceIndexCoord()+localIndex + 1");
             
             _EmitAccessor(_genMS, _metaData.culledInstanceIndexArrayBinding.name,
                           _metaData.culledInstanceIndexArrayBinding.dataType,
                           _metaData.culledInstanceIndexArrayBinding.binding,
-                          "GetInstanceIndexCoord()+localIndex");
-=======
                           "GetInstanceIndexCoord()+localIndex + 1");
->>>>>>> 96f9ec81
 
             genAttr << "hd_instanceIndex GetInstanceIndex() {\n"
                     << "  hd_instanceIndex r;\n"
@@ -5884,10 +5848,15 @@
         _EmitStructAccessor(accessorsFS,  _tokens->inPrimvars,
                             name, dataType, /*arraySize=*/1);
 
-        // PTVS vertex primvar is staged in local arrays.
-        _procPTVSDecl << dataType << " " << "ptvs_pv_" << name
-                      << "[VERTEX_CONTROL_POINTS_PER_PATCH];\n";
-        
+        // Access PTCS varying primvar from varying data buffer.
+        _EmitBufferAccessor(accessorsPTCS, name, dataType,
+                            "GetDrawingCoord().varyingCoord + HdGet_indices(localIndex)");
+
+        // Access PTVS varying primvar from varying data buffer.
+        _EmitBufferAccessor(accessorsPTVS, name, dataType,
+                            "GetDrawingCoord().varyingCoord + HdGet_indices(localIndex)");
+
+        //TODO Thor align
         // PTVS vertex primvar is staged in local arrays.
         _procMSDecl << dataType << " " << "ms_ms_" << name << ";\n";
 

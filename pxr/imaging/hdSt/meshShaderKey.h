//
// Copyright 2016 Pixar
//
// Licensed under the Apache License, Version 2.0 (the "Apache License")
// with the following modification; you may not use this file except in
// compliance with the Apache License and the following modification to it:
// Section 6. Trademarks. is deleted and replaced with:
//
// 6. Trademarks. This License does not grant permission to use the trade
//    names, trademarks, service marks, or product names of the Licensor
//    and its affiliates, except as required to comply with Section 4(c) of
//    the License and to reproduce the content of the NOTICE file.
//
// You may obtain a copy of the Apache License at
//
//     http://www.apache.org/licenses/LICENSE-2.0
//
// Unless required by applicable law or agreed to in writing, software
// distributed under the Apache License with the above modification is
// distributed on an "AS IS" BASIS, WITHOUT WARRANTIES OR CONDITIONS OF ANY
// KIND, either express or implied. See the Apache License for the specific
// language governing permissions and limitations under the Apache License.
//
#ifndef PXR_IMAGING_HD_ST_MESH_SHADER_KEY_H
#define PXR_IMAGING_HD_ST_MESH_SHADER_KEY_H

#include "pxr/pxr.h"
#include "pxr/imaging/hd/version.h"
#include "pxr/imaging/hd/enums.h"
#include "pxr/imaging/hdSt/geometricShader.h"
#include "pxr/imaging/hdSt/shaderKey.h"
#include "pxr/base/tf/token.h"

PXR_NAMESPACE_OPEN_SCOPE


struct HdSt_MeshShaderKey : public HdSt_ShaderKey
{
    enum NormalSource
    {
        NormalSourceScene,
        NormalSourceSmooth,
        NormalSourceLimit,
        NormalSourceFlat,
        NormalSourceFlatGeometric,
        NormalSourceFlatScreenSpace,
    };

    HdSt_MeshShaderKey(HdSt_GeometricShader::PrimitiveType primType,
                       TfToken shadingTerminal,
                       NormalSource normalsSource,
                       HdInterpolation normalsInterpolation,
                       HdCullStyle cullStyle,
                       HdMeshGeomStyle geomStyle,
                       HdSt_GeometricShader::FvarPatchType fvarPatchType,
                       float lineWidth,
                       bool doubleSided,
                       bool hasBuiltinBarycentrics,
                       bool hasMetalTessellation,
                       bool hasCustomDisplacement,
                       bool hasPerFaceInterpolation,
                       bool hasTopologicalVisibility,
                       bool blendWireframeColor,
                       bool hasMirroredTransform,
                       bool hasInstancer,
                       bool enableScalarOverride,
                       bool pointsShadingEnabled);

    // Note: it looks like gcc 4.8 has a problem issuing
    // a wrong warning as "array subscript is above array bounds"
    // when the default destructor is automatically generated at callers.
    // Having an empty destructor explicitly within this linkage apparently
    // avoids the issue.
    ~HdSt_MeshShaderKey();

    HdCullStyle GetCullStyle() const override { return cullStyle; }
    bool UseHardwareFaceCulling() const override {
        return useHardwareFaceCulling;
    }
    bool HasMirroredTransform() const override {
        return hasMirroredTransform;
    }
    bool IsDoubleSided() const override {
        return doubleSided;
    }
    bool UseMetalTessellation() const override {
        return useMetalTessellation;
    }
    bool UseMeshShaders() const override {
        return true;
    }

    HdPolygonMode GetPolygonMode() const override { return polygonMode; }
    float GetLineWidth() const override { return lineWidth; }
    HdSt_GeometricShader::PrimitiveType GetPrimitiveType() const override {
        return primType; 
    }
    HdSt_GeometricShader::FvarPatchType GetFvarPatchType() const override {
        return fvarPatchType; 
    }

    HdSt_GeometricShader::PrimitiveType primType;
    HdCullStyle cullStyle;
    bool useHardwareFaceCulling;
    bool hasMirroredTransform;
    bool doubleSided;
    bool useMetalTessellation;
    HdPolygonMode polygonMode;
    float lineWidth;
    HdSt_GeometricShader::FvarPatchType fvarPatchType;

    TfToken const &GetGlslfxFilename() const override { return glslfx; }
    TfToken const *GetVS()  const override { return VS; }
    TfToken const *GetTCS() const override { return TCS; }
    TfToken const *GetTES() const override { return TES; }
    TfToken const *GetPTCS()  const override { return PTCS; }
    TfToken const *GetPTVS()  const override { return PTVS; }
    TfToken const *GetMOS()  const override { return MOS; }
    TfToken const *GetMS()  const override { return MS; }
    TfToken const *GetGS()  const override { return GS; }
    TfToken const *GetFS()  const override { return FS; }

    TfToken glslfx;
    TfToken VS[7];
    TfToken TCS[3];
    TfToken TES[4];
<<<<<<< HEAD
    TfToken PTCS[3];
    TfToken PTVS[11];
    TfToken MOS[3];
    TfToken MS[8];
=======
    TfToken PTCS[5];
    TfToken PTVS[12];
>>>>>>> c6c38f96
    TfToken GS[10];
    TfToken FS[22];
};


PXR_NAMESPACE_CLOSE_SCOPE

#endif  // PXR_IMAGING_HD_ST_MESH_SHADER_KEY_H<|MERGE_RESOLUTION|>--- conflicted
+++ resolved
@@ -124,15 +124,10 @@
     TfToken VS[7];
     TfToken TCS[3];
     TfToken TES[4];
-<<<<<<< HEAD
-    TfToken PTCS[3];
-    TfToken PTVS[11];
+    TfToken PTCS[5];
+    TfToken PTVS[12];
     TfToken MOS[3];
     TfToken MS[8];
-=======
-    TfToken PTCS[5];
-    TfToken PTVS[12];
->>>>>>> c6c38f96
     TfToken GS[10];
     TfToken FS[22];
 };

//
// Copyright 2016 Pixar
//
// Licensed under the Apache License, Version 2.0 (the "Apache License")
// with the following modification; you may not use this file except in
// compliance with the Apache License and the following modification to it:
// Section 6. Trademarks. is deleted and replaced with:
//
// 6. Trademarks. This License does not grant permission to use the trade
//    names, trademarks, service marks, or product names of the Licensor
//    and its affiliates, except as required to comply with Section 4(c) of
//    the License and to reproduce the content of the NOTICE file.
//
// You may obtain a copy of the Apache License at
//
//     http://www.apache.org/licenses/LICENSE-2.0
//
// Unless required by applicable law or agreed to in writing, software
// distributed under the Apache License with the above modification is
// distributed on an "AS IS" BASIS, WITHOUT WARRANTIES OR CONDITIONS OF ANY
// KIND, either express or implied. See the Apache License for the specific
// language governing permissions and limitations under the Apache License.
//
#include "pxr/imaging/garch/glApi.h"

// XXX We do not want to include specific HgiXX backends, but we need to do
// this temporarily until Storm has transitioned fully to Hgi.
#include "pxr/imaging/hgiGL/graphicsCmds.h"

#include "pxr/imaging/hdSt/bufferArrayRange.h"
#include "pxr/imaging/hdSt/commandBuffer.h"
#include "pxr/imaging/hdSt/cullingShaderKey.h"
#include "pxr/imaging/hdSt/debugCodes.h"
#include "pxr/imaging/hdSt/drawItemInstance.h"
#include "pxr/imaging/hdSt/geometricShader.h"
#include "pxr/imaging/hdSt/glslProgram.h"
#include "pxr/imaging/hdSt/glConversions.h"
#include "pxr/imaging/hdSt/materialNetworkShader.h"
#include "pxr/imaging/hdSt/indirectDrawBatch.h"
#include "pxr/imaging/hdSt/renderPassState.h"
#include "pxr/imaging/hdSt/resourceRegistry.h"
#include "pxr/imaging/hdSt/shaderCode.h"
#include "pxr/imaging/hdSt/shaderKey.h"

#include "pxr/imaging/hd/binding.h"
#include "pxr/imaging/hd/debugCodes.h"
#include "pxr/imaging/hd/perfLog.h"
#include "pxr/imaging/hd/tokens.h"

#include "pxr/imaging/hgi/blitCmds.h"
#include "pxr/imaging/hgi/blitCmdsOps.h"

#include "pxr/imaging/glf/diagnostic.h"

#include "pxr/base/gf/matrix4f.h"

#include "pxr/base/tf/diagnostic.h"
#include "pxr/base/tf/envSetting.h"
#include "pxr/base/tf/getenv.h"
#include "pxr/base/tf/staticTokens.h"

#include <iostream>
#include <limits>

PXR_NAMESPACE_OPEN_SCOPE

TF_DEFINE_PRIVATE_TOKENS(
    _tokens,

    (dispatchBuffer)

    (drawCommandIndex)
    (drawIndirect)
    (drawIndirectCull)
    (drawIndirectResult)

    (instanceCountInput)

    (ulocCullParams)
);


TF_DEFINE_ENV_SETTING(HD_ENABLE_GPU_FRUSTUM_CULLING, true,
                      "Enable GPU frustum culling");
TF_DEFINE_ENV_SETTING(HD_ENABLE_GPU_COUNT_VISIBLE_INSTANCES, false,
                      "Enable GPU frustum culling visible count query");
TF_DEFINE_ENV_SETTING(HD_ENABLE_GPU_INSTANCE_FRUSTUM_CULLING, true,
                      "Enable GPU per-instance frustum culling");

HdSt_IndirectDrawBatch::HdSt_IndirectDrawBatch(
    HdStDrawItemInstance * drawItemInstance,
    bool const allowGpuFrustumCulling)
    : HdSt_DrawBatch(drawItemInstance)
    , _drawCommandBufferDirty(false)
    , _bufferArraysHash(0)
    , _barElementOffsetsHash(0)
    , _numVisibleItems(0)
    , _numTotalVertices(0)
    , _numTotalElements(0)
    /* The following two values are set before draw by
     * SetEnableTinyPrimCulling(). */
    , _useTinyPrimCulling(false)
    , _dirtyCullingProgram(false)
    /* The following four values are initialized in _Init(). */
    , _useDrawIndexed(true)
    , _useInstancing(false)
    , _useGpuCulling(false)
    , _useInstanceCulling(false)
    , _allowGpuFrustumCulling(allowGpuFrustumCulling)
    , _instanceCountOffset(0)
    , _cullInstanceCountOffset(0)
{
    _Init(drawItemInstance);
}

HdSt_IndirectDrawBatch::~HdSt_IndirectDrawBatch() = default;

/*virtual*/
void
HdSt_IndirectDrawBatch::_Init(HdStDrawItemInstance * drawItemInstance)
{
    HdSt_DrawBatch::_Init(drawItemInstance);
    drawItemInstance->SetBatchIndex(0);
    drawItemInstance->SetBatch(this);

    // remember buffer arrays version for dispatch buffer updating
    HdStDrawItem const * drawItem = drawItemInstance->GetDrawItem();
    _bufferArraysHash = drawItem->GetBufferArraysHash();
    // _barElementOffsetsHash is updated during _CompileBatch
    _barElementOffsetsHash = 0;

    // determine drawing and culling config according to the first drawitem
    _useDrawIndexed = static_cast<bool>(drawItem->GetTopologyRange());
    _useInstancing  = static_cast<bool>(drawItem->GetInstanceIndexRange());
    _useGpuCulling  = _allowGpuFrustumCulling && IsEnabledGPUFrustumCulling();

    // note: _useInstancing condition is not necessary. it can be removed
    //       if we decide always to use instance culling.
    _useInstanceCulling = _useInstancing &&
        _useGpuCulling && IsEnabledGPUInstanceFrustumCulling();

    if (_useGpuCulling) {
        _cullingProgram.Initialize(
            _useDrawIndexed, _useInstanceCulling, _bufferArraysHash);
    }

    TF_DEBUG(HDST_DRAW_BATCH).Msg(
        "   Resetting dispatch buffer.\n");
    _dispatchBuffer.reset();
}

void
HdSt_IndirectDrawBatch::SetEnableTinyPrimCulling(bool tinyPrimCulling)
{
    if (_useTinyPrimCulling != tinyPrimCulling) {
        _useTinyPrimCulling = tinyPrimCulling;
        _dirtyCullingProgram = true;
    }
}

/* static */
bool
HdSt_IndirectDrawBatch::IsEnabledGPUFrustumCulling()
{
    // GPU frustum culling requires SSBO of bindless buffer

    static bool isEnabledGPUFrustumCulling =
        TfGetEnvSetting(HD_ENABLE_GPU_FRUSTUM_CULLING);
    return isEnabledGPUFrustumCulling &&
       !TfDebug::IsEnabled(HDST_DISABLE_FRUSTUM_CULLING);
}

/* static */
bool
HdSt_IndirectDrawBatch::IsEnabledGPUCountVisibleInstances()
{
    static bool isEnabledGPUCountVisibleInstances =
        TfGetEnvSetting(HD_ENABLE_GPU_COUNT_VISIBLE_INSTANCES);
    return isEnabledGPUCountVisibleInstances;
}

/* static */
bool
HdSt_IndirectDrawBatch::IsEnabledGPUInstanceFrustumCulling()
{
    // GPU instance frustum culling requires SSBO of bindless buffer

    static bool isEnabledGPUInstanceFrustumCulling =
        TfGetEnvSetting(HD_ENABLE_GPU_INSTANCE_FRUSTUM_CULLING);
    return isEnabledGPUInstanceFrustumCulling;
}

////////////////////////////////////////////////////////////
// GPU Command Buffer Preparation
////////////////////////////////////////////////////////////

namespace {

// Draw command dispatch buffers are built as arrays of uint32_t, but
// we use these struct definitions to reason consistently about element
// access and offsets.
//
// The _DrawingCoord struct defines bundles of element offsets into buffers
// which together represent the drawing coordinate input to the shader.
// These must be kept in sync with codeGen. For instanced culling we need
// only a subset of the drawing coord. It might be beneficial to rearrange
// the drawing coord tuples.
//
// Note: _Draw*Command structs are layed out such that the first elements
// match the layout of Vulkan and GL indirect draw buffers.
//
// Note: GL specifies baseVertex as 'int' and other as 'uint', but
// we never set negative baseVertex in our use cases.

// DrawingCoord 10 integers (+ numInstanceLevels)
struct _DrawingCoord
{
    // drawingCoord0 (ivec4 for drawing and culling)
    uint32_t modelDC;
    uint32_t constantDC;
    uint32_t elementDC;
    uint32_t primitiveDC;

    // drawingCoord1 (ivec4 for drawing or ivec2 for culling)
    uint32_t fvarDC;
    uint32_t instanceIndexDC;
    uint32_t shaderDC;
    uint32_t vertexDC;

    // drawingCoord2 (ivec2 for drawing)
    uint32_t topVisDC;
    uint32_t varyingDC;

    // drawingCoordI (int32[] for drawing and culling)
    // uint32_t instanceDC[numInstanceLevels];
};

// DrawNonIndexed + non-instance culling : 14 integers (+ numInstanceLevels)
struct _DrawNonIndexedCommand
{
    uint32_t count;
    uint32_t instanceCount;
    uint32_t baseVertex;
    uint32_t baseInstance;

    _DrawingCoord drawingCoord;
};

// DrawNonIndexed + Instance culling : 18 integers (+ numInstanceLevels)
struct _DrawNonIndexedInstanceCullCommand
{
    uint32_t count;
    uint32_t instanceCount;
    uint32_t baseVertex;
    uint32_t baseInstance;

    uint32_t cullCount;
    uint32_t cullInstanceCount;
    uint32_t cullBaseVertex;
    uint32_t cullBaseInstance;

    _DrawingCoord drawingCoord;
};

// DrawIndexed + non-instance culling : 15 integers (+ numInstanceLevels)
struct _DrawIndexedCommand
{
    uint32_t count;
    uint32_t instanceCount;
    uint32_t baseIndex;
    uint32_t baseVertex;
    uint32_t baseInstance;

    _DrawingCoord drawingCoord;
};

// DrawIndexed + Instance culling : 19 integers (+ numInstanceLevels)
struct _DrawIndexedInstanceCullCommand
{
    uint32_t count;
    uint32_t instanceCount;
    uint32_t baseIndex;
    uint32_t baseVertex;
    uint32_t baseInstance;

    uint32_t cullCount;
    uint32_t cullInstanceCount;
    uint32_t cullBaseVertex;
    uint32_t cullBaseInstance;

    _DrawingCoord drawingCoord;
};

// These traits capture sizes and offsets for the _Draw*Command structs
struct _DrawCommandTraits
{
    // Since the underlying buffer is an array of uint32_t, we capture
    // the size of the struct as the number of uint32_t elements.
    size_t numUInt32;

    size_t instancerNumLevels;
    size_t instanceIndexWidth;

    size_t count_offset;
    size_t instanceCount_offset;
    size_t baseInstance_offset;
    size_t cullCount_offset;
    size_t cullInstanceCount_offset;

    size_t drawingCoord0_offset;
    size_t drawingCoord1_offset;
    size_t drawingCoord2_offset;
    size_t drawingCoordI_offset;
};

template <typename CmdType>
void _SetDrawCommandTraits(_DrawCommandTraits * traits, int instancerNumLevels)
{
    // Number of uint32_t in the command struct
    // followed by instanceDC[instancerNumLevals]
    traits->numUInt32 = sizeof(CmdType) / sizeof(uint32_t)
                      + instancerNumLevels;

    traits->instancerNumLevels = instancerNumLevels;
    traits->instanceIndexWidth = instancerNumLevels + 1;

    traits->count_offset = offsetof(CmdType, count);
    traits->instanceCount_offset = offsetof(CmdType, instanceCount);
    traits->baseInstance_offset = offsetof(CmdType, baseInstance);

    // These are different only for instanced culling.
    traits->cullCount_offset = traits->count_offset;
    traits->cullInstanceCount_offset = traits->instanceCount_offset;
}

template <typename CmdType>
void _SetInstanceCullTraits(_DrawCommandTraits * traits)
{
    traits->cullCount_offset = offsetof(CmdType, cullCount);
    traits->cullInstanceCount_offset = offsetof(CmdType, cullInstanceCount);
}

template <typename CmdType>
void _SetDrawingCoordTraits(_DrawCommandTraits * traits)
{
    // drawingCoord bundles are located by the offsets to their first elements
    traits->drawingCoord0_offset =
        offsetof(CmdType, drawingCoord) + offsetof(_DrawingCoord, modelDC);
    traits->drawingCoord1_offset =
        offsetof(CmdType, drawingCoord) + offsetof(_DrawingCoord, fvarDC);
    traits->drawingCoord2_offset =
        offsetof(CmdType, drawingCoord) + offsetof(_DrawingCoord, topVisDC);

    // drawingCoord instancer bindings follow the base drawing coord struct
    traits->drawingCoordI_offset = sizeof(CmdType);
}

_DrawCommandTraits
_GetDrawCommandTraits(int const instancerNumLevels,
                      bool const useDrawIndexed,
                      bool const useInstanceCulling)
{
    _DrawCommandTraits traits;
    if (!useDrawIndexed) {
        if (useInstanceCulling) {
            using CmdType = _DrawNonIndexedInstanceCullCommand;
            _SetDrawCommandTraits<CmdType>(&traits, instancerNumLevels);
            _SetInstanceCullTraits<CmdType>(&traits);
            _SetDrawingCoordTraits<CmdType>(&traits);
        } else {
            using CmdType = _DrawNonIndexedCommand;
            _SetDrawCommandTraits<CmdType>(&traits, instancerNumLevels);
            _SetDrawingCoordTraits<CmdType>(&traits);
        }
    } else {
        if (useInstanceCulling) {
            using CmdType = _DrawIndexedInstanceCullCommand;
            _SetDrawCommandTraits<CmdType>(&traits, instancerNumLevels);
            _SetInstanceCullTraits<CmdType>(&traits);
            _SetDrawingCoordTraits<CmdType>(&traits);
        } else {
            using CmdType = _DrawIndexedCommand;
            _SetDrawCommandTraits<CmdType>(&traits, instancerNumLevels);
            _SetDrawingCoordTraits<CmdType>(&traits);
        }
    }
    return traits;
}

void
_AddDrawResourceViews(HdStDispatchBufferSharedPtr const & dispatchBuffer,
                      _DrawCommandTraits const & traits)
{
    // draw indirect command
    dispatchBuffer->AddBufferResourceView(
        HdTokens->drawDispatch, {HdTypeInt32, 1},
        traits.count_offset);
    // drawing coord 0
    dispatchBuffer->AddBufferResourceView(
        HdTokens->drawingCoord0, {HdTypeInt32Vec4, 1},
        traits.drawingCoord0_offset);
    // drawing coord 1
    dispatchBuffer->AddBufferResourceView(
        HdTokens->drawingCoord1, {HdTypeInt32Vec4, 1},
        traits.drawingCoord1_offset);
    // drawing coord 2
    dispatchBuffer->AddBufferResourceView(
        HdTokens->drawingCoord2, {HdTypeInt32Vec2, 1},
        traits.drawingCoord2_offset);
    // instance drawing coords
    if (traits.instancerNumLevels > 0) {
        dispatchBuffer->AddBufferResourceView(
            HdTokens->drawingCoordI, {HdTypeInt32, traits.instancerNumLevels},
            traits.drawingCoordI_offset);
    }
}

void
_AddInstanceCullResourceViews(HdStDispatchBufferSharedPtr const & cullInput,
                              _DrawCommandTraits const & traits)
{
    // cull indirect command
    cullInput->AddBufferResourceView(
        HdTokens->drawDispatch, {HdTypeInt32, 1},
        traits.cullCount_offset);
    // cull drawing coord 0
    cullInput->AddBufferResourceView(
        HdTokens->drawingCoord0, {HdTypeInt32Vec4, 1},
        traits.drawingCoord0_offset);
    // cull drawing coord 1
    cullInput->AddBufferResourceView(
        // see the comment above
        HdTokens->drawingCoord1, {HdTypeInt32Vec2, 1},
        traits.drawingCoord1_offset);
    // cull instance drawing coord
    if (traits.instancerNumLevels > 0) {
        cullInput->AddBufferResourceView(
            HdTokens->drawingCoordI, {HdTypeInt32, traits.instancerNumLevels},
            traits.drawingCoordI_offset);
    }
    // cull draw index
    cullInput->AddBufferResourceView(
        _tokens->drawCommandIndex, {HdTypeInt32, 1},
        traits.baseInstance_offset);
}

void
_AddNonInstanceCullResourceViews(HdStDispatchBufferSharedPtr const & cullInput,
                                 _DrawCommandTraits const & traits)
{
    // cull indirect command
    cullInput->AddBufferResourceView(
        HdTokens->drawDispatch, {HdTypeInt32, 1},
        traits.count_offset);
    // cull drawing coord 0
    cullInput->AddBufferResourceView(
        HdTokens->drawingCoord0, {HdTypeInt32Vec4, 1},
        traits.drawingCoord0_offset);
    // cull draw index
    cullInput->AddBufferResourceView(
        _tokens->drawCommandIndex, {HdTypeInt32, 1},
        traits.baseInstance_offset);
    // cull instance count input
    cullInput->AddBufferResourceView(
        _tokens->instanceCountInput, {HdTypeInt32, 1},
        traits.instanceCount_offset);
}

HdBufferArrayRangeSharedPtr
_GetShaderBar(HdSt_MaterialNetworkShaderSharedPtr const & shader)
{
    return shader ? shader->GetShaderData() : nullptr;
}

// Collection of resources for a drawItem
struct _DrawItemState
{
    explicit _DrawItemState(HdStDrawItem const * drawItem)
        : constantBar(std::static_pointer_cast<HdStBufferArrayRange>(
                    drawItem->GetConstantPrimvarRange()))
        , indexBar(std::static_pointer_cast<HdStBufferArrayRange>(
                    drawItem->GetTopologyRange()))
        , topVisBar(std::static_pointer_cast<HdStBufferArrayRange>(
                    drawItem->GetTopologyVisibilityRange()))
        , elementBar(std::static_pointer_cast<HdStBufferArrayRange>(
                    drawItem->GetElementPrimvarRange()))
        , fvarBar(std::static_pointer_cast<HdStBufferArrayRange>(
                    drawItem->GetFaceVaryingPrimvarRange()))
        , varyingBar(std::static_pointer_cast<HdStBufferArrayRange>(
                    drawItem->GetVaryingPrimvarRange()))
        , vertexBar(std::static_pointer_cast<HdStBufferArrayRange>(
                    drawItem->GetVertexPrimvarRange()))
        , shaderBar(std::static_pointer_cast<HdStBufferArrayRange>(
                    _GetShaderBar(drawItem->GetMaterialNetworkShader())))
        , instanceIndexBar(std::static_pointer_cast<HdStBufferArrayRange>(
                    drawItem->GetInstanceIndexRange()))
    {
        instancePrimvarBars.resize(drawItem->GetInstancePrimvarNumLevels());
        for (size_t i = 0; i < instancePrimvarBars.size(); ++i) {
            instancePrimvarBars[i] =
                std::static_pointer_cast<HdStBufferArrayRange>(
                    drawItem->GetInstancePrimvarRange(i));
        }
    }

    HdStBufferArrayRangeSharedPtr constantBar;
    HdStBufferArrayRangeSharedPtr indexBar;
    HdStBufferArrayRangeSharedPtr topVisBar;
    HdStBufferArrayRangeSharedPtr elementBar;
    HdStBufferArrayRangeSharedPtr fvarBar;
    HdStBufferArrayRangeSharedPtr varyingBar;
    HdStBufferArrayRangeSharedPtr vertexBar;
    HdStBufferArrayRangeSharedPtr shaderBar;
    HdStBufferArrayRangeSharedPtr instanceIndexBar;
    std::vector<HdStBufferArrayRangeSharedPtr> instancePrimvarBars;
};

uint32_t
_GetElementOffset(HdBufferArrayRangeSharedPtr const & range)
{
    return range ? range->GetElementOffset() : 0;
}

uint32_t
_GetElementCount(HdBufferArrayRangeSharedPtr const & range)
{
    return range ? range->GetNumElements() : 0;
}

uint32_t
_GetInstanceCount(HdStDrawItemInstance const * drawItemInstance,
                  HdBufferArrayRangeSharedPtr const & instanceIndexBar,
                  int const instanceIndexWidth)
{
    // It's possible to have an instanceIndexBar which exists but is empty,
    // i.e. GetNumElements() == 0, and no instancePrimvars.
    // In that case instanceCount should be 0, instead of 1, otherwise the
    // frustum culling shader might write out-of-bounds to the result buffer.
    // this is covered by testHdDrawBatching/EmptyDrawBatchTest
    uint32_t const numInstances =
        instanceIndexBar ? instanceIndexBar->GetNumElements() : 1;
    uint32_t const instanceCount =
        drawItemInstance->IsVisible() ? (numInstances / instanceIndexWidth) : 0;
    return instanceCount;
}

} // annonymous namespace

void
HdSt_IndirectDrawBatch::_CompileBatch(
    HdStResourceRegistrySharedPtr const & resourceRegistry)
{
    TRACE_FUNCTION();
    HF_MALLOC_TAG_FUNCTION();

    if (_drawItemInstances.empty()) return;

    size_t const numDrawItemInstances = _drawItemInstances.size();

    size_t const instancerNumLevels =
        _drawItemInstances[0]->GetDrawItem()->GetInstancePrimvarNumLevels();

    // Get the layout of the command buffer we are building.
    _DrawCommandTraits const traits =
        _GetDrawCommandTraits(instancerNumLevels,
                              _useDrawIndexed, _useInstanceCulling);

    TF_DEBUG(HDST_DRAW).Msg("\nCompile Dispatch Buffer\n");
    TF_DEBUG(HDST_DRAW).Msg(" - numUInt32: %zd\n", traits.numUInt32);
    TF_DEBUG(HDST_DRAW).Msg(" - useDrawIndexed: %d\n", _useDrawIndexed);
    TF_DEBUG(HDST_DRAW).Msg(" - useInstanceCulling: %d\n", _useInstanceCulling);
    TF_DEBUG(HDST_DRAW).Msg(" - num draw items: %zu\n", numDrawItemInstances);

    _drawCommandBuffer.resize(numDrawItemInstances * traits.numUInt32);
    std::vector<uint32_t>::iterator cmdIt = _drawCommandBuffer.begin();

    // Count the number of visible items. We may actually draw fewer
    // items than this when GPU frustum culling is active.
    _numVisibleItems = 0;
    _numTotalElements = 0;
    _numTotalVertices = 0;

    TF_DEBUG(HDST_DRAW).Msg(" - Processing Items:\n");
    _barElementOffsetsHash = 0;
    for (size_t item = 0; item < numDrawItemInstances; ++item) {
        HdStDrawItemInstance const *drawItemInstance = _drawItemInstances[item];
        HdStDrawItem const *drawItem = drawItemInstance->GetDrawItem();

        _barElementOffsetsHash =
            TfHash::Combine(_barElementOffsetsHash,
                            drawItem->GetElementOffsetsHash());

        _DrawItemState const dc(drawItem);

        // drawing coordinates.
        uint32_t const modelDC         = 0; // reserved for future extension
        uint32_t const constantDC      = _GetElementOffset(dc.constantBar);
        uint32_t const vertexDC        = _GetElementOffset(dc.vertexBar);
        uint32_t const topVisDC        = _GetElementOffset(dc.topVisBar);
        uint32_t const elementDC       = _GetElementOffset(dc.elementBar);
        uint32_t const primitiveDC     = _GetElementOffset(dc.indexBar);
        uint32_t const fvarDC          = _GetElementOffset(dc.fvarBar);
        uint32_t const instanceIndexDC = _GetElementOffset(dc.instanceIndexBar);
        uint32_t const shaderDC        = _GetElementOffset(dc.shaderBar);
        uint32_t const varyingDC       = _GetElementOffset(dc.varyingBar);

        // 3 for triangles, 4 for quads, 6 for triquads, n for patches
        uint32_t const numIndicesPerPrimitive =
            drawItem->GetGeometricShader()->GetPrimitiveIndexSize();

        uint32_t const baseVertex = vertexDC;
        uint32_t const vertexCount = _GetElementCount(dc.vertexBar);

        // if delegate fails to get vertex primvars, it could be empty.
        // skip the drawitem to prevent drawing uninitialized vertices.
        uint32_t const numElements =
            vertexCount != 0 ? _GetElementCount(dc.indexBar) : 0;

        uint32_t const baseIndex = primitiveDC * numIndicesPerPrimitive;
        uint32_t const indexCount = numElements * numIndicesPerPrimitive;

        uint32_t const instanceCount =
            _GetInstanceCount(drawItemInstance,
                              dc.instanceIndexBar,
                              traits.instanceIndexWidth);

        uint32_t const baseInstance = (uint32_t)item;

        // draw command
        if (!_useDrawIndexed) {
            if (_useInstanceCulling) {
                // _DrawNonIndexedInstanceCullCommand
                *cmdIt++ = vertexCount;
                *cmdIt++ = instanceCount;
                *cmdIt++ = baseVertex;
                *cmdIt++ = baseInstance;

                *cmdIt++ = 1;             /* cullCount (always 1) */
                *cmdIt++ = instanceCount; /* cullInstanceCount */
                *cmdIt++ = 0;             /* cullBaseVertex (not used)*/
                *cmdIt++ = baseInstance;  /* cullBaseInstance */
            } else {
                // _DrawNonIndexedCommand
                *cmdIt++ = vertexCount;
                *cmdIt++ = instanceCount;
                *cmdIt++ = baseVertex;
                *cmdIt++ = baseInstance;
            }
        } else {
            if (_useInstanceCulling) {
                // _DrawIndexedInstanceCullCommand
                *cmdIt++ = indexCount;
                *cmdIt++ = instanceCount;
                *cmdIt++ = baseIndex;
                *cmdIt++ = baseVertex;
                *cmdIt++ = baseInstance;

                *cmdIt++ = 1;             /* cullCount (always 1) */
                *cmdIt++ = instanceCount; /* cullInstanceCount */
                *cmdIt++ = 0;             /* cullBaseVertex (not used)*/
                *cmdIt++ = baseInstance;  /* cullBaseInstance */
            } else {
                // _DrawIndexedCommand
                *cmdIt++ = indexCount;
                *cmdIt++ = instanceCount;
                *cmdIt++ = baseIndex;
                *cmdIt++ = baseVertex;
                *cmdIt++ = baseInstance;
            }
        }

        // drawingCoord0
        *cmdIt++ = modelDC;
        *cmdIt++ = constantDC;
        *cmdIt++ = elementDC;
        *cmdIt++ = primitiveDC;

        // drawingCoord1
        *cmdIt++ = fvarDC;
        *cmdIt++ = instanceIndexDC;
        *cmdIt++ = shaderDC;
        *cmdIt++ = vertexDC;

        // drawingCoord2
        *cmdIt++ = topVisDC;
        *cmdIt++ = varyingDC;

        // drawingCoordI
        for (size_t i = 0; i < dc.instancePrimvarBars.size(); ++i) {
            uint32_t instanceDC = _GetElementOffset(dc.instancePrimvarBars[i]);
            *cmdIt++ = instanceDC;
        }

        if (TfDebug::IsEnabled(HDST_DRAW)) {
            std::vector<uint32_t>::iterator cmdIt2 = cmdIt - traits.numUInt32;
            std::cout << "   - ";
            while (cmdIt2 != cmdIt) {
                std::cout << *cmdIt2 << " ";
                cmdIt2++;
            }
            std::cout << std::endl;
        }

        _numVisibleItems += instanceCount;
        _numTotalElements += numElements;
        _numTotalVertices += vertexCount;
    }

    TF_DEBUG(HDST_DRAW).Msg(" - Num Visible: %zu\n", _numVisibleItems);
    TF_DEBUG(HDST_DRAW).Msg(" - Total Elements: %zu\n", _numTotalElements);
    TF_DEBUG(HDST_DRAW).Msg(" - Total Verts: %zu\n", _numTotalVertices);

    // make sure we filled all
    TF_VERIFY(cmdIt == _drawCommandBuffer.end());

    // cache the location of instanceCount and cullInstanceCount,
    // to be used during DrawItemInstanceChanged().
    _instanceCountOffset = traits.instanceCount_offset/sizeof(uint32_t);
    _cullInstanceCountOffset = traits.cullInstanceCount_offset/sizeof(uint32_t);

    // allocate draw dispatch buffer
    _dispatchBuffer =
        resourceRegistry->RegisterDispatchBuffer(_tokens->drawIndirect,
                                                 numDrawItemInstances,
                                                 traits.numUInt32);

    // add drawing resource views
    _AddDrawResourceViews(_dispatchBuffer, traits);

    // copy data
    _dispatchBuffer->CopyData(_drawCommandBuffer);

    if (_useGpuCulling) {
        // Make a duplicate of the draw dispatch buffer to use as an input
        // for GPU frustum culling (a single buffer cannot be bound for
        // both reading and writing). We use only the instanceCount
        // and drawingCoord parameters, but it is simplest to just make
        // a copy.
        _dispatchBufferCullInput =
            resourceRegistry->RegisterDispatchBuffer(_tokens->drawIndirectCull,
                                                     numDrawItemInstances,
                                                     traits.numUInt32);

        // add culling resource views
        if (_useInstanceCulling) {
            _AddInstanceCullResourceViews(_dispatchBufferCullInput, traits);
        } else {
            _AddNonInstanceCullResourceViews(_dispatchBufferCullInput, traits);
        }

        // copy data
        _dispatchBufferCullInput->CopyData(_drawCommandBuffer);
    }
}

HdSt_DrawBatch::ValidationResult
HdSt_IndirectDrawBatch::Validate(bool deepValidation)
{
    if (!TF_VERIFY(!_drawItemInstances.empty())) {
        return ValidationResult::RebuildAllBatches;
    }

    TF_DEBUG(HDST_DRAW_BATCH).Msg(
        "Validating indirect draw batch %p (deep validation = %d)...\n",
        (void*)(this), deepValidation);

    // check the hash to see they've been reallocated/migrated or not.
    // note that we just need to compare the hash of the first item,
    // since drawitems are aggregated and ensure that they are sharing
    // same buffer arrays.
    HdStDrawItem const * batchItem = _drawItemInstances.front()->GetDrawItem();
    size_t const bufferArraysHash = batchItem->GetBufferArraysHash();

    if (_bufferArraysHash != bufferArraysHash) {
        _bufferArraysHash = bufferArraysHash;
        TF_DEBUG(HDST_DRAW_BATCH).Msg(
            "   Buffer arrays hash changed. Need to rebuild batch.\n");
        return ValidationResult::RebuildBatch;
    }

    // Deep validation is flagged explicitly when a drawItem has changes to
    // its BARs (e.g. buffer spec, aggregation, element offsets) or when its
    // material network shader or geometric shader changes.
    if (deepValidation) {
        TRACE_SCOPE("Indirect draw batch deep validation");
        // look through all draw items to be still compatible

        size_t numDrawItemInstances = _drawItemInstances.size();
        size_t barElementOffsetsHash = 0;

        for (size_t item = 0; item < numDrawItemInstances; ++item) {
            HdStDrawItem const * drawItem =
                _drawItemInstances[item]->GetDrawItem();

            if (!TF_VERIFY(drawItem->GetGeometricShader())) {
                return ValidationResult::RebuildAllBatches;
            }

            if (!_IsAggregated(batchItem, drawItem)) {
                 TF_DEBUG(HDST_DRAW_BATCH).Msg(
                    "   Deep validation: Found draw item that fails aggregation"
                    " test. Need to rebuild all batches.\n");
                return ValidationResult::RebuildAllBatches;
            }

            barElementOffsetsHash = TfHash::Combine(barElementOffsetsHash,
                drawItem->GetElementOffsetsHash());
        }

        if (_barElementOffsetsHash != barElementOffsetsHash) {
             TF_DEBUG(HDST_DRAW_BATCH).Msg(
                "   Deep validation: Element offsets hash mismatch."
                "   Rebuilding batch (even though only the dispatch buffer"
                "   needs to be updated)\n.");
            return ValidationResult::RebuildBatch;
        }

    }

    TF_DEBUG(HDST_DRAW_BATCH).Msg(
        "   Validation passed. No need to rebuild batch.\n");
    return ValidationResult::ValidBatch;
}

void
HdSt_IndirectDrawBatch::_ValidateCompatibility(
            HdStBufferArrayRangeSharedPtr const& constantBar,
            HdStBufferArrayRangeSharedPtr const& indexBar,
            HdStBufferArrayRangeSharedPtr const& topologyVisibilityBar,
            HdStBufferArrayRangeSharedPtr const& elementBar,
            HdStBufferArrayRangeSharedPtr const& fvarBar,
            HdStBufferArrayRangeSharedPtr const& varyingBar,
            HdStBufferArrayRangeSharedPtr const& vertexBar,
            int instancerNumLevels,
            HdStBufferArrayRangeSharedPtr const& instanceIndexBar,
            std::vector<HdStBufferArrayRangeSharedPtr> const& instanceBars) const
{
    HdStDrawItem const* failed = nullptr;

    for (HdStDrawItemInstance const* itemInstance : _drawItemInstances) {
        HdStDrawItem const* itm = itemInstance->GetDrawItem();

        if (constantBar && !TF_VERIFY(constantBar 
                        ->IsAggregatedWith(itm->GetConstantPrimvarRange())))
                        { failed = itm; break; }
        if (indexBar && !TF_VERIFY(indexBar
                        ->IsAggregatedWith(itm->GetTopologyRange())))
                        { failed = itm; break; }
        if (topologyVisibilityBar && !TF_VERIFY(topologyVisibilityBar
                        ->IsAggregatedWith(itm->GetTopologyVisibilityRange())))
                        { failed = itm; break; }
        if (elementBar && !TF_VERIFY(elementBar
                        ->IsAggregatedWith(itm->GetElementPrimvarRange())))
                        { failed = itm; break; }
        if (fvarBar && !TF_VERIFY(fvarBar
                        ->IsAggregatedWith(itm->GetFaceVaryingPrimvarRange())))
                        { failed = itm; break; }
        if (varyingBar && !TF_VERIFY(varyingBar
                        ->IsAggregatedWith(itm->GetVaryingPrimvarRange())))
                        { failed = itm; break; }
        if (vertexBar && !TF_VERIFY(vertexBar
                        ->IsAggregatedWith(itm->GetVertexPrimvarRange())))
                        { failed = itm; break; }
        if (!TF_VERIFY(instancerNumLevels
                        == itm->GetInstancePrimvarNumLevels()))
                        { failed = itm; break; }
        if (instanceIndexBar && !TF_VERIFY(instanceIndexBar
                        ->IsAggregatedWith(itm->GetInstanceIndexRange())))
                        { failed = itm; break; }
        if (!TF_VERIFY(instancerNumLevels == (int)instanceBars.size()))
                        { failed = itm; break; }

        std::vector<HdStBufferArrayRangeSharedPtr> itmInstanceBars(
                                                            instancerNumLevels);
        if (instanceIndexBar) {
            for (int i = 0; i < instancerNumLevels; ++i) {
                if (itmInstanceBars[i] && !TF_VERIFY(itmInstanceBars[i] 
                            ->IsAggregatedWith(itm->GetInstancePrimvarRange(i)),
                        "%d", i)) { failed = itm; break; }
            }
        }
    }

    if (failed) {
        std::cout << failed->GetRprimID() << std::endl;
    }
}

bool
HdSt_IndirectDrawBatch::_HasNothingToDraw() const
{
    return ( _useDrawIndexed && _numTotalElements == 0) ||
           (!_useDrawIndexed && _numTotalVertices == 0);
}

void
HdSt_IndirectDrawBatch::PrepareDraw(
    HgiGraphicsCmds *,
    HdStRenderPassStateSharedPtr const & renderPassState,
    HdStResourceRegistrySharedPtr const & resourceRegistry)
{
    TRACE_FUNCTION();

    if (!_dispatchBuffer) {
        _CompileBatch(resourceRegistry);
    }

    if (_HasNothingToDraw()) return;

    // Do we have to update our dispatch buffer because drawitem instance
    // data has changed?
    // On the first time through, after batches have just been compiled,
    // the flag will be false because the resource registry will have already
    // uploaded the buffer.
    bool const updateBufferData = _drawCommandBufferDirty;
    if (updateBufferData) {
        _dispatchBuffer->CopyData(_drawCommandBuffer);
        _drawCommandBufferDirty = false;
    }

    if (_useGpuCulling) {
        // Ignore passed in gfxCmds for now since GPU frustum culling
        // may still require multiple command buffer submissions.
        _ExecuteFrustumCull(updateBufferData,
                            renderPassState, resourceRegistry);
    }
}

void
<<<<<<< HEAD
HdSt_IndirectDrawBatch::BeforeDraw(
    HdStRenderPassStateSharedPtr const & renderPassState,
    HdStResourceRegistrySharedPtr const & resourceRegistry)
{
    // No implementation.    
=======
HdSt_IndirectDrawBatch::EncodeDraw(
    HdStRenderPassStateSharedPtr const & renderPassState,
    HdStResourceRegistrySharedPtr const & resourceRegistry)
{
    // No implementation.
>>>>>>> 5ea7a7aa
}

////////////////////////////////////////////////////////////
// GPU Resource Binding
////////////////////////////////////////////////////////////

namespace {

// Resources to Bind/Unbind for a drawItem
struct _BindingState : public _DrawItemState
{
    _BindingState(
            HdStDrawItem const * drawItem,
            HdStDispatchBufferSharedPtr const & dispatchBuffer,
            HdSt_ResourceBinder const & binder,
            HdStGLSLProgramSharedPtr const & glslProgram,
            HdStShaderCodeSharedPtrVector const & shaders,
            HdSt_GeometricShaderSharedPtr const & geometricShader)
        : _DrawItemState(drawItem)
        , dispatchBuffer(dispatchBuffer)
        , binder(binder)
        , glslProgram(glslProgram)
        , shaders(shaders)
        , geometricShader(geometricShader)
    { }

    // Bind core resources needed for view transformation & frustum culling.
    void BindResourcesForViewTransformation() const;
    void UnbindResourcesForViewTransformation() const;

    // Bind core resources and additional resources needed for drawing.
    void BindResourcesForDrawing(
        HdStRenderPassStateSharedPtr const & renderPassState,
        HgiCapabilities const &hgiCapabilities) const;
    void UnbindResourcesForDrawing(
        HdStRenderPassStateSharedPtr const & renderPassState,
        HgiCapabilities const &hgiCapabilities) const;

    HdStDispatchBufferSharedPtr dispatchBuffer;
    HdSt_ResourceBinder const & binder;
    HdStGLSLProgramSharedPtr glslProgram;
    HdStShaderCodeSharedPtrVector shaders;
    HdSt_GeometricShaderSharedPtr geometricShader;
};

void
_BindingState::BindResourcesForViewTransformation() const
{
    // Bind the program first in case we are using bindless buffer resources.
    glUseProgram(glslProgram->GetProgram()->GetRawResource());

    // Bind the constant buffer for the prim transformation and bounds.
    binder.BindConstantBuffer(constantBar);

    // Bind the instance buffers to support instance transformations.
    if (instanceIndexBar) {
        for (size_t i = 0; i < instancePrimvarBars.size(); ++i) {
            binder.BindInstanceBufferArray(instancePrimvarBars[i], i);
        }
        binder.BindBufferArray(instanceIndexBar);
    }

    // Bind the dispatch buffer drawing coordinate resource views.
    binder.BindBufferArray(dispatchBuffer->GetBufferArrayRange());
}

void
_BindingState::UnbindResourcesForViewTransformation() const
{
    glUseProgram(0);

    binder.UnbindConstantBuffer(constantBar);

    if (instanceIndexBar) {
        for (size_t i = 0; i < instancePrimvarBars.size(); ++i) {
            binder.UnbindInstanceBufferArray(instancePrimvarBars[i], i);
        }
        binder.UnbindBufferArray(instanceIndexBar);
    }

    binder.UnbindBufferArray(dispatchBuffer->GetBufferArrayRange());
}

void
_BindingState::BindResourcesForDrawing(
    HdStRenderPassStateSharedPtr const & renderPassState,
    HgiCapabilities const &hgiCapabilities) const
{
    BindResourcesForViewTransformation();

    binder.BindInterleavedBuffer(topVisBar, HdTokens->topologyVisibility);
    binder.BindBufferArray(indexBar);
    binder.BindBufferArray(elementBar);
    binder.BindBufferArray(fvarBar);
    binder.BindBufferArray(vertexBar);
    binder.BindBufferArray(varyingBar);

    for (HdStShaderCodeSharedPtr const & shader : shaders) {
        HdStBufferArrayRangeSharedPtr shaderBar =
                std::static_pointer_cast<HdStBufferArrayRange>(
                        shader->GetShaderData());
        if (shaderBar) {
            binder.BindBuffer(HdTokens->materialParams,
                              shaderBar->GetResource());
        }
        shader->BindResources(
                glslProgram->GetProgram()->GetRawResource(), binder);
    }

    renderPassState->Bind(hgiCapabilities);
    renderPassState->ApplyStateFromGeometricShader(binder, geometricShader);
}

void
_BindingState::UnbindResourcesForDrawing(
    HdStRenderPassStateSharedPtr const & renderPassState,
    HgiCapabilities const &hgiCapabilities) const
{
    UnbindResourcesForViewTransformation();

    binder.UnbindInterleavedBuffer(topVisBar, HdTokens->topologyVisibility);
    binder.UnbindBufferArray(indexBar);
    binder.UnbindBufferArray(elementBar);
    binder.UnbindBufferArray(fvarBar);
    binder.UnbindBufferArray(vertexBar);
    binder.UnbindBufferArray(varyingBar);

    for (HdStShaderCodeSharedPtr const & shader : shaders) {
        HdStBufferArrayRangeSharedPtr shaderBar =
                std::static_pointer_cast<HdStBufferArrayRange>(
                        shader->GetShaderData());
        if (shaderBar) {
            binder.UnbindBuffer(HdTokens->materialParams,
                                shaderBar->GetResource());
        }
        shader->UnbindResources(0, binder);
    }

    renderPassState->Unbind(hgiCapabilities);
}

} // annonymous namespace

////////////////////////////////////////////////////////////
// GPU Drawing
////////////////////////////////////////////////////////////

void
HdSt_IndirectDrawBatch::ExecuteDraw(
    HgiGraphicsCmds * gfxCmds,
    HdStRenderPassStateSharedPtr const & renderPassState,
    HdStResourceRegistrySharedPtr const & resourceRegistry)
{
    HgiGLGraphicsCmds* glGfxCmds = dynamic_cast<HgiGLGraphicsCmds*>(gfxCmds);

    if (glGfxCmds) {
        // XXX Tmp code path to allow non-hgi code to insert functions into
        // HgiGL ops-stack. Will be removed once Storms uses Hgi everywhere
        auto executeDrawOp = [this, renderPassState, resourceRegistry] {
            this->_ExecuteDraw(renderPassState, resourceRegistry);
        };
        glGfxCmds->InsertFunctionOp(executeDrawOp);
    } else {
        _ExecuteDraw(renderPassState, resourceRegistry);
    }
}

void
HdSt_IndirectDrawBatch::_ExecuteDraw(
    HdStRenderPassStateSharedPtr const &renderPassState,
    HdStResourceRegistrySharedPtr const &resourceRegistry)
{
    TRACE_FUNCTION();
    GLF_GROUP_FUNCTION();

    if (!TF_VERIFY(!_drawItemInstances.empty())) return;

    if (!TF_VERIFY(_dispatchBuffer)) return;

    if (_HasNothingToDraw()) return;

    HgiCapabilities const *capabilities =
        resourceRegistry->GetHgi()->GetCapabilities();

    // Drawing can be either direct or indirect. For either case,
    // the drawing batch and drawing program are prepared to resolve
    // drawing coordinate state indirectly, i.e. from buffer data.
    bool const drawIndirect =
        capabilities->IsSet(HgiDeviceCapabilitiesBitsMultiDrawIndirect);
    _DrawingProgram & program = _GetDrawingProgram(renderPassState,
                                                   resourceRegistry);
    if (!TF_VERIFY(program.IsValid())) return;

    _BindingState state(
            _drawItemInstances.front()->GetDrawItem(),
            _dispatchBuffer,
            program.GetBinder(),
            program.GetGLSLProgram(),
            program.GetComposedShaders(),
            program.GetGeometricShader());

    if (false && ARCH_UNLIKELY(TfDebug::IsEnabled(HD_SAFE_MODE))) {
        _ValidateCompatibility(state.constantBar,
                               state.indexBar,
                               state.topVisBar,
                               state.elementBar,
                               state.fvarBar,
                               state.varyingBar,
                               state.vertexBar,
                               state.instancePrimvarBars.size(),
                               state.instanceIndexBar,
                               state.instancePrimvarBars);
    }

    state.BindResourcesForDrawing(renderPassState, *capabilities);

    HdSt_GeometricShaderSharedPtr geometricShader = state.geometricShader;
    if (geometricShader->IsPrimTypePatches()) {
        glPatchParameteri(GL_PATCH_VERTICES,
                          geometricShader->GetPrimitiveIndexSize());
    }

    if (drawIndirect) {
        _ExecuteDrawIndirect(
            geometricShader, _dispatchBuffer, state.indexBar);
    } else {
        _ExecuteDrawImmediate(
            geometricShader, _dispatchBuffer, state.indexBar);
    }

    state.UnbindResourcesForDrawing(renderPassState, *capabilities);

    HD_PERF_COUNTER_INCR(HdPerfTokens->drawCalls);
    HD_PERF_COUNTER_ADD(HdTokens->itemsDrawn, _numVisibleItems);
}

void
HdSt_IndirectDrawBatch::_ExecuteDrawIndirect(
    HdSt_GeometricShaderSharedPtr const & geometricShader,
    HdStDispatchBufferSharedPtr const & dispatchBuffer,
    HdStBufferArrayRangeSharedPtr const & indexBar)
{
    TRACE_FUNCTION();

    GLenum const primitiveMode =
        HdStGLConversions::GetPrimitiveMode(geometricShader.get());
    uint32_t const stride =
        dispatchBuffer->GetCommandNumUints() * sizeof(uint32_t);
    uint32_t const drawCount = dispatchBuffer->GetCount();

    if (!_useDrawIndexed) {
        TF_DEBUG(HDST_DRAW).Msg("MDI Drawing Arrays:\n"
                " - primitive mode: %d\n"
                " - drawCount: %d\n"
                " - stride: %d\n",
               primitiveMode,
               drawCount,
               stride);

        glMultiDrawArraysIndirect(
            primitiveMode,
            0, drawCount,
            stride);
    } else {
        TF_DEBUG(HDST_DRAW).Msg("MDI Drawing Elements:\n"
                " - primitive mode: %d\n"
                " - buffer type: GL_UNSIGNED_INT\n"
                " - drawCount: %d\n"
                " - stride: %d\n",
               primitiveMode,
               drawCount,
               stride);

        glMultiDrawElementsIndirect(
            primitiveMode,
            GL_UNSIGNED_INT,
            0, drawCount,
            stride);
    }
}

void
HdSt_IndirectDrawBatch::_ExecuteDrawImmediate(
    HdSt_GeometricShaderSharedPtr const & geometricShader,
    HdStDispatchBufferSharedPtr const & dispatchBuffer,
    HdStBufferArrayRangeSharedPtr const & indexBar)
{
    TRACE_FUNCTION();

    GLenum const primitiveMode =
        HdStGLConversions::GetPrimitiveMode(geometricShader.get());
    uint32_t const strideUInt32 = dispatchBuffer->GetCommandNumUints();
    uint32_t const stride = strideUInt32 * sizeof(uint32_t);
    uint32_t const drawCount = dispatchBuffer->GetCount();

    if (!_useDrawIndexed) {
        TF_DEBUG(HDST_DRAW).Msg("Drawing Arrays:\n"
                " - primitive mode: %d\n"
                " - drawCount: %d\n"
                " - stride: %d\n",
               primitiveMode,
               drawCount,
               stride);

        for (uint32_t i = 0; i < drawCount; ++i) {
            _DrawNonIndexedCommand const * cmd =
                reinterpret_cast<_DrawNonIndexedCommand*>(
                    &_drawCommandBuffer[i*strideUInt32]);

            glDrawArraysInstancedBaseInstance(
                primitiveMode,
                cmd->baseVertex,
                cmd->count,
                cmd->instanceCount,
                cmd->baseInstance);
        }
    } else {
        TF_DEBUG(HDST_DRAW).Msg("Drawing Elements:\n"
                " - primitive mode: %d\n"
                " - buffer type: GL_UNSIGNED_INT\n"
                " - drawCount: %d\n"
                " - stride: %d\n",
               primitiveMode,
               drawCount,
               stride);

        for (uint32_t i = 0; i < drawCount; ++i) {
            _DrawIndexedCommand const * cmd =
                reinterpret_cast<_DrawIndexedCommand*>(
                    &_drawCommandBuffer[i*strideUInt32]);

            uint32_t const indexBufferByteOffset =
                static_cast<uint32_t>(cmd->baseIndex * sizeof(uint32_t));

            glDrawElementsInstancedBaseVertexBaseInstance(
                primitiveMode,
                cmd->count,
                GL_UNSIGNED_INT,
                reinterpret_cast<const void*>(
                    static_cast<uintptr_t>(indexBufferByteOffset)),
                cmd->instanceCount,
                cmd->baseVertex,
                cmd->baseInstance);
        }
    }
}

////////////////////////////////////////////////////////////
// GPU Frustum Culling
////////////////////////////////////////////////////////////

static
HgiGraphicsPipelineSharedPtr
_GetCullPipeline(
    HdStResourceRegistrySharedPtr const & resourceRegistry,
    HdStGLSLProgramSharedPtr const & shaderProgram,
    size_t byteSizeUniforms)
{
    // Culling pipeline is compatible as long as the shader is the same.
    HgiShaderProgramHandle const & programHandle = shaderProgram->GetProgram();
    uint64_t const hash = reinterpret_cast<uint64_t>(programHandle.Get());

    HdInstance<HgiGraphicsPipelineSharedPtr> pipelineInstance =
        resourceRegistry->RegisterGraphicsPipeline(hash);

    if (pipelineInstance.IsFirstInstance()) {
        // Create a points primitive, vertex shader only pipeline that uses
        // a uniform block data for the 'cullParams' in the shader.
        HgiGraphicsPipelineDesc pipeDesc;
        pipeDesc.shaderConstantsDesc.stageUsage = HgiShaderStageVertex;
        pipeDesc.shaderConstantsDesc.byteSize = byteSizeUniforms;
        pipeDesc.depthState.depthTestEnabled = false;
        pipeDesc.depthState.depthWriteEnabled = false;
        pipeDesc.primitiveType = HgiPrimitiveTypePointList;
        pipeDesc.shaderProgram = shaderProgram->GetProgram();
        pipeDesc.rasterizationState.rasterizerEnabled = false;

        Hgi* hgi = resourceRegistry->GetHgi();
        HgiGraphicsPipelineHandle pso = hgi->CreateGraphicsPipeline(pipeDesc);

        pipelineInstance.SetValue(
            std::make_shared<HgiGraphicsPipelineHandle>(pso));
    }

    return pipelineInstance.GetValue();
}

void
HdSt_IndirectDrawBatch::_ExecuteFrustumCull(
    bool const updateBufferData,
    HdStRenderPassStateSharedPtr const & renderPassState,
    HdStResourceRegistrySharedPtr const & resourceRegistry)
{
    TRACE_FUNCTION();

    // Disable GPU culling when instancing enabled and
    // not using instance culling.
    if (_useInstancing && !_useInstanceCulling) return;

    // Bypass freezeCulling if the command buffer is dirty.
    bool const freezeCulling = TfDebug::IsEnabled(HD_FREEZE_CULL_FRUSTUM);
    if (freezeCulling && !updateBufferData) return;

    if (updateBufferData) {
        _dispatchBufferCullInput->CopyData(_drawCommandBuffer);
    }

    _CullingProgram cullingProgram = _GetCullingProgram(resourceRegistry);
    if (!TF_VERIFY(cullingProgram.IsValid())) return;

    HdStBufferResourceSharedPtr cullCommandBuffer =
        _dispatchBufferCullInput->GetResource(HdTokens->drawDispatch);
    if (!TF_VERIFY(cullCommandBuffer)) return;

    struct Uniforms {
        GfMatrix4f cullMatrix;
        GfVec2f drawRangeNDC;
        uint32_t drawCommandNumUints;
    };

    struct UniformsInstanced {
        GfMatrix4f cullMatrix;
        GfVec2f drawRangeNDC;
        uint32_t drawCommandNumUints;
        int32_t resetPass;
    };

    // We perform frustum culling on the GPU with the rasterizer disabled,
    // stomping the instanceCount of each drawing command in the
    // dispatch buffer to 0 for primitives that are culled, skipping
    // over other elements.

    _BindingState state(
            _drawItemInstances.front()->GetDrawItem(),
            _dispatchBufferCullInput,
            cullingProgram.GetBinder(),
            cullingProgram.GetGLSLProgram(),
            cullingProgram.GetComposedShaders(),
            cullingProgram.GetGeometricShader());

    Hgi * hgi = resourceRegistry->GetHgi();

    HgiGraphicsPipelineSharedPtr const & pso =
        _GetCullPipeline(resourceRegistry,
                         state.glslProgram,
                         _useInstanceCulling
                             ? sizeof(UniformsInstanced)
                             : sizeof(Uniforms));
    HgiGraphicsPipelineHandle psoHandle = *pso.get();

    // GfxCmds has no attachment since it is a vertex only shader.
    HgiGraphicsCmdsDesc gfxDesc;
    HgiGraphicsCmdsUniquePtr cullGfxCmds = hgi->CreateGraphicsCmds(gfxDesc);
    if (_useInstanceCulling) {
        cullGfxCmds->PushDebugGroup("GPU frustum culling (instanced)");
    } else {
        cullGfxCmds->PushDebugGroup("GPU frustum culling (non-instanced)");
    }
    cullGfxCmds->BindPipeline(psoHandle);

    state.BindResourcesForViewTransformation();

    if (IsEnabledGPUCountVisibleInstances()) {
        _BeginGPUCountVisibleInstances(resourceRegistry);
        state.binder.BindBuffer(_tokens->drawIndirectResult, _resultBuffer);
    }

    // bind destination buffer
    // (using entire buffer bind to start from offset=0)
    state.binder.BindBuffer(_tokens->dispatchBuffer,
                            _dispatchBuffer->GetEntireResource());

    GfMatrix4f const &cullMatrix = GfMatrix4f(renderPassState->GetCullMatrix());
    GfVec2f const &drawRangeNdc = renderPassState->GetDrawingRangeNDC();

    // Get the bind index for the 'cullParams' uniform block
    HdBinding binding = state.binder.GetBinding(_tokens->ulocCullParams);
    int bindLoc = binding.GetLocation();

    if (_useInstanceCulling) {
        // set instanced cull parameters
        UniformsInstanced cullParamsInstanced;
        cullParamsInstanced.drawCommandNumUints =
                _dispatchBuffer->GetCommandNumUints();
        cullParamsInstanced.cullMatrix = cullMatrix;
        cullParamsInstanced.drawRangeNDC = drawRangeNdc;

        // Reset Pass
        cullParamsInstanced.resetPass = 1;
        cullGfxCmds->SetConstantValues(
            psoHandle, HgiShaderStageVertex,
            bindLoc, sizeof(UniformsInstanced), &cullParamsInstanced);

        cullGfxCmds->DrawIndirect(
            cullCommandBuffer->GetHandle(),
            cullCommandBuffer->GetOffset(),
            _dispatchBufferCullInput->GetCount(),
            cullCommandBuffer->GetStride());

        // Make sure the reset-pass memory writes
        // are visible to the culling shader pass.
        cullGfxCmds->InsertMemoryBarrier(HgiMemoryBarrierAll);

        // Perform Culling Pass
        cullParamsInstanced.resetPass = 0;
        cullGfxCmds->SetConstantValues(
            psoHandle, HgiShaderStageVertex,
            bindLoc, sizeof(UniformsInstanced), &cullParamsInstanced);

        cullGfxCmds->DrawIndirect(
            cullCommandBuffer->GetHandle(),
            cullCommandBuffer->GetOffset(),
            _dispatchBufferCullInput->GetCount(),
            cullCommandBuffer->GetStride());

        // Make sure culling memory writes are
        // visible to execute draw.
        cullGfxCmds->InsertMemoryBarrier(HgiMemoryBarrierAll);
    } else {
        // set cull parameters
        Uniforms cullParams;
        cullParams.drawCommandNumUints = _dispatchBuffer->GetCommandNumUints();
        cullParams.cullMatrix = cullMatrix;
        cullParams.drawRangeNDC = drawRangeNdc;

        // Perform Culling
        cullGfxCmds->SetConstantValues(
            psoHandle, HgiShaderStageVertex,
            bindLoc, sizeof(Uniforms), &cullParams);

        cullGfxCmds->Draw(_dispatchBufferCullInput->GetCount(), 0, 1, 0);

        // Make sure culling memory writes are visible to execute draw.
        cullGfxCmds->InsertMemoryBarrier(HgiMemoryBarrierAll);
    }

    cullGfxCmds->PopDebugGroup();
    hgi->SubmitCmds(cullGfxCmds.get());

    state.UnbindResourcesForViewTransformation();

    // unbind destination dispatch buffer
    state.binder.UnbindBuffer(_tokens->dispatchBuffer,
                              _dispatchBuffer->GetEntireResource());

    if (IsEnabledGPUCountVisibleInstances()) {
        state.binder.UnbindBuffer(_tokens->drawIndirectResult, _resultBuffer);
        _EndGPUCountVisibleInstances(resourceRegistry, &_numVisibleItems);
    }
}

void
HdSt_IndirectDrawBatch::DrawItemInstanceChanged(
    HdStDrawItemInstance const * instance)
{
    // We need to check the visibility and update if needed
    if (_dispatchBuffer) {
        size_t batchIndex = instance->GetBatchIndex();
        int commandNumUints = _dispatchBuffer->GetCommandNumUints();
        int numLevels = instance->GetDrawItem()->GetInstancePrimvarNumLevels();
        int instanceIndexWidth = numLevels + 1;

        // When non-instance culling is being used, cullcommand points the same 
        // location as drawcommands. Then we update the same place twice, it 
        // might be better than branching.
        std::vector<uint32_t>::iterator instanceCountIt =
            _drawCommandBuffer.begin()
            + batchIndex * commandNumUints
            + _instanceCountOffset;
        std::vector<uint32_t>::iterator cullInstanceCountIt =
            _drawCommandBuffer.begin()
            + batchIndex * commandNumUints
            + _cullInstanceCountOffset;

        HdBufferArrayRangeSharedPtr const &instanceIndexBar_ =
            instance->GetDrawItem()->GetInstanceIndexRange();
        HdStBufferArrayRangeSharedPtr instanceIndexBar =
            std::static_pointer_cast<HdStBufferArrayRange>(instanceIndexBar_);

        uint32_t const newInstanceCount =
            _GetInstanceCount(instance, instanceIndexBar, instanceIndexWidth);

        TF_DEBUG(HDST_DRAW).Msg("\nInstance Count changed: %d -> %d\n",
                *instanceCountIt, 
                newInstanceCount);

        // Update instance count and overall count of visible items.
        if (static_cast<size_t>(newInstanceCount) != (*instanceCountIt)) {
            _numVisibleItems += (newInstanceCount - (*instanceCountIt));
            *instanceCountIt = newInstanceCount;
            *cullInstanceCountIt = newInstanceCount;
            _drawCommandBufferDirty = true;
        }
    }
}

void
HdSt_IndirectDrawBatch::_BeginGPUCountVisibleInstances(
    HdStResourceRegistrySharedPtr const &resourceRegistry)
{
    if (!_resultBuffer) {
        HdTupleType tupleType;
        tupleType.type = HdTypeInt32;
        tupleType.count = 1;

        _resultBuffer =
            resourceRegistry->RegisterBufferResource(
                _tokens->drawIndirectResult, tupleType);
    }

    // Reset visible item count
    static const int32_t count = 0;
    HgiBlitCmds* blitCmds = resourceRegistry->GetGlobalBlitCmds();
    HgiBufferCpuToGpuOp op;
    op.cpuSourceBuffer = &count;
    op.sourceByteOffset = 0;
    op.gpuDestinationBuffer = _resultBuffer->GetHandle();
    op.destinationByteOffset = 0;
    op.byteSize = sizeof(count);
    blitCmds->CopyBufferCpuToGpu(op);

    // For now we need to submit here, because there are raw gl calls after
    // _BeginGPUCountVisibleInstances that rely on this having executed on GPU.
    // XXX Remove this once the rest of indirectDrawBatch is using Hgi.
    resourceRegistry->SubmitBlitWork();
}

void
HdSt_IndirectDrawBatch::_EndGPUCountVisibleInstances(
    HdStResourceRegistrySharedPtr const &resourceRegistry,
    size_t * result)
{
    // Submit and wait for all the work recorded up to this point.
    // The GPU work must complete before we can read-back the GPU buffer.
    // GPU frustum culling is (currently) a vertex shader without a fragment
    // shader, so we submit the blit work, but do not have any compute work.
    resourceRegistry->SubmitBlitWork(HgiSubmitWaitTypeWaitUntilCompleted);

    int32_t count = 0;

    // Submit GPU buffer read back
    HgiBufferGpuToCpuOp copyOp;
    copyOp.byteSize = sizeof(count);
    copyOp.cpuDestinationBuffer = &count;
    copyOp.destinationByteOffset = 0;
    copyOp.gpuSourceBuffer = _resultBuffer->GetHandle();
    copyOp.sourceByteOffset = 0;

    HgiBlitCmds* blitCmds = resourceRegistry->GetGlobalBlitCmds();
    blitCmds->CopyBufferGpuToCpu(copyOp);
    resourceRegistry->SubmitBlitWork(HgiSubmitWaitTypeWaitUntilCompleted);

    *result = count;
}

HdSt_IndirectDrawBatch::_CullingProgram &
HdSt_IndirectDrawBatch::_GetCullingProgram(
    HdStResourceRegistrySharedPtr const & resourceRegistry)
{
    if (!_cullingProgram.GetGLSLProgram() || _dirtyCullingProgram) {
        // create a culling shader key
        HdSt_CullingShaderKey shaderKey(_useInstanceCulling,
            _useTinyPrimCulling,
            IsEnabledGPUCountVisibleInstances());

        // sharing the culling geometric shader for the same configuration.
        HdSt_GeometricShaderSharedPtr cullShader =
            HdSt_GeometricShader::Create(shaderKey, resourceRegistry);
        _cullingProgram.SetGeometricShader(cullShader);

        _cullingProgram.CompileShader(_drawItemInstances.front()->GetDrawItem(),
                                       resourceRegistry);

        _dirtyCullingProgram = false;
    }
    return _cullingProgram;
}

void
HdSt_IndirectDrawBatch::_CullingProgram::Initialize(
    bool useDrawIndexed,
    bool useInstanceCulling,
    size_t bufferArrayHash)
{
    if (useDrawIndexed     != _useDrawIndexed     ||
        useInstanceCulling != _useInstanceCulling ||
        bufferArrayHash    != _bufferArrayHash) {
        // reset shader
        Reset();
    }

    _useDrawIndexed = useDrawIndexed;
    _useInstanceCulling = useInstanceCulling;
    _bufferArrayHash = bufferArrayHash;
}

/* virtual */
void
HdSt_IndirectDrawBatch::_CullingProgram::_GetCustomBindings(
    HdBindingRequestVector *customBindings,
    bool *enableInstanceDraw) const
{
    if (!TF_VERIFY(enableInstanceDraw) ||
        !TF_VERIFY(customBindings)) return;

    customBindings->push_back(HdBindingRequest(HdBinding::SSBO,
                                  _tokens->drawIndirectResult));
    customBindings->push_back(HdBindingRequest(HdBinding::SSBO,
                                  _tokens->dispatchBuffer));
    customBindings->push_back(HdBindingRequest(HdBinding::UBO,
                                  _tokens->ulocCullParams));

    if (_useInstanceCulling) {
        customBindings->push_back(
            HdBindingRequest(HdBinding::DRAW_INDEX_INSTANCE,
                _tokens->drawCommandIndex));
    } else {
        // non-instance culling
        customBindings->push_back(
            HdBindingRequest(HdBinding::DRAW_INDEX,
                _tokens->drawCommandIndex));
        customBindings->push_back(
            HdBindingRequest(HdBinding::DRAW_INDEX,
                _tokens->instanceCountInput));
    }

    // set instanceDraw true if instanceCulling is enabled.
    // this value will be used to determine if glVertexAttribDivisor needs to
    // be enabled or not.
    *enableInstanceDraw = _useInstanceCulling;
}

PXR_NAMESPACE_CLOSE_SCOPE<|MERGE_RESOLUTION|>--- conflicted
+++ resolved
@@ -927,19 +927,11 @@
 }
 
 void
-<<<<<<< HEAD
-HdSt_IndirectDrawBatch::BeforeDraw(
-    HdStRenderPassStateSharedPtr const & renderPassState,
-    HdStResourceRegistrySharedPtr const & resourceRegistry)
-{
-    // No implementation.    
-=======
 HdSt_IndirectDrawBatch::EncodeDraw(
     HdStRenderPassStateSharedPtr const & renderPassState,
     HdStResourceRegistrySharedPtr const & resourceRegistry)
 {
     // No implementation.
->>>>>>> 5ea7a7aa
 }
 
 ////////////////////////////////////////////////////////////

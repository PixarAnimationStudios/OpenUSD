--- conflicted
+++ resolved
@@ -893,11 +893,7 @@
 
 void
 HdSt_IndirectDrawBatch::PrepareDraw(
-<<<<<<< HEAD
-    HgiGraphicsCmds *gfxCmds,
-=======
     HgiGraphicsCmds *,
->>>>>>> 48460d14
     HdStRenderPassStateSharedPtr const & renderPassState,
     HdStResourceRegistrySharedPtr const & resourceRegistry)
 {
@@ -921,13 +917,9 @@
     }
 
     if (_useGpuCulling) {
-<<<<<<< HEAD
-        _ExecuteFrustumCull(gfxCmds, updateBufferData,
-=======
         // Ignore passed in gfxCmds for now since GPU frustum culling
         // may still require multiple command buffer submissions.
         _ExecuteFrustumCull(updateBufferData,
->>>>>>> 48460d14
                             renderPassState, resourceRegistry);
     }
 }
@@ -1319,7 +1311,6 @@
 
 void
 HdSt_IndirectDrawBatch::_ExecuteFrustumCull(
-    HgiGraphicsCmds * cullGfxCmds,
     bool const updateBufferData,
     HdStRenderPassStateSharedPtr const & renderPassState,
     HdStResourceRegistrySharedPtr const & resourceRegistry)
@@ -1381,6 +1372,9 @@
                              : sizeof(Uniforms));
     HgiGraphicsPipelineHandle psoHandle = *pso.get();
 
+    // GfxCmds has no attachment since it is a vertex only shader.
+    HgiGraphicsCmdsDesc gfxDesc;
+    HgiGraphicsCmdsUniquePtr cullGfxCmds = hgi->CreateGraphicsCmds(gfxDesc);
     if (_useInstanceCulling) {
         cullGfxCmds->PushDebugGroup("GPU frustum culling (instanced)");
     } else {
@@ -1465,7 +1459,7 @@
     }
 
     cullGfxCmds->PopDebugGroup();
-    hgi->SubmitCmds(cullGfxCmds);
+    hgi->SubmitCmds(cullGfxCmds.get());
 
     state.UnbindResourcesForViewTransformation();
 

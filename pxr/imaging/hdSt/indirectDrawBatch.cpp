//
// Copyright 2016 Pixar
//
// Licensed under the Apache License, Version 2.0 (the "Apache License")
// with the following modification; you may not use this file except in
// compliance with the Apache License and the following modification to it:
// Section 6. Trademarks. is deleted and replaced with:
//
// 6. Trademarks. This License does not grant permission to use the trade
//    names, trademarks, service marks, or product names of the Licensor
//    and its affiliates, except as required to comply with Section 4(c) of
//    the License and to reproduce the content of the NOTICE file.
//
// You may obtain a copy of the Apache License at
//
//     http://www.apache.org/licenses/LICENSE-2.0
//
// Unless required by applicable law or agreed to in writing, software
// distributed under the Apache License with the above modification is
// distributed on an "AS IS" BASIS, WITHOUT WARRANTIES OR CONDITIONS OF ANY
// KIND, either express or implied. See the Apache License for the specific
// language governing permissions and limitations under the Apache License.
//
#include "pxr/imaging/garch/glApi.h"

// XXX We do not want to include specific HgiXX backends, but we need to do
// this temporarily until Storm has transitioned fully to Hgi.
#include "pxr/imaging/hgiGL/graphicsCmds.h"

#include "pxr/imaging/hdSt/binding.h"
#include "pxr/imaging/hdSt/bufferArrayRange.h"
#include "pxr/imaging/hdSt/commandBuffer.h"
#include "pxr/imaging/hdSt/cullingShaderKey.h"
#include "pxr/imaging/hdSt/debugCodes.h"
#include "pxr/imaging/hdSt/drawItemInstance.h"
#include "pxr/imaging/hdSt/geometricShader.h"
#include "pxr/imaging/hdSt/glslProgram.h"
#include "pxr/imaging/hdSt/glConversions.h"
#include "pxr/imaging/hdSt/materialNetworkShader.h"
#include "pxr/imaging/hdSt/indirectDrawBatch.h"
#include "pxr/imaging/hdSt/renderPassState.h"
#include "pxr/imaging/hdSt/resourceRegistry.h"
#include "pxr/imaging/hdSt/shaderCode.h"
#include "pxr/imaging/hdSt/shaderKey.h"

#include "pxr/imaging/hd/debugCodes.h"
#include "pxr/imaging/hd/perfLog.h"
#include "pxr/imaging/hd/tokens.h"

#include "pxr/imaging/hgi/blitCmds.h"
#include "pxr/imaging/hgi/blitCmdsOps.h"

#include "pxr/imaging/glf/diagnostic.h"

#include "pxr/base/gf/matrix4f.h"

#include "pxr/base/tf/diagnostic.h"
#include "pxr/base/tf/envSetting.h"
#include "pxr/base/tf/getenv.h"
#include "pxr/base/tf/staticTokens.h"

#include <iostream>
#include <limits>

PXR_NAMESPACE_OPEN_SCOPE

TF_DEFINE_PRIVATE_TOKENS(
    _tokens,

    (dispatchBuffer)

    (drawCommandIndex)
    (drawIndirect)
    (drawIndirectCull)
    (drawIndirectResult)

    (instanceCountInput)

    (ulocCullParams)
);


TF_DEFINE_ENV_SETTING(HD_ENABLE_GPU_FRUSTUM_CULLING, true,
                      "Enable GPU frustum culling");
TF_DEFINE_ENV_SETTING(HD_ENABLE_GPU_COUNT_VISIBLE_INSTANCES, false,
                      "Enable GPU frustum culling visible count query");
TF_DEFINE_ENV_SETTING(HD_ENABLE_GPU_INSTANCE_FRUSTUM_CULLING, true,
                      "Enable GPU per-instance frustum culling");

HdSt_IndirectDrawBatch::HdSt_IndirectDrawBatch(
    HdStDrawItemInstance * drawItemInstance,
    bool const allowGpuFrustumCulling,
    bool const allowTextureResourceRebinding)
    : HdSt_DrawBatch(drawItemInstance, allowTextureResourceRebinding)
    , _drawCommandBufferDirty(false)
    , _bufferArraysHash(0)
    , _barElementOffsetsHash(0)
    , _numVisibleItems(0)
    , _numTotalVertices(0)
    , _numTotalElements(0)
    /* The following two values are set before draw by
     * SetEnableTinyPrimCulling(). */
    , _useTinyPrimCulling(false)
    , _dirtyCullingProgram(false)
    /* The following four values are initialized in _Init(). */
    , _useDrawIndexed(true)
    , _useInstancing(false)
    , _useGpuCulling(false)
    , _useInstanceCulling(false)
    , _allowGpuFrustumCulling(allowGpuFrustumCulling)
    , _instanceCountOffset(0)
    , _cullInstanceCountOffset(0)
<<<<<<< HEAD
    , _vao(0)
=======
    , _needsTextureResourceRebinding(false)
>>>>>>> 2864f3d0
{
    _Init(drawItemInstance);
}

HdSt_IndirectDrawBatch::~HdSt_IndirectDrawBatch()
{
    if (_vao) {
        glDeleteVertexArrays(1, &_vao);
    }
}

/*virtual*/
void
HdSt_IndirectDrawBatch::_Init(HdStDrawItemInstance * drawItemInstance)
{
    HdSt_DrawBatch::_Init(drawItemInstance);
    drawItemInstance->SetBatchIndex(0);
    drawItemInstance->SetBatch(this);

    // remember buffer arrays version for dispatch buffer updating
    HdStDrawItem const * drawItem = drawItemInstance->GetDrawItem();
    _bufferArraysHash = drawItem->GetBufferArraysHash();
    // _barElementOffsetsHash is updated during _CompileBatch
    _barElementOffsetsHash = 0;

    // determine drawing and culling config according to the first drawitem
    _useDrawIndexed = static_cast<bool>(drawItem->GetTopologyRange());
    _useInstancing  = static_cast<bool>(drawItem->GetInstanceIndexRange());
    _useGpuCulling  = _allowGpuFrustumCulling && IsEnabledGPUFrustumCulling();

    // note: _useInstancing condition is not necessary. it can be removed
    //       if we decide always to use instance culling.
    _useInstanceCulling = _useInstancing &&
        _useGpuCulling && IsEnabledGPUInstanceFrustumCulling();

    if (_useGpuCulling) {
        _cullingProgram.Initialize(
            _useDrawIndexed, _useInstanceCulling, _bufferArraysHash);
    }

    TF_DEBUG(HDST_DRAW_BATCH).Msg(
        "   Resetting dispatch buffer.\n");
    _dispatchBuffer.reset();
}

void
HdSt_IndirectDrawBatch::SetEnableTinyPrimCulling(bool tinyPrimCulling)
{
    if (_useTinyPrimCulling != tinyPrimCulling) {
        _useTinyPrimCulling = tinyPrimCulling;
        _dirtyCullingProgram = true;
    }
}

/* static */
bool
HdSt_IndirectDrawBatch::IsEnabledGPUFrustumCulling()
{
    // GPU frustum culling requires SSBO of bindless buffer

    static bool isEnabledGPUFrustumCulling =
        TfGetEnvSetting(HD_ENABLE_GPU_FRUSTUM_CULLING);
    return isEnabledGPUFrustumCulling &&
       !TfDebug::IsEnabled(HDST_DISABLE_FRUSTUM_CULLING);
}

/* static */
bool
HdSt_IndirectDrawBatch::IsEnabledGPUCountVisibleInstances()
{
    static bool isEnabledGPUCountVisibleInstances =
        TfGetEnvSetting(HD_ENABLE_GPU_COUNT_VISIBLE_INSTANCES);
    return isEnabledGPUCountVisibleInstances;
}

/* static */
bool
HdSt_IndirectDrawBatch::IsEnabledGPUInstanceFrustumCulling()
{
    // GPU instance frustum culling requires SSBO of bindless buffer

    static bool isEnabledGPUInstanceFrustumCulling =
        TfGetEnvSetting(HD_ENABLE_GPU_INSTANCE_FRUSTUM_CULLING);
    return isEnabledGPUInstanceFrustumCulling;
}

////////////////////////////////////////////////////////////
// GPU Command Buffer Preparation
////////////////////////////////////////////////////////////

namespace {

// Draw command dispatch buffers are built as arrays of uint32_t, but
// we use these struct definitions to reason consistently about element
// access and offsets.
//
// The _DrawingCoord struct defines bundles of element offsets into buffers
// which together represent the drawing coordinate input to the shader.
// These must be kept in sync with codeGen. For instanced culling we need
// only a subset of the drawing coord. It might be beneficial to rearrange
// the drawing coord tuples.
//
// Note: _Draw*Command structs are layed out such that the first elements
// match the layout of Vulkan and GL indirect draw buffers.
//
// Note: GL specifies baseVertex as 'int' and other as 'uint', but
// we never set negative baseVertex in our use cases.

// DrawingCoord 10 integers (+ numInstanceLevels)
struct _DrawingCoord
{
    // drawingCoord0 (ivec4 for drawing and culling)
    uint32_t modelDC;
    uint32_t constantDC;
    uint32_t elementDC;
    uint32_t primitiveDC;

    // drawingCoord1 (ivec4 for drawing or ivec2 for culling)
    uint32_t fvarDC;
    uint32_t instanceIndexDC;
    uint32_t shaderDC;
    uint32_t vertexDC;

    // drawingCoord2 (ivec2 for drawing)
    uint32_t topVisDC;
    uint32_t varyingDC;

    // drawingCoordI (int32[] for drawing and culling)
    // uint32_t instanceDC[numInstanceLevels];
};

// DrawNonIndexed + non-instance culling : 14 integers (+ numInstanceLevels)
struct _DrawNonIndexedCommand
{
    uint32_t count;
    uint32_t instanceCount;
    uint32_t baseVertex;
    uint32_t baseInstance;

    _DrawingCoord drawingCoord;
};

// DrawNonIndexed + Instance culling : 18 integers (+ numInstanceLevels)
struct _DrawNonIndexedInstanceCullCommand
{
    uint32_t count;
    uint32_t instanceCount;
    uint32_t baseVertex;
    uint32_t baseInstance;

    uint32_t cullCount;
    uint32_t cullInstanceCount;
    uint32_t cullBaseVertex;
    uint32_t cullBaseInstance;

    _DrawingCoord drawingCoord;
};

// DrawIndexed + non-instance culling : 15 integers (+ numInstanceLevels)
struct _DrawIndexedCommand
{
    uint32_t count;
    uint32_t instanceCount;
    uint32_t baseIndex;
    uint32_t baseVertex;
    uint32_t baseInstance;

    _DrawingCoord drawingCoord;
};

// DrawIndexed + Instance culling : 19 integers (+ numInstanceLevels)
struct _DrawIndexedInstanceCullCommand
{
    uint32_t count;
    uint32_t instanceCount;
    uint32_t baseIndex;
    uint32_t baseVertex;
    uint32_t baseInstance;

    uint32_t cullCount;
    uint32_t cullInstanceCount;
    uint32_t cullBaseVertex;
    uint32_t cullBaseInstance;

    _DrawingCoord drawingCoord;
};

// These traits capture sizes and offsets for the _Draw*Command structs
struct _DrawCommandTraits
{
    // Since the underlying buffer is an array of uint32_t, we capture
    // the size of the struct as the number of uint32_t elements.
    size_t numUInt32;

    size_t instancerNumLevels;
    size_t instanceIndexWidth;

    size_t count_offset;
    size_t instanceCount_offset;
    size_t baseInstance_offset;
    size_t cullCount_offset;
    size_t cullInstanceCount_offset;

    size_t drawingCoord0_offset;
    size_t drawingCoord1_offset;
    size_t drawingCoord2_offset;
    size_t drawingCoordI_offset;
};

template <typename CmdType>
void _SetDrawCommandTraits(_DrawCommandTraits * traits, int instancerNumLevels)
{
    // Number of uint32_t in the command struct
    // followed by instanceDC[instancerNumLevals]
    traits->numUInt32 = sizeof(CmdType) / sizeof(uint32_t)
                      + instancerNumLevels;

    traits->instancerNumLevels = instancerNumLevels;
    traits->instanceIndexWidth = instancerNumLevels + 1;

    traits->count_offset = offsetof(CmdType, count);
    traits->instanceCount_offset = offsetof(CmdType, instanceCount);
    traits->baseInstance_offset = offsetof(CmdType, baseInstance);

    // These are different only for instanced culling.
    traits->cullCount_offset = traits->count_offset;
    traits->cullInstanceCount_offset = traits->instanceCount_offset;
}

template <typename CmdType>
void _SetInstanceCullTraits(_DrawCommandTraits * traits)
{
    traits->cullCount_offset = offsetof(CmdType, cullCount);
    traits->cullInstanceCount_offset = offsetof(CmdType, cullInstanceCount);
}

template <typename CmdType>
void _SetDrawingCoordTraits(_DrawCommandTraits * traits)
{
    // drawingCoord bundles are located by the offsets to their first elements
    traits->drawingCoord0_offset =
        offsetof(CmdType, drawingCoord) + offsetof(_DrawingCoord, modelDC);
    traits->drawingCoord1_offset =
        offsetof(CmdType, drawingCoord) + offsetof(_DrawingCoord, fvarDC);
    traits->drawingCoord2_offset =
        offsetof(CmdType, drawingCoord) + offsetof(_DrawingCoord, topVisDC);

    // drawingCoord instancer bindings follow the base drawing coord struct
    traits->drawingCoordI_offset = sizeof(CmdType);
}

_DrawCommandTraits
_GetDrawCommandTraits(int const instancerNumLevels,
                      bool const useDrawIndexed,
                      bool const useInstanceCulling)
{
    _DrawCommandTraits traits;
    if (!useDrawIndexed) {
        if (useInstanceCulling) {
            using CmdType = _DrawNonIndexedInstanceCullCommand;
            _SetDrawCommandTraits<CmdType>(&traits, instancerNumLevels);
            _SetInstanceCullTraits<CmdType>(&traits);
            _SetDrawingCoordTraits<CmdType>(&traits);
        } else {
            using CmdType = _DrawNonIndexedCommand;
            _SetDrawCommandTraits<CmdType>(&traits, instancerNumLevels);
            _SetDrawingCoordTraits<CmdType>(&traits);
        }
    } else {
        if (useInstanceCulling) {
            using CmdType = _DrawIndexedInstanceCullCommand;
            _SetDrawCommandTraits<CmdType>(&traits, instancerNumLevels);
            _SetInstanceCullTraits<CmdType>(&traits);
            _SetDrawingCoordTraits<CmdType>(&traits);
        } else {
            using CmdType = _DrawIndexedCommand;
            _SetDrawCommandTraits<CmdType>(&traits, instancerNumLevels);
            _SetDrawingCoordTraits<CmdType>(&traits);
        }
    }
    return traits;
}

void
_AddDrawResourceViews(HdStDispatchBufferSharedPtr const & dispatchBuffer,
                      _DrawCommandTraits const & traits)
{
    // draw indirect command
    dispatchBuffer->AddBufferResourceView(
        HdTokens->drawDispatch, {HdTypeInt32, 1},
        traits.count_offset);
    // drawing coord 0
    dispatchBuffer->AddBufferResourceView(
        HdTokens->drawingCoord0, {HdTypeInt32Vec4, 1},
        traits.drawingCoord0_offset);
    // drawing coord 1
    dispatchBuffer->AddBufferResourceView(
        HdTokens->drawingCoord1, {HdTypeInt32Vec4, 1},
        traits.drawingCoord1_offset);
    // drawing coord 2
    dispatchBuffer->AddBufferResourceView(
        HdTokens->drawingCoord2, {HdTypeInt32Vec2, 1},
        traits.drawingCoord2_offset);
    // instance drawing coords
    if (traits.instancerNumLevels > 0) {
        dispatchBuffer->AddBufferResourceView(
            HdTokens->drawingCoordI, {HdTypeInt32, traits.instancerNumLevels},
            traits.drawingCoordI_offset);
    }
}

void
_AddInstanceCullResourceViews(HdStDispatchBufferSharedPtr const & cullInput,
                              _DrawCommandTraits const & traits)
{
    // cull indirect command
    cullInput->AddBufferResourceView(
        HdTokens->drawDispatch, {HdTypeInt32, 1},
        traits.cullCount_offset);
    // cull drawing coord 0
    cullInput->AddBufferResourceView(
        HdTokens->drawingCoord0, {HdTypeInt32Vec4, 1},
        traits.drawingCoord0_offset);
    // cull drawing coord 1
    cullInput->AddBufferResourceView(
        // see the comment above
        HdTokens->drawingCoord1, {HdTypeInt32Vec2, 1},
        traits.drawingCoord1_offset);
    // cull instance drawing coord
    if (traits.instancerNumLevels > 0) {
        cullInput->AddBufferResourceView(
            HdTokens->drawingCoordI, {HdTypeInt32, traits.instancerNumLevels},
            traits.drawingCoordI_offset);
    }
    // cull draw index
    cullInput->AddBufferResourceView(
        _tokens->drawCommandIndex, {HdTypeInt32, 1},
        traits.baseInstance_offset);
}

void
_AddNonInstanceCullResourceViews(HdStDispatchBufferSharedPtr const & cullInput,
                                 _DrawCommandTraits const & traits)
{
    // cull indirect command
    cullInput->AddBufferResourceView(
        HdTokens->drawDispatch, {HdTypeInt32, 1},
        traits.count_offset);
    // cull drawing coord 0
    cullInput->AddBufferResourceView(
        HdTokens->drawingCoord0, {HdTypeInt32Vec4, 1},
        traits.drawingCoord0_offset);
    // cull draw index
    cullInput->AddBufferResourceView(
        _tokens->drawCommandIndex, {HdTypeInt32, 1},
        traits.baseInstance_offset);
    // cull instance count input
    cullInput->AddBufferResourceView(
        _tokens->instanceCountInput, {HdTypeInt32, 1},
        traits.instanceCount_offset);
}

HdBufferArrayRangeSharedPtr
_GetShaderBar(HdSt_MaterialNetworkShaderSharedPtr const & shader)
{
    return shader ? shader->GetShaderData() : nullptr;
}

using TextureResourceID = HdSt_MaterialNetworkShader::ID;

TextureResourceID
_GetTextureResourceID(HdStDrawItem const * drawItem)
{
    if (HdSt_MaterialNetworkShaderSharedPtr const &materialNetworkShader =
            drawItem->GetMaterialNetworkShader()) {
        return materialNetworkShader->ComputeTextureSourceHash();
    }
    return 0;
}

// Collection of resources for a drawItem
struct _DrawItemState
{
    explicit _DrawItemState(HdStDrawItem const * drawItem)
        : constantBar(std::static_pointer_cast<HdStBufferArrayRange>(
                    drawItem->GetConstantPrimvarRange()))
        , indexBar(std::static_pointer_cast<HdStBufferArrayRange>(
                    drawItem->GetTopologyRange()))
        , topVisBar(std::static_pointer_cast<HdStBufferArrayRange>(
                    drawItem->GetTopologyVisibilityRange()))
        , elementBar(std::static_pointer_cast<HdStBufferArrayRange>(
                    drawItem->GetElementPrimvarRange()))
        , fvarBar(std::static_pointer_cast<HdStBufferArrayRange>(
                    drawItem->GetFaceVaryingPrimvarRange()))
        , varyingBar(std::static_pointer_cast<HdStBufferArrayRange>(
                    drawItem->GetVaryingPrimvarRange()))
        , vertexBar(std::static_pointer_cast<HdStBufferArrayRange>(
                    drawItem->GetVertexPrimvarRange()))
        , shaderBar(std::static_pointer_cast<HdStBufferArrayRange>(
                    _GetShaderBar(drawItem->GetMaterialNetworkShader())))
        , instanceIndexBar(std::static_pointer_cast<HdStBufferArrayRange>(
                    drawItem->GetInstanceIndexRange()))
    {
        instancePrimvarBars.resize(drawItem->GetInstancePrimvarNumLevels());
        for (size_t i = 0; i < instancePrimvarBars.size(); ++i) {
            instancePrimvarBars[i] =
                std::static_pointer_cast<HdStBufferArrayRange>(
                    drawItem->GetInstancePrimvarRange(i));
        }
    }

    HdStBufferArrayRangeSharedPtr constantBar;
    HdStBufferArrayRangeSharedPtr indexBar;
    HdStBufferArrayRangeSharedPtr topVisBar;
    HdStBufferArrayRangeSharedPtr elementBar;
    HdStBufferArrayRangeSharedPtr fvarBar;
    HdStBufferArrayRangeSharedPtr varyingBar;
    HdStBufferArrayRangeSharedPtr vertexBar;
    HdStBufferArrayRangeSharedPtr shaderBar;
    HdStBufferArrayRangeSharedPtr instanceIndexBar;
    std::vector<HdStBufferArrayRangeSharedPtr> instancePrimvarBars;
};

uint32_t
_GetElementOffset(HdBufferArrayRangeSharedPtr const & range)
{
    return range ? range->GetElementOffset() : 0;
}

uint32_t
_GetElementCount(HdBufferArrayRangeSharedPtr const & range)
{
    return range ? range->GetNumElements() : 0;
}

uint32_t
_GetInstanceCount(HdStDrawItemInstance const * drawItemInstance,
                  HdBufferArrayRangeSharedPtr const & instanceIndexBar,
                  int const instanceIndexWidth)
{
    // It's possible to have an instanceIndexBar which exists but is empty,
    // i.e. GetNumElements() == 0, and no instancePrimvars.
    // In that case instanceCount should be 0, instead of 1, otherwise the
    // frustum culling shader might write out-of-bounds to the result buffer.
    // this is covered by testHdDrawBatching/EmptyDrawBatchTest
    uint32_t const numInstances =
        instanceIndexBar ? instanceIndexBar->GetNumElements() : 1;
    uint32_t const instanceCount =
        drawItemInstance->IsVisible() ? (numInstances / instanceIndexWidth) : 0;
    return instanceCount;
}

} // annonymous namespace

void
HdSt_IndirectDrawBatch::_CompileBatch(
    HdStResourceRegistrySharedPtr const & resourceRegistry)
{
    TRACE_FUNCTION();
    HF_MALLOC_TAG_FUNCTION();

    if (_drawItemInstances.empty()) return;

    size_t const numDrawItemInstances = _drawItemInstances.size();

    size_t const instancerNumLevels =
        _drawItemInstances[0]->GetDrawItem()->GetInstancePrimvarNumLevels();

    // Get the layout of the command buffer we are building.
    _DrawCommandTraits const traits =
        _GetDrawCommandTraits(instancerNumLevels,
                              _useDrawIndexed, _useInstanceCulling);

    TF_DEBUG(HDST_DRAW).Msg("\nCompile Dispatch Buffer\n");
    TF_DEBUG(HDST_DRAW).Msg(" - numUInt32: %zd\n", traits.numUInt32);
    TF_DEBUG(HDST_DRAW).Msg(" - useDrawIndexed: %d\n", _useDrawIndexed);
    TF_DEBUG(HDST_DRAW).Msg(" - useInstanceCulling: %d\n", _useInstanceCulling);
    TF_DEBUG(HDST_DRAW).Msg(" - num draw items: %zu\n", numDrawItemInstances);

    _drawCommandBuffer.resize(numDrawItemInstances * traits.numUInt32);
    std::vector<uint32_t>::iterator cmdIt = _drawCommandBuffer.begin();

    // Count the number of visible items. We may actually draw fewer
    // items than this when GPU frustum culling is active.
    _numVisibleItems = 0;
    _numTotalElements = 0;
    _numTotalVertices = 0;

    // We'll need to rebind textures while drawing if we have
    // a draw item instance with a different texture resource id
    // than the first draw item.
    TextureResourceID const firstTextureResourceID =
        _GetTextureResourceID(_drawItemInstances[0]->GetDrawItem());
    _needsTextureResourceRebinding = false;

    TF_DEBUG(HDST_DRAW).Msg(" - Processing Items:\n");
    _barElementOffsetsHash = 0;
    for (size_t item = 0; item < numDrawItemInstances; ++item) {
        HdStDrawItemInstance const *drawItemInstance = _drawItemInstances[item];
        HdStDrawItem const *drawItem = drawItemInstance->GetDrawItem();

        _barElementOffsetsHash =
            TfHash::Combine(_barElementOffsetsHash,
                            drawItem->GetElementOffsetsHash());

        _DrawItemState const dc(drawItem);

        if (_allowTextureResourceRebinding && !_needsTextureResourceRebinding) {
            TextureResourceID const textureResourceID =
                                            _GetTextureResourceID(drawItem);
            if (firstTextureResourceID != textureResourceID) {
                _needsTextureResourceRebinding = true;
            }
        }

        // drawing coordinates.
        uint32_t const modelDC         = 0; // reserved for future extension
        uint32_t const constantDC      = _GetElementOffset(dc.constantBar);
        uint32_t const vertexDC        = _GetElementOffset(dc.vertexBar);
        uint32_t const topVisDC        = _GetElementOffset(dc.topVisBar);
        uint32_t const elementDC       = _GetElementOffset(dc.elementBar);
        uint32_t const primitiveDC     = _GetElementOffset(dc.indexBar);
        uint32_t const fvarDC          = _GetElementOffset(dc.fvarBar);
        uint32_t const instanceIndexDC = _GetElementOffset(dc.instanceIndexBar);
        uint32_t const shaderDC        = _GetElementOffset(dc.shaderBar);
        uint32_t const varyingDC       = _GetElementOffset(dc.varyingBar);

        // 3 for triangles, 4 for quads, 6 for triquads, n for patches
        uint32_t const numIndicesPerPrimitive =
            drawItem->GetGeometricShader()->GetPrimitiveIndexSize();

        uint32_t const baseVertex = vertexDC;
        uint32_t const vertexCount = _GetElementCount(dc.vertexBar);

        // if delegate fails to get vertex primvars, it could be empty.
        // skip the drawitem to prevent drawing uninitialized vertices.
        uint32_t const numElements =
            vertexCount != 0 ? _GetElementCount(dc.indexBar) : 0;

        uint32_t const baseIndex = primitiveDC * numIndicesPerPrimitive;
        uint32_t const indexCount = numElements * numIndicesPerPrimitive;

        uint32_t const instanceCount =
            _GetInstanceCount(drawItemInstance,
                              dc.instanceIndexBar,
                              traits.instanceIndexWidth);

        uint32_t const baseInstance = (uint32_t)item;

        // draw command
        if (!_useDrawIndexed) {
            if (_useInstanceCulling) {
                // _DrawNonIndexedInstanceCullCommand
                *cmdIt++ = vertexCount;
                *cmdIt++ = instanceCount;
                *cmdIt++ = baseVertex;
                *cmdIt++ = baseInstance;

                *cmdIt++ = 1;             /* cullCount (always 1) */
                *cmdIt++ = instanceCount; /* cullInstanceCount */
                *cmdIt++ = 0;             /* cullBaseVertex (not used)*/
                *cmdIt++ = baseInstance;  /* cullBaseInstance */
            } else {
                // _DrawNonIndexedCommand
                *cmdIt++ = vertexCount;
                *cmdIt++ = instanceCount;
                *cmdIt++ = baseVertex;
                *cmdIt++ = baseInstance;
            }
        } else {
            if (_useInstanceCulling) {
                // _DrawIndexedInstanceCullCommand
                *cmdIt++ = indexCount;
                *cmdIt++ = instanceCount;
                *cmdIt++ = baseIndex;
                *cmdIt++ = baseVertex;
                *cmdIt++ = baseInstance;

                *cmdIt++ = 1;             /* cullCount (always 1) */
                *cmdIt++ = instanceCount; /* cullInstanceCount */
                *cmdIt++ = 0;             /* cullBaseVertex (not used)*/
                *cmdIt++ = baseInstance;  /* cullBaseInstance */
            } else {
                // _DrawIndexedCommand
                *cmdIt++ = indexCount;
                *cmdIt++ = instanceCount;
                *cmdIt++ = baseIndex;
                *cmdIt++ = baseVertex;
                *cmdIt++ = baseInstance;
            }
        }

        // drawingCoord0
        *cmdIt++ = modelDC;
        *cmdIt++ = constantDC;
        *cmdIt++ = elementDC;
        *cmdIt++ = primitiveDC;

        // drawingCoord1
        *cmdIt++ = fvarDC;
        *cmdIt++ = instanceIndexDC;
        *cmdIt++ = shaderDC;
        *cmdIt++ = vertexDC;

        // drawingCoord2
        *cmdIt++ = topVisDC;
        *cmdIt++ = varyingDC;

        // drawingCoordI
        for (size_t i = 0; i < dc.instancePrimvarBars.size(); ++i) {
            uint32_t instanceDC = _GetElementOffset(dc.instancePrimvarBars[i]);
            *cmdIt++ = instanceDC;
        }

        if (TfDebug::IsEnabled(HDST_DRAW)) {
            std::vector<uint32_t>::iterator cmdIt2 = cmdIt - traits.numUInt32;
            std::cout << "   - ";
            while (cmdIt2 != cmdIt) {
                std::cout << *cmdIt2 << " ";
                cmdIt2++;
            }
            std::cout << std::endl;
        }

        _numVisibleItems += instanceCount;
        _numTotalElements += numElements;
        _numTotalVertices += vertexCount;
    }

    TF_DEBUG(HDST_DRAW).Msg(" - Num Visible: %zu\n", _numVisibleItems);
    TF_DEBUG(HDST_DRAW).Msg(" - Total Elements: %zu\n", _numTotalElements);
    TF_DEBUG(HDST_DRAW).Msg(" - Total Verts: %zu\n", _numTotalVertices);

    // make sure we filled all
    TF_VERIFY(cmdIt == _drawCommandBuffer.end());

    // cache the location of instanceCount and cullInstanceCount,
    // to be used during DrawItemInstanceChanged().
    _instanceCountOffset = traits.instanceCount_offset/sizeof(uint32_t);
    _cullInstanceCountOffset = traits.cullInstanceCount_offset/sizeof(uint32_t);

    // allocate draw dispatch buffer
    _dispatchBuffer =
        resourceRegistry->RegisterDispatchBuffer(_tokens->drawIndirect,
                                                 numDrawItemInstances,
                                                 traits.numUInt32);

    // add drawing resource views
    _AddDrawResourceViews(_dispatchBuffer, traits);

    // copy data
    _dispatchBuffer->CopyData(_drawCommandBuffer);

    if (_useGpuCulling) {
        // Make a duplicate of the draw dispatch buffer to use as an input
        // for GPU frustum culling (a single buffer cannot be bound for
        // both reading and writing). We use only the instanceCount
        // and drawingCoord parameters, but it is simplest to just make
        // a copy.
        _dispatchBufferCullInput =
            resourceRegistry->RegisterDispatchBuffer(_tokens->drawIndirectCull,
                                                     numDrawItemInstances,
                                                     traits.numUInt32);

        // add culling resource views
        if (_useInstanceCulling) {
            _AddInstanceCullResourceViews(_dispatchBufferCullInput, traits);
        } else {
            _AddNonInstanceCullResourceViews(_dispatchBufferCullInput, traits);
        }

        // copy data
        _dispatchBufferCullInput->CopyData(_drawCommandBuffer);
    }
}

HdSt_DrawBatch::ValidationResult
HdSt_IndirectDrawBatch::Validate(bool deepValidation)
{
    if (!TF_VERIFY(!_drawItemInstances.empty())) {
        return ValidationResult::RebuildAllBatches;
    }

    TF_DEBUG(HDST_DRAW_BATCH).Msg(
        "Validating indirect draw batch %p (deep validation = %d)...\n",
        (void*)(this), deepValidation);

    // check the hash to see they've been reallocated/migrated or not.
    // note that we just need to compare the hash of the first item,
    // since drawitems are aggregated and ensure that they are sharing
    // same buffer arrays.
    HdStDrawItem const * batchItem = _drawItemInstances.front()->GetDrawItem();
    size_t const bufferArraysHash = batchItem->GetBufferArraysHash();

    if (_bufferArraysHash != bufferArraysHash) {
        _bufferArraysHash = bufferArraysHash;
        TF_DEBUG(HDST_DRAW_BATCH).Msg(
            "   Buffer arrays hash changed. Need to rebuild batch.\n");
        return ValidationResult::RebuildBatch;
    }

    // Deep validation is flagged explicitly when a drawItem has changes to
    // its BARs (e.g. buffer spec, aggregation, element offsets) or when its
    // material network shader or geometric shader changes.
    if (deepValidation) {
        TRACE_SCOPE("Indirect draw batch deep validation");
        // look through all draw items to be still compatible

        size_t numDrawItemInstances = _drawItemInstances.size();
        size_t barElementOffsetsHash = 0;

        for (size_t item = 0; item < numDrawItemInstances; ++item) {
            HdStDrawItem const * drawItem =
                _drawItemInstances[item]->GetDrawItem();

            if (!TF_VERIFY(drawItem->GetGeometricShader())) {
                return ValidationResult::RebuildAllBatches;
            }

            if (!_IsAggregated(batchItem, drawItem)) {
                 TF_DEBUG(HDST_DRAW_BATCH).Msg(
                    "   Deep validation: Found draw item that fails aggregation"
                    " test. Need to rebuild all batches.\n");
                return ValidationResult::RebuildAllBatches;
            }

            barElementOffsetsHash = TfHash::Combine(barElementOffsetsHash,
                drawItem->GetElementOffsetsHash());
        }

        if (_barElementOffsetsHash != barElementOffsetsHash) {
             TF_DEBUG(HDST_DRAW_BATCH).Msg(
                "   Deep validation: Element offsets hash mismatch."
                "   Rebuilding batch (even though only the dispatch buffer"
                "   needs to be updated)\n.");
            return ValidationResult::RebuildBatch;
        }

    }

    TF_DEBUG(HDST_DRAW_BATCH).Msg(
        "   Validation passed. No need to rebuild batch.\n");
    return ValidationResult::ValidBatch;
}

void
HdSt_IndirectDrawBatch::_ValidateCompatibility(
            HdStBufferArrayRangeSharedPtr const& constantBar,
            HdStBufferArrayRangeSharedPtr const& indexBar,
            HdStBufferArrayRangeSharedPtr const& topologyVisibilityBar,
            HdStBufferArrayRangeSharedPtr const& elementBar,
            HdStBufferArrayRangeSharedPtr const& fvarBar,
            HdStBufferArrayRangeSharedPtr const& varyingBar,
            HdStBufferArrayRangeSharedPtr const& vertexBar,
            int instancerNumLevels,
            HdStBufferArrayRangeSharedPtr const& instanceIndexBar,
            std::vector<HdStBufferArrayRangeSharedPtr> const& instanceBars) const
{
    HdStDrawItem const* failed = nullptr;

    for (HdStDrawItemInstance const* itemInstance : _drawItemInstances) {
        HdStDrawItem const* itm = itemInstance->GetDrawItem();

        if (constantBar && !TF_VERIFY(constantBar 
                        ->IsAggregatedWith(itm->GetConstantPrimvarRange())))
                        { failed = itm; break; }
        if (indexBar && !TF_VERIFY(indexBar
                        ->IsAggregatedWith(itm->GetTopologyRange())))
                        { failed = itm; break; }
        if (topologyVisibilityBar && !TF_VERIFY(topologyVisibilityBar
                        ->IsAggregatedWith(itm->GetTopologyVisibilityRange())))
                        { failed = itm; break; }
        if (elementBar && !TF_VERIFY(elementBar
                        ->IsAggregatedWith(itm->GetElementPrimvarRange())))
                        { failed = itm; break; }
        if (fvarBar && !TF_VERIFY(fvarBar
                        ->IsAggregatedWith(itm->GetFaceVaryingPrimvarRange())))
                        { failed = itm; break; }
        if (varyingBar && !TF_VERIFY(varyingBar
                        ->IsAggregatedWith(itm->GetVaryingPrimvarRange())))
                        { failed = itm; break; }
        if (vertexBar && !TF_VERIFY(vertexBar
                        ->IsAggregatedWith(itm->GetVertexPrimvarRange())))
                        { failed = itm; break; }
        if (!TF_VERIFY(instancerNumLevels
                        == itm->GetInstancePrimvarNumLevels()))
                        { failed = itm; break; }
        if (instanceIndexBar && !TF_VERIFY(instanceIndexBar
                        ->IsAggregatedWith(itm->GetInstanceIndexRange())))
                        { failed = itm; break; }
        if (!TF_VERIFY(instancerNumLevels == (int)instanceBars.size()))
                        { failed = itm; break; }

        std::vector<HdStBufferArrayRangeSharedPtr> itmInstanceBars(
                                                            instancerNumLevels);
        if (instanceIndexBar) {
            for (int i = 0; i < instancerNumLevels; ++i) {
                if (itmInstanceBars[i] && !TF_VERIFY(itmInstanceBars[i] 
                            ->IsAggregatedWith(itm->GetInstancePrimvarRange(i)),
                        "%d", i)) { failed = itm; break; }
            }
        }
    }

    if (failed) {
        std::cout << failed->GetRprimID() << std::endl;
    }
}

bool
HdSt_IndirectDrawBatch::_HasNothingToDraw() const
{
    return ( _useDrawIndexed && _numTotalElements == 0) ||
           (!_useDrawIndexed && _numTotalVertices == 0);
}

void
HdSt_IndirectDrawBatch::PrepareDraw(
    HgiGraphicsCmds *,
    HdStRenderPassStateSharedPtr const & renderPassState,
    HdStResourceRegistrySharedPtr const & resourceRegistry)
{
    TRACE_FUNCTION();

    if (!_dispatchBuffer) {
        _CompileBatch(resourceRegistry);
    }

    if (_HasNothingToDraw()) return;

    // Do we have to update our dispatch buffer because drawitem instance
    // data has changed?
    // On the first time through, after batches have just been compiled,
    // the flag will be false because the resource registry will have already
    // uploaded the buffer.
    bool const updateBufferData = _drawCommandBufferDirty;
    if (updateBufferData) {
        _dispatchBuffer->CopyData(_drawCommandBuffer);
        _drawCommandBufferDirty = false;
    }

    if (_useGpuCulling) {
        // Ignore passed in gfxCmds for now since GPU frustum culling
        // may still require multiple command buffer submissions.
        _ExecuteFrustumCull(updateBufferData,
                            renderPassState, resourceRegistry);
    }
}

void
HdSt_IndirectDrawBatch::EncodeDraw(
    HdStRenderPassStateSharedPtr const & renderPassState,
    HdStResourceRegistrySharedPtr const & resourceRegistry,
    bool /*firstDrawBatch*/)
{
    // No implementation.
}

////////////////////////////////////////////////////////////
// GPU Resource Binding
////////////////////////////////////////////////////////////

namespace {

// Resources to Bind/Unbind for a drawItem
struct _BindingState : public _DrawItemState
{
    _BindingState(
            HdStDrawItem const * drawItem,
            HdStDispatchBufferSharedPtr const & dispatchBuffer,
            HdSt_ResourceBinder const & binder,
            HdStGLSLProgramSharedPtr const & glslProgram,
            HdStShaderCodeSharedPtrVector const & shaders,
            HdSt_GeometricShaderSharedPtr const & geometricShader)
        : _DrawItemState(drawItem)
        , dispatchBuffer(dispatchBuffer)
        , binder(binder)
        , glslProgram(glslProgram)
        , shaders(shaders)
        , geometricShader(geometricShader)
    { }

    // Bind core resources needed for view transformation & frustum culling.
    void BindResourcesForViewTransformation() const;
    void UnbindResourcesForViewTransformation() const;

    // Bind core resources and additional resources needed for drawing.
    void BindResourcesForDrawing(
        HdStRenderPassStateSharedPtr const & renderPassState,
        HgiCapabilities const &hgiCapabilities) const;
    void UnbindResourcesForDrawing(
        HdStRenderPassStateSharedPtr const & renderPassState,
        HgiCapabilities const &hgiCapabilities) const;

    HdStDispatchBufferSharedPtr dispatchBuffer;
    HdSt_ResourceBinder const & binder;
    HdStGLSLProgramSharedPtr glslProgram;
    HdStShaderCodeSharedPtrVector shaders;
    HdSt_GeometricShaderSharedPtr geometricShader;
};

void
_BindingState::BindResourcesForViewTransformation() const
{
    // Bind the program first in case we are using bindless buffer resources.
    glUseProgram(glslProgram->GetProgram()->GetRawResource());

    // Bind the constant buffer for the prim transformation and bounds.
    binder.BindConstantBuffer(constantBar);

    // Bind the instance buffers to support instance transformations.
    if (instanceIndexBar) {
        for (size_t i = 0; i < instancePrimvarBars.size(); ++i) {
            binder.BindInstanceBufferArray(instancePrimvarBars[i], i);
        }
        binder.BindBufferArray(instanceIndexBar);
    }

    // Bind the dispatch buffer drawing coordinate resource views.
    binder.BindBufferArray(dispatchBuffer->GetBufferArrayRange());
}

void
_BindingState::UnbindResourcesForViewTransformation() const
{
    glUseProgram(0);

    binder.UnbindConstantBuffer(constantBar);

    if (instanceIndexBar) {
        for (size_t i = 0; i < instancePrimvarBars.size(); ++i) {
            binder.UnbindInstanceBufferArray(instancePrimvarBars[i], i);
        }
        binder.UnbindBufferArray(instanceIndexBar);
    }

    binder.UnbindBufferArray(dispatchBuffer->GetBufferArrayRange());
}

void
_BindingState::BindResourcesForDrawing(
    HdStRenderPassStateSharedPtr const & renderPassState,
    HgiCapabilities const &hgiCapabilities) const
{
    BindResourcesForViewTransformation();

    binder.BindInterleavedBuffer(topVisBar, HdTokens->topologyVisibility);
    binder.BindBufferArray(indexBar);
    binder.BindBufferArray(elementBar);
    binder.BindBufferArray(fvarBar);
    binder.BindBufferArray(vertexBar);
    binder.BindBufferArray(varyingBar);

    for (HdStShaderCodeSharedPtr const & shader : shaders) {
        HdStBufferArrayRangeSharedPtr shaderBar =
                std::static_pointer_cast<HdStBufferArrayRange>(
                        shader->GetShaderData());
        if (shaderBar) {
            binder.BindBuffer(HdTokens->materialParams,
                              shaderBar->GetResource());
        }
        shader->BindResources(
                glslProgram->GetProgram()->GetRawResource(), binder);
    }

    renderPassState->Bind(hgiCapabilities);
    renderPassState->ApplyStateFromGeometricShader(binder, geometricShader);
}

void
_BindingState::UnbindResourcesForDrawing(
    HdStRenderPassStateSharedPtr const & renderPassState,
    HgiCapabilities const &hgiCapabilities) const
{
    UnbindResourcesForViewTransformation();

    binder.UnbindInterleavedBuffer(topVisBar, HdTokens->topologyVisibility);
    binder.UnbindBufferArray(indexBar);
    binder.UnbindBufferArray(elementBar);
    binder.UnbindBufferArray(fvarBar);
    binder.UnbindBufferArray(vertexBar);
    binder.UnbindBufferArray(varyingBar);

    for (HdStShaderCodeSharedPtr const & shader : shaders) {
        HdStBufferArrayRangeSharedPtr shaderBar =
                std::static_pointer_cast<HdStBufferArrayRange>(
                        shader->GetShaderData());
        if (shaderBar) {
            binder.UnbindBuffer(HdTokens->materialParams,
                                shaderBar->GetResource());
        }
        shader->UnbindResources(0, binder);
    }

    renderPassState->Unbind(hgiCapabilities);
}

void
_BindTextureResources(
    HdStDrawItem const * drawItem,
    HdSt_ResourceBinder const & binder,
    HdStGLSLProgramSharedPtr const & glslProgram,
    TextureResourceID * currentTextureResourceID)
{
    // Bind texture resources via the drawItem's materialNetworkShader
    // when the currentTextureResourceID changes between draw items.
    TextureResourceID textureResourceID = _GetTextureResourceID(drawItem);
    if (*currentTextureResourceID != textureResourceID) {
        *currentTextureResourceID = textureResourceID;
        if (HdSt_MaterialNetworkShaderSharedPtr const &materialNetworkShader =
                drawItem->GetMaterialNetworkShader()) {
            materialNetworkShader->BindResources(
                glslProgram->GetProgram()->GetRawResource(),
                binder);
        }
    }
}

} // annonymous namespace

////////////////////////////////////////////////////////////
// GPU Drawing
////////////////////////////////////////////////////////////

void
HdSt_IndirectDrawBatch::ExecuteDraw(
    HgiGraphicsCmds * gfxCmds,
    HdStRenderPassStateSharedPtr const & renderPassState,
    HdStResourceRegistrySharedPtr const & resourceRegistry,
    bool /*firstDrawBatch*/)
{
    HgiGLGraphicsCmds* glGfxCmds = dynamic_cast<HgiGLGraphicsCmds*>(gfxCmds);

    if (glGfxCmds) {
        // XXX Tmp code path to allow non-hgi code to insert functions into
        // HgiGL ops-stack. Will be removed once Storms uses Hgi everywhere
        auto executeDrawOp = [this, renderPassState, resourceRegistry] {
            this->_ExecuteDraw(renderPassState, resourceRegistry);
        };
        glGfxCmds->InsertFunctionOp(executeDrawOp);
    } else {
        _ExecuteDraw(renderPassState, resourceRegistry);
    }
}

void
HdSt_IndirectDrawBatch::_ExecuteDraw(
    HdStRenderPassStateSharedPtr const &renderPassState,
    HdStResourceRegistrySharedPtr const &resourceRegistry)
{
    TRACE_FUNCTION();
    GLF_GROUP_FUNCTION();

    if (!TF_VERIFY(!_drawItemInstances.empty())) return;

    if (!TF_VERIFY(_dispatchBuffer)) return;

    if (_HasNothingToDraw()) return;

    HgiCapabilities const *capabilities =
        resourceRegistry->GetHgi()->GetCapabilities();

    // Drawing can be either direct or indirect. For either case,
    // the drawing batch and drawing program are prepared to resolve
    // drawing coordinate state indirectly, i.e. from buffer data.
    bool const drawIndirect =
        !_needsTextureResourceRebinding &&
        capabilities->IsSet(HgiDeviceCapabilitiesBitsMultiDrawIndirect);
    _DrawingProgram & program = _GetDrawingProgram(renderPassState,
                                                   resourceRegistry);
    if (!TF_VERIFY(program.IsValid())) return;

    _BindingState state(
            _drawItemInstances.front()->GetDrawItem(),
            _dispatchBuffer,
            program.GetBinder(),
            program.GetGLSLProgram(),
            program.GetComposedShaders(),
            program.GetGeometricShader());

    if (false && ARCH_UNLIKELY(TfDebug::IsEnabled(HD_SAFE_MODE))) {
        _ValidateCompatibility(state.constantBar,
                               state.indexBar,
                               state.topVisBar,
                               state.elementBar,
                               state.fvarBar,
                               state.varyingBar,
                               state.vertexBar,
                               state.instancePrimvarBars.size(),
                               state.instanceIndexBar,
                               state.instancePrimvarBars);
    }

    // OpenGL core profile requries a VAO for binding buffers.
    if (capabilities->GetCoreProfile()) {
        if (!_vao) {
            glCreateVertexArrays(1, &_vao);
        }
        glBindVertexArray(_vao);
    }

    state.BindResourcesForDrawing(renderPassState, *capabilities);

    HdSt_GeometricShaderSharedPtr geometricShader = state.geometricShader;
    if (geometricShader->IsPrimTypePatches()) {
        glPatchParameteri(GL_PATCH_VERTICES,
                          geometricShader->GetPrimitiveIndexSize());
    }

    if (drawIndirect) {
        _ExecuteDrawIndirect(
            geometricShader, _dispatchBuffer, state.indexBar);
    } else {
        _ExecuteDrawImmediate(
            geometricShader, _dispatchBuffer, state.indexBar, program);
    }

    state.UnbindResourcesForDrawing(renderPassState, *capabilities);

    HD_PERF_COUNTER_INCR(HdPerfTokens->drawCalls);
    HD_PERF_COUNTER_ADD(HdTokens->itemsDrawn, _numVisibleItems);
}

void
HdSt_IndirectDrawBatch::_ExecuteDrawIndirect(
    HdSt_GeometricShaderSharedPtr const & geometricShader,
    HdStDispatchBufferSharedPtr const & dispatchBuffer,
    HdStBufferArrayRangeSharedPtr const & indexBar)
{
    TRACE_FUNCTION();

    GLenum const primitiveMode =
        HdStGLConversions::GetPrimitiveMode(geometricShader.get());
    uint32_t const stride =
        dispatchBuffer->GetCommandNumUints() * sizeof(uint32_t);
    uint32_t const drawCount = dispatchBuffer->GetCount();

    if (!_useDrawIndexed) {
        TF_DEBUG(HDST_DRAW).Msg("MDI Drawing Arrays:\n"
                " - primitive mode: %d\n"
                " - drawCount: %d\n"
                " - stride: %d\n",
               primitiveMode,
               drawCount,
               stride);

        glMultiDrawArraysIndirect(
            primitiveMode,
            0, drawCount,
            stride);
    } else {
        TF_DEBUG(HDST_DRAW).Msg("MDI Drawing Elements:\n"
                " - primitive mode: %d\n"
                " - buffer type: GL_UNSIGNED_INT\n"
                " - drawCount: %d\n"
                " - stride: %d\n",
               primitiveMode,
               drawCount,
               stride);

        glMultiDrawElementsIndirect(
            primitiveMode,
            GL_UNSIGNED_INT,
            0, drawCount,
            stride);
    }
}

void
HdSt_IndirectDrawBatch::_ExecuteDrawImmediate(
    HdSt_GeometricShaderSharedPtr const & geometricShader,
    HdStDispatchBufferSharedPtr const & dispatchBuffer,
    HdStBufferArrayRangeSharedPtr const & indexBar,
    _DrawingProgram const & program)
{
    TRACE_FUNCTION();

    GLenum const primitiveMode =
        HdStGLConversions::GetPrimitiveMode(geometricShader.get());
    uint32_t const strideUInt32 = dispatchBuffer->GetCommandNumUints();
    uint32_t const stride = strideUInt32 * sizeof(uint32_t);
    uint32_t const drawCount = dispatchBuffer->GetCount();

    // We'll rebind texture resources while drawing only if the drawing
    // program's material network shader uses texture resources.
    bool const programUsesTextureResources =
        program.GetMaterialNetworkShader()->ComputeTextureSourceHash() != 0;

    bool const rebindTextureResources =
        _needsTextureResourceRebinding && programUsesTextureResources;

    TextureResourceID currentTextureResourceID =
        _GetTextureResourceID(_drawItemInstances[0]->GetDrawItem());

    if (!_useDrawIndexed) {
        TF_DEBUG(HDST_DRAW).Msg("Drawing Arrays:\n"
                " - primitive mode: %d\n"
                " - drawCount: %d\n"
                " - stride: %d\n",
               primitiveMode,
               drawCount,
               stride);

        for (uint32_t i = 0; i < drawCount; ++i) {
            _DrawNonIndexedCommand const * cmd =
                reinterpret_cast<_DrawNonIndexedCommand*>(
                    &_drawCommandBuffer[i*strideUInt32]);

            if (rebindTextureResources) {
                _BindTextureResources(
                    _drawItemInstances[i]->GetDrawItem(),
                    program.GetBinder(),
                    program.GetGLSLProgram(),
                    &currentTextureResourceID);
            }

            glDrawArraysInstancedBaseInstance(
                primitiveMode,
                cmd->baseVertex,
                cmd->count,
                cmd->instanceCount,
                cmd->baseInstance);
        }
    } else {
        TF_DEBUG(HDST_DRAW).Msg("Drawing Elements:\n"
                " - primitive mode: %d\n"
                " - buffer type: GL_UNSIGNED_INT\n"
                " - drawCount: %d\n"
                " - stride: %d\n",
               primitiveMode,
               drawCount,
               stride);

        for (uint32_t i = 0; i < drawCount; ++i) {
            _DrawIndexedCommand const * cmd =
                reinterpret_cast<_DrawIndexedCommand*>(
                    &_drawCommandBuffer[i*strideUInt32]);

            if (rebindTextureResources) {
                _BindTextureResources(
                    _drawItemInstances[i]->GetDrawItem(),
                    program.GetBinder(),
                    program.GetGLSLProgram(),
                    &currentTextureResourceID);
            }

            uint32_t const indexBufferByteOffset =
                static_cast<uint32_t>(cmd->baseIndex * sizeof(uint32_t));

            glDrawElementsInstancedBaseVertexBaseInstance(
                primitiveMode,
                cmd->count,
                GL_UNSIGNED_INT,
                reinterpret_cast<const void*>(
                    static_cast<uintptr_t>(indexBufferByteOffset)),
                cmd->instanceCount,
                cmd->baseVertex,
                cmd->baseInstance);
        }
    }
}

////////////////////////////////////////////////////////////
// GPU Frustum Culling
////////////////////////////////////////////////////////////

static
HgiGraphicsPipelineSharedPtr
_GetCullPipeline(
    HdStResourceRegistrySharedPtr const & resourceRegistry,
    HdStGLSLProgramSharedPtr const & shaderProgram,
    size_t byteSizeUniforms)
{
    // Culling pipeline is compatible as long as the shader is the same.
    HgiShaderProgramHandle const & programHandle = shaderProgram->GetProgram();
    uint64_t const hash = reinterpret_cast<uint64_t>(programHandle.Get());

    HdInstance<HgiGraphicsPipelineSharedPtr> pipelineInstance =
        resourceRegistry->RegisterGraphicsPipeline(hash);

    if (pipelineInstance.IsFirstInstance()) {
        // Create a points primitive, vertex shader only pipeline that uses
        // a uniform block data for the 'cullParams' in the shader.
        HgiGraphicsPipelineDesc pipeDesc;
        pipeDesc.shaderConstantsDesc.stageUsage = HgiShaderStageVertex;
        pipeDesc.shaderConstantsDesc.byteSize = byteSizeUniforms;
        pipeDesc.depthState.depthTestEnabled = false;
        pipeDesc.depthState.depthWriteEnabled = false;
        pipeDesc.primitiveType = HgiPrimitiveTypePointList;
        pipeDesc.shaderProgram = shaderProgram->GetProgram();
        pipeDesc.rasterizationState.rasterizerEnabled = false;

        Hgi* hgi = resourceRegistry->GetHgi();
        HgiGraphicsPipelineHandle pso = hgi->CreateGraphicsPipeline(pipeDesc);

        pipelineInstance.SetValue(
            std::make_shared<HgiGraphicsPipelineHandle>(pso));
    }

    return pipelineInstance.GetValue();
}

void
HdSt_IndirectDrawBatch::_ExecuteFrustumCull(
    bool const updateBufferData,
    HdStRenderPassStateSharedPtr const & renderPassState,
    HdStResourceRegistrySharedPtr const & resourceRegistry)
{
    TRACE_FUNCTION();

    // Disable GPU culling when instancing enabled and
    // not using instance culling.
    if (_useInstancing && !_useInstanceCulling) return;

    // Bypass freezeCulling if the command buffer is dirty.
    bool const freezeCulling = TfDebug::IsEnabled(HD_FREEZE_CULL_FRUSTUM);
    if (freezeCulling && !updateBufferData) return;

    if (updateBufferData) {
        _dispatchBufferCullInput->CopyData(_drawCommandBuffer);
    }

    _CullingProgram cullingProgram = _GetCullingProgram(resourceRegistry);
    if (!TF_VERIFY(cullingProgram.IsValid())) return;

    HdStBufferResourceSharedPtr cullCommandBuffer =
        _dispatchBufferCullInput->GetResource(HdTokens->drawDispatch);
    if (!TF_VERIFY(cullCommandBuffer)) return;

    struct Uniforms {
        GfMatrix4f cullMatrix;
        GfVec2f drawRangeNDC;
        uint32_t drawCommandNumUints;
    };

    struct UniformsInstanced {
        GfMatrix4f cullMatrix;
        GfVec2f drawRangeNDC;
        uint32_t drawCommandNumUints;
        uint32_t drawBatchId;
        int32_t resetPass;
    };

    // We perform frustum culling on the GPU with the rasterizer disabled,
    // stomping the instanceCount of each drawing command in the
    // dispatch buffer to 0 for primitives that are culled, skipping
    // over other elements.

    _BindingState state(
            _drawItemInstances.front()->GetDrawItem(),
            _dispatchBufferCullInput,
            cullingProgram.GetBinder(),
            cullingProgram.GetGLSLProgram(),
            cullingProgram.GetComposedShaders(),
            cullingProgram.GetGeometricShader());

    Hgi * hgi = resourceRegistry->GetHgi();
    HgiCapabilities const *capabilities = hgi->GetCapabilities();

    // OpenGL core profile requries a VAO for binding buffers.
    if (capabilities->GetCoreProfile()) {
        if (!_vao) {
            glCreateVertexArrays(1, &_vao);
        }
        glBindVertexArray(_vao);
    }

    HgiGraphicsPipelineSharedPtr const & pso =
        _GetCullPipeline(resourceRegistry,
                         state.glslProgram,
                         _useInstanceCulling
                             ? sizeof(UniformsInstanced)
                             : sizeof(Uniforms));
    HgiGraphicsPipelineHandle psoHandle = *pso.get();

    // GfxCmds has no attachment since it is a vertex only shader.
    HgiGraphicsCmdsDesc gfxDesc;
    HgiGraphicsCmdsUniquePtr cullGfxCmds = hgi->CreateGraphicsCmds(gfxDesc);
    if (_useInstanceCulling) {
        cullGfxCmds->PushDebugGroup("GPU frustum culling (instanced)");
    } else {
        cullGfxCmds->PushDebugGroup("GPU frustum culling (non-instanced)");
    }
    cullGfxCmds->BindPipeline(psoHandle);

    state.BindResourcesForViewTransformation();

    if (IsEnabledGPUCountVisibleInstances()) {
        _BeginGPUCountVisibleInstances(resourceRegistry);
        state.binder.BindBuffer(_tokens->drawIndirectResult, _resultBuffer);
    }

    // bind destination buffer
    // (using entire buffer bind to start from offset=0)
    state.binder.BindBuffer(_tokens->dispatchBuffer,
                            _dispatchBuffer->GetEntireResource());

    GfMatrix4f const &cullMatrix = GfMatrix4f(renderPassState->GetCullMatrix());
    GfVec2f const &drawRangeNdc = renderPassState->GetDrawingRangeNDC();

    // Get the bind index for the 'cullParams' uniform block
    HdStBinding binding = state.binder.GetBinding(_tokens->ulocCullParams);
    int bindLoc = binding.GetLocation();

    if (_useInstanceCulling) {
        // set instanced cull parameters
        UniformsInstanced cullParamsInstanced;
        cullParamsInstanced.drawCommandNumUints =
                _dispatchBuffer->GetCommandNumUints();
        cullParamsInstanced.cullMatrix = cullMatrix;
        cullParamsInstanced.drawRangeNDC = drawRangeNdc;
        cullParamsInstanced.drawBatchId = reinterpret_cast<uintptr_t>(this);

        // Reset Pass
        cullParamsInstanced.resetPass = 1;
        cullGfxCmds->SetConstantValues(
            psoHandle, HgiShaderStageVertex,
            bindLoc, sizeof(UniformsInstanced), &cullParamsInstanced);

        cullGfxCmds->DrawIndirect(
            cullCommandBuffer->GetHandle(),
            cullCommandBuffer->GetOffset(),
            _dispatchBufferCullInput->GetCount(),
            cullCommandBuffer->GetStride());

        // Make sure the reset-pass memory writes
        // are visible to the culling shader pass.
        cullGfxCmds->InsertMemoryBarrier(HgiMemoryBarrierAll);

        // Perform Culling Pass
        cullParamsInstanced.resetPass = 0;
        cullGfxCmds->SetConstantValues(
            psoHandle, HgiShaderStageVertex,
            bindLoc, sizeof(UniformsInstanced), &cullParamsInstanced);

        cullGfxCmds->DrawIndirect(
            cullCommandBuffer->GetHandle(),
            cullCommandBuffer->GetOffset(),
            _dispatchBufferCullInput->GetCount(),
            cullCommandBuffer->GetStride());

        // Make sure culling memory writes are
        // visible to execute draw.
        cullGfxCmds->InsertMemoryBarrier(HgiMemoryBarrierAll);
    } else {
        // set cull parameters
        Uniforms cullParams;
        cullParams.drawCommandNumUints = _dispatchBuffer->GetCommandNumUints();
        cullParams.cullMatrix = cullMatrix;
        cullParams.drawRangeNDC = drawRangeNdc;

        // Perform Culling
        cullGfxCmds->SetConstantValues(
            psoHandle, HgiShaderStageVertex,
            bindLoc, sizeof(Uniforms), &cullParams);

        cullGfxCmds->Draw(_dispatchBufferCullInput->GetCount(), 0, 1, 0);

        // Make sure culling memory writes are visible to execute draw.
        cullGfxCmds->InsertMemoryBarrier(HgiMemoryBarrierAll);
    }

    cullGfxCmds->PopDebugGroup();
    hgi->SubmitCmds(cullGfxCmds.get());

    state.UnbindResourcesForViewTransformation();

    // unbind destination dispatch buffer
    state.binder.UnbindBuffer(_tokens->dispatchBuffer,
                              _dispatchBuffer->GetEntireResource());

    if (IsEnabledGPUCountVisibleInstances()) {
        state.binder.UnbindBuffer(_tokens->drawIndirectResult, _resultBuffer);
        _EndGPUCountVisibleInstances(resourceRegistry, &_numVisibleItems);
    }
}

void
HdSt_IndirectDrawBatch::DrawItemInstanceChanged(
    HdStDrawItemInstance const * instance)
{
    // We need to check the visibility and update if needed
    if (_dispatchBuffer) {
        size_t batchIndex = instance->GetBatchIndex();
        int commandNumUints = _dispatchBuffer->GetCommandNumUints();
        int numLevels = instance->GetDrawItem()->GetInstancePrimvarNumLevels();
        int instanceIndexWidth = numLevels + 1;

        // When non-instance culling is being used, cullcommand points the same 
        // location as drawcommands. Then we update the same place twice, it 
        // might be better than branching.
        std::vector<uint32_t>::iterator instanceCountIt =
            _drawCommandBuffer.begin()
            + batchIndex * commandNumUints
            + _instanceCountOffset;
        std::vector<uint32_t>::iterator cullInstanceCountIt =
            _drawCommandBuffer.begin()
            + batchIndex * commandNumUints
            + _cullInstanceCountOffset;

        HdBufferArrayRangeSharedPtr const &instanceIndexBar_ =
            instance->GetDrawItem()->GetInstanceIndexRange();
        HdStBufferArrayRangeSharedPtr instanceIndexBar =
            std::static_pointer_cast<HdStBufferArrayRange>(instanceIndexBar_);

        uint32_t const newInstanceCount =
            _GetInstanceCount(instance, instanceIndexBar, instanceIndexWidth);

        TF_DEBUG(HDST_DRAW).Msg("\nInstance Count changed: %d -> %d\n",
                *instanceCountIt, 
                newInstanceCount);

        // Update instance count and overall count of visible items.
        if (static_cast<size_t>(newInstanceCount) != (*instanceCountIt)) {
            _numVisibleItems += (newInstanceCount - (*instanceCountIt));
            *instanceCountIt = newInstanceCount;
            *cullInstanceCountIt = newInstanceCount;
            _drawCommandBufferDirty = true;
        }
    }
}

void
HdSt_IndirectDrawBatch::_BeginGPUCountVisibleInstances(
    HdStResourceRegistrySharedPtr const &resourceRegistry)
{
    if (!_resultBuffer) {
        HdTupleType tupleType;
        tupleType.type = HdTypeInt32;
        tupleType.count = 1;

        _resultBuffer =
            resourceRegistry->RegisterBufferResource(
                _tokens->drawIndirectResult, tupleType, HgiBufferUsageStorage);
    }

    // Reset visible item count
    static const int32_t count = 0;
    HgiBlitCmds* blitCmds = resourceRegistry->GetGlobalBlitCmds();
    HgiBufferCpuToGpuOp op;
    op.cpuSourceBuffer = &count;
    op.sourceByteOffset = 0;
    op.gpuDestinationBuffer = _resultBuffer->GetHandle();
    op.destinationByteOffset = 0;
    op.byteSize = sizeof(count);
    blitCmds->CopyBufferCpuToGpu(op);

    // For now we need to submit here, because there are raw gl calls after
    // _BeginGPUCountVisibleInstances that rely on this having executed on GPU.
    // XXX Remove this once the rest of indirectDrawBatch is using Hgi.
    resourceRegistry->SubmitBlitWork();
}

void
HdSt_IndirectDrawBatch::_EndGPUCountVisibleInstances(
    HdStResourceRegistrySharedPtr const &resourceRegistry,
    size_t * result)
{
    // Submit and wait for all the work recorded up to this point.
    // The GPU work must complete before we can read-back the GPU buffer.
    // GPU frustum culling is (currently) a vertex shader without a fragment
    // shader, so we submit the blit work, but do not have any compute work.
    resourceRegistry->SubmitBlitWork(HgiSubmitWaitTypeWaitUntilCompleted);

    int32_t count = 0;

    // Submit GPU buffer read back
    HgiBufferGpuToCpuOp copyOp;
    copyOp.byteSize = sizeof(count);
    copyOp.cpuDestinationBuffer = &count;
    copyOp.destinationByteOffset = 0;
    copyOp.gpuSourceBuffer = _resultBuffer->GetHandle();
    copyOp.sourceByteOffset = 0;

    HgiBlitCmds* blitCmds = resourceRegistry->GetGlobalBlitCmds();
    blitCmds->CopyBufferGpuToCpu(copyOp);
    resourceRegistry->SubmitBlitWork(HgiSubmitWaitTypeWaitUntilCompleted);

    *result = count;
}

HdSt_IndirectDrawBatch::_CullingProgram &
HdSt_IndirectDrawBatch::_GetCullingProgram(
    HdStResourceRegistrySharedPtr const & resourceRegistry)
{
    if (!_cullingProgram.GetGLSLProgram() || _dirtyCullingProgram) {
        // create a culling shader key
        HdSt_CullingShaderKey shaderKey(_useInstanceCulling,
            _useTinyPrimCulling,
            IsEnabledGPUCountVisibleInstances());

        // sharing the culling geometric shader for the same configuration.
        HdSt_GeometricShaderSharedPtr cullShader =
            HdSt_GeometricShader::Create(shaderKey, resourceRegistry);
        _cullingProgram.SetGeometricShader(cullShader);

        _cullingProgram.CompileShader(_drawItemInstances.front()->GetDrawItem(),
                                       resourceRegistry);

        _dirtyCullingProgram = false;
    }
    return _cullingProgram;
}

void
HdSt_IndirectDrawBatch::_CullingProgram::Initialize(
    bool useDrawIndexed,
    bool useInstanceCulling,
    size_t bufferArrayHash)
{
    if (useDrawIndexed     != _useDrawIndexed     ||
        useInstanceCulling != _useInstanceCulling ||
        bufferArrayHash    != _bufferArrayHash) {
        // reset shader
        Reset();
    }

    _useDrawIndexed = useDrawIndexed;
    _useInstanceCulling = useInstanceCulling;
    _bufferArrayHash = bufferArrayHash;
}

/* virtual */
void
HdSt_IndirectDrawBatch::_CullingProgram::_GetCustomBindings(
    HdStBindingRequestVector *customBindings,
    bool *enableInstanceDraw) const
{
    if (!TF_VERIFY(enableInstanceDraw) ||
        !TF_VERIFY(customBindings)) return;

    customBindings->push_back(HdStBindingRequest(HdStBinding::SSBO,
                                  _tokens->drawIndirectResult));
    customBindings->push_back(HdStBindingRequest(HdStBinding::SSBO,
                                  _tokens->dispatchBuffer));
    customBindings->push_back(HdStBindingRequest(HdStBinding::UBO,
                                  _tokens->ulocCullParams));

    if (_useInstanceCulling) {
        customBindings->push_back(
            HdStBindingRequest(HdStBinding::DRAW_INDEX_INSTANCE,
                _tokens->drawCommandIndex));
    } else {
        // non-instance culling
        customBindings->push_back(
            HdStBindingRequest(HdStBinding::DRAW_INDEX,
                _tokens->drawCommandIndex));
        customBindings->push_back(
            HdStBindingRequest(HdStBinding::DRAW_INDEX,
                _tokens->instanceCountInput));
    }

    // set instanceDraw true if instanceCulling is enabled.
    // this value will be used to determine if glVertexAttribDivisor needs to
    // be enabled or not.
    *enableInstanceDraw = _useInstanceCulling;
}

PXR_NAMESPACE_CLOSE_SCOPE<|MERGE_RESOLUTION|>--- conflicted
+++ resolved
@@ -110,11 +110,8 @@
     , _allowGpuFrustumCulling(allowGpuFrustumCulling)
     , _instanceCountOffset(0)
     , _cullInstanceCountOffset(0)
-<<<<<<< HEAD
+    , _needsTextureResourceRebinding(false)
     , _vao(0)
-=======
-    , _needsTextureResourceRebinding(false)
->>>>>>> 2864f3d0
 {
     _Init(drawItemInstance);
 }

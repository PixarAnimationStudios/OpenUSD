//
// Copyright 2016 Pixar
//
// Licensed under the Apache License, Version 2.0 (the "Apache License")
// with the following modification; you may not use this file except in
// compliance with the Apache License and the following modification to it:
// Section 6. Trademarks. is deleted and replaced with:
//
// 6. Trademarks. This License does not grant permission to use the trade
//    names, trademarks, service marks, or product names of the Licensor
//    and its affiliates, except as required to comply with Section 4(c) of
//    the License and to reproduce the content of the NOTICE file.
//
// You may obtain a copy of the Apache License at
//
//     http://www.apache.org/licenses/LICENSE-2.0
//
// Unless required by applicable law or agreed to in writing, software
// distributed under the Apache License with the above modification is
// distributed on an "AS IS" BASIS, WITHOUT WARRANTIES OR CONDITIONS OF ANY
// KIND, either express or implied. See the Apache License for the specific
// language governing permissions and limitations under the Apache License.
//
#ifndef PXR_IMAGING_HD_ST_COMMAND_BUFFER_H
#define PXR_IMAGING_HD_ST_COMMAND_BUFFER_H

#include "pxr/pxr.h"
#include "pxr/imaging/hdSt/api.h"
#include "pxr/imaging/hd/version.h"
#include "pxr/imaging/hdSt/drawItemInstance.h"

#include "pxr/base/gf/matrix4d.h"

#include <memory>
#include <vector>

PXR_NAMESPACE_OPEN_SCOPE

class HdRenderIndex;
class HdStDrawItem;
class HdStDrawItemInstance;
class HgiCapabilities;
class HgiGraphicsCmds;

using HdStRenderPassStateSharedPtr = std::shared_ptr<class HdStRenderPassState>;
using HdStResourceRegistrySharedPtr = 
        std::shared_ptr<class HdStResourceRegistry>;

using HdDrawItemConstPtrVector = std::vector<class HdDrawItem const*>;
using HdDrawItemConstPtrVectorSharedPtr
    = std::shared_ptr<HdDrawItemConstPtrVector>;

using HdSt_DrawBatchSharedPtr = std::shared_ptr<class HdSt_DrawBatch>;
using HdSt_DrawBatchSharedPtrVector = std::vector<HdSt_DrawBatchSharedPtr>;

/// \class HdStCommandBuffer
///
/// A buffer of commands (HdStDrawItem or HdComputeItem objects) to be executed.
///
/// The HdStCommandBuffer is responsible for accumulating draw items and sorting
/// them for correctness (e.g. alpha transparency) and efficiency (e.g. the
/// fewest number of GPU state changes).
///
class HdStCommandBuffer {
public:
    HDST_API
    HdStCommandBuffer();
    HDST_API
    ~HdStCommandBuffer();

    /// Prepare the command buffer for draw
    HDST_API
    void PrepareDraw(HgiGraphicsCmds *gfxCmds,
                     HdStRenderPassStateSharedPtr const &renderPassState,
                     HdRenderIndex *renderIndex);

    /// Execute the command buffer
    HDST_API
    void ExecuteDraw(HgiGraphicsCmds *gfxCmds,
                     HdStRenderPassStateSharedPtr const &renderPassState,
                     HdStResourceRegistrySharedPtr const &resourceRegistry);

    /// Sync visibility state from RprimSharedState to DrawItemInstances.
    HDST_API
    void SyncDrawItemVisibility(unsigned visChangeCount);
 
    /// Sets the draw items to use for batching.
    /// If the shared pointer or version is different, batches are rebuilt and
    /// the batch version is updated.
    HDST_API
    void SetDrawItems(HdDrawItemConstPtrVectorSharedPtr const &drawItems,
                      unsigned currentBatchVersion,
                      HgiCapabilities const *hgiCapabilities);

    /// Rebuild all draw batches if any underlying buffer array is invalidated.
    HDST_API
    void RebuildDrawBatchesIfNeeded(unsigned currentBatchVersion,
                                    HgiCapabilities const *hgiCapabilities);

    /// Returns the total number of draw items, including culled items.
    size_t GetTotalSize() const {
        if (_drawItems) return _drawItems->size();
        return 0;
    }

    /// Returns the number of draw items, excluding culled items.
    size_t GetVisibleSize() const { return _visibleSize; }

    /// Returns the number of culled draw items.
    size_t GetCulledSize() const {
        if (_drawItems) {
            return _drawItems->size() - _visibleSize; 
        }
        return 0;
    }

    HDST_API
    void SetEnableTinyPrimCulling(bool tinyPrimCulling);

private:
    void _RebuildDrawBatches(HgiCapabilities const *hgiCapabilities);
    
<<<<<<< HEAD
    /// Cull drawItemInstances based on renderPassState view and projection matrix
    void _FrustumCull(HdStRenderPassStateSharedPtr const &renderPassState,
                      HdRenderIndex const *renderIndex);

=======
    /// Cull drawItemInstances based on view frustum cull matrix
>>>>>>> 5ea7a7aa
    void _FrustumCullCPU(GfMatrix4d const &cullMatrix);

    HdDrawItemConstPtrVectorSharedPtr _drawItems;
    std::vector<HdStDrawItemInstance> _drawItemInstances;
    HdSt_DrawBatchSharedPtrVector _drawBatches;
    size_t _visibleSize;
    unsigned int _visChangeCount;
    unsigned int _drawBatchesVersion;
};


PXR_NAMESPACE_CLOSE_SCOPE

#endif //PXR_IMAGING_HD_ST_COMMAND_BUFFER_H<|MERGE_RESOLUTION|>--- conflicted
+++ resolved
@@ -120,14 +120,9 @@
 private:
     void _RebuildDrawBatches(HgiCapabilities const *hgiCapabilities);
     
-<<<<<<< HEAD
-    /// Cull drawItemInstances based on renderPassState view and projection matrix
-    void _FrustumCull(HdStRenderPassStateSharedPtr const &renderPassState,
-                      HdRenderIndex const *renderIndex);
+    /// Cull drawItemInstances based on view frustum cull matrix
+    void _FrustumCullCPU(GfMatrix4d const &cullMatrix);
 
-=======
-    /// Cull drawItemInstances based on view frustum cull matrix
->>>>>>> 5ea7a7aa
     void _FrustumCullCPU(GfMatrix4d const &cullMatrix);
 
     HdDrawItemConstPtrVectorSharedPtr _drawItems;

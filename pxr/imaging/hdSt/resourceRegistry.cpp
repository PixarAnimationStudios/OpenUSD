//
// Copyright 2016 Pixar
//
// Licensed under the Apache License, Version 2.0 (the "Apache License")
// with the following modification; you may not use this file except in
// compliance with the Apache License and the following modification to it:
// Section 6. Trademarks. is deleted and replaced with:
//
// 6. Trademarks. This License does not grant permission to use the trade
//    names, trademarks, service marks, or product names of the Licensor
//    and its affiliates, except as required to comply with Section 4(c) of
//    the License and to reproduce the content of the NOTICE file.
//
// You may obtain a copy of the Apache License at
//
//     http://www.apache.org/licenses/LICENSE-2.0
//
// Unless required by applicable law or agreed to in writing, software
// distributed under the Apache License with the above modification is
// distributed on an "AS IS" BASIS, WITHOUT WARRANTIES OR CONDITIONS OF ANY
// KIND, either express or implied. See the Apache License for the specific
// language governing permissions and limitations under the Apache License.
//
#include "pxr/base/work/loops.h"

#include "pxr/imaging/hd/tokens.h"
#include "pxr/imaging/hdSt/copyComputation.h"
#include "pxr/imaging/hdSt/dispatchBuffer.h"
#include "pxr/imaging/hdSt/glslProgram.h"
#include "pxr/imaging/hdSt/interleavedMemoryManager.h"
#include "pxr/imaging/hdSt/resourceRegistry.h"
#include "pxr/imaging/hdSt/stagingBuffer.h"
#include "pxr/imaging/hdSt/vboMemoryManager.h"
#include "pxr/imaging/hdSt/vboSimpleMemoryManager.h"
#include "pxr/imaging/hdSt/shaderCode.h"
#include "pxr/imaging/hdSt/textureHandleRegistry.h"
#include "pxr/imaging/hdSt/textureObjectRegistry.h"

#include "pxr/imaging/hio/glslfx.h"
#include "pxr/imaging/hgi/hgi.h"
#include "pxr/imaging/hgi/capabilities.h"
<<<<<<< HEAD
=======
#include "pxr/imaging/hgi/computeCmdsDesc.h"
>>>>>>> 5ea7a7aa

#include "pxr/base/tf/envSetting.h"
#include "pxr/base/tf/hash.h"

#ifdef PXR_MATERIALX_SUPPORT_ENABLED
#include <MaterialXGenShader/Shader.h>
#endif

PXR_NAMESPACE_OPEN_SCOPE

TF_DEFINE_ENV_SETTING(HDST_ENABLE_RESOURCE_INSTANCING, true,
                  "Enable instance registry deduplication of resource data");

TF_DEFINE_PRIVATE_TOKENS(
    _perfTokens,

    (numberOfTextureObjects)
    (numberOfTextureHandles)
);

static void
_CopyChainedBuffers(HdBufferSourceSharedPtr const&  src,
                    HdBufferArrayRangeSharedPtr const& range)
{
    if (src->HasChainedBuffer()) {
        HdBufferSourceSharedPtrVector chainedSrcs = src->GetChainedBuffers();
        // Traverse the tree in a depth-first fashion.
        for(auto& c : chainedSrcs) {
            range->CopyData(c);
            _CopyChainedBuffers(c, range);
        }
    }
}

static size_t
_GetChainedStagingSize(HdBufferSourceSharedPtr const& src)
{
    size_t size = 0;

    if (src->HasChainedBuffer()) {
        HdBufferSourceSharedPtrVector chainedSrcs = src->GetChainedBuffers();
        // Traverse the tree in a depth-first fashion.
        for (auto& c : chainedSrcs) {
            const size_t numElements = c->GetNumElements();
            if (numElements > 0) {
                size += numElements * HdDataSizeOfTupleType(c->GetTupleType());
            }
            size += _GetChainedStagingSize(c);
        }
    }

    return size;
}

static bool
_IsEnabledResourceInstancing()
{
    static bool isResourceInstancingEnabled =
        TfGetEnvSetting(HDST_ENABLE_RESOURCE_INSTANCING);
    return isResourceInstancingEnabled;
}

template <typename ID, typename T>
HdInstance<T>
_Register(ID id, HdInstanceRegistry<T> &registry, TfToken const &perfToken)
{
    if (_IsEnabledResourceInstancing()) {
        HdInstance<T> instance = registry.GetInstance(id);

        if (instance.IsFirstInstance()) {
            HD_PERF_COUNTER_INCR(perfToken);
        }

        return instance;
    } else {
        // Return an instance that is not managed by the registry when
        // topology instancing is disabled.
        return HdInstance<T>(id);
    }
}

HdStResourceRegistry::HdStResourceRegistry(Hgi * const hgi)
    : _hgi(hgi)
    , _numBufferSourcesToResolve(0)
    // default aggregation strategies for varying (vertex, varying) primvars
    , _nonUniformAggregationStrategy(
        std::make_unique<HdStVBOMemoryManager>(this))
    , _nonUniformImmutableAggregationStrategy(
        std::make_unique<HdStVBOMemoryManager>(this))
    // default aggregation strategy for uniform on UBO (for globals)
    , _uniformUboAggregationStrategy(
        std::make_unique<HdStInterleavedUBOMemoryManager>(this))
    // default aggregation strategy for uniform on SSBO (for primvars)
    , _uniformSsboAggregationStrategy(
        std::make_unique<HdStInterleavedSSBOMemoryManager>(this))
    // default aggregation strategy for single buffers (for nested instancer)
    , _singleAggregationStrategy(
        std::make_unique<HdStVBOSimpleMemoryManager>(this))
    , _textureHandleRegistry(std::make_unique<HdSt_TextureHandleRegistry>(this))
    , _stagingBuffer(std::make_unique<HdStStagingBuffer>(this))
{
}

HdStResourceRegistry::~HdStResourceRegistry()
{
    // XXX Ideally all the HdInstanceRegistry would get destroy here and
    // they cleanup all GPU resources. Since that mechanism isn't in place
    // yet, we call GarbageCollect to emulate this behavior.
    GarbageCollect();
}

void HdStResourceRegistry::InvalidateShaderRegistry()
{
    _geometricShaderRegistry.Invalidate();
    _glslfxFileRegistry.Invalidate();
#ifdef PXR_MATERIALX_SUPPORT_ENABLED
    _materialXShaderRegistry.Invalidate();
#endif
}


void HdStResourceRegistry::ReloadResource(TfToken const& resourceType,
                                          std::string const& path) 
{
    // find the file and invalidate it 
    if (resourceType == HdResourceTypeTokens->shaderFile) {

        size_t pathHash = TfHash()(path);
        HdInstance<HioGlslfxSharedPtr> glslfxInstance = 
                                                RegisterGLSLFXFile(pathHash);

        // Reload the glslfx file.
        HioGlslfxSharedPtr glslfxSharedPtr = glslfxInstance.GetValue();
        glslfxSharedPtr.reset(new HioGlslfx(path));
        glslfxInstance.SetValue(glslfxSharedPtr);
    } else if (resourceType == HdResourceTypeTokens->texture) {
        HdSt_TextureObjectRegistry *const reg = 
            _textureHandleRegistry->GetTextureObjectRegistry();
        reg->MarkTextureFilePathDirty(TfToken(path));
    }
}

VtDictionary
HdStResourceRegistry::GetResourceAllocation() const
{
    VtDictionary result;

    size_t gpuMemoryUsed = 0;

    // buffer array allocation

    const size_t nonUniformSize   = 
        _nonUniformBufferArrayRegistry.GetResourceAllocation(
            _nonUniformAggregationStrategy.get(), result) +
        _nonUniformImmutableBufferArrayRegistry.GetResourceAllocation(
            _nonUniformImmutableAggregationStrategy.get(), result);
    const size_t uboSize          = 
        _uniformUboBufferArrayRegistry.GetResourceAllocation(
            _uniformUboAggregationStrategy.get(), result);
    const size_t ssboSize         = 
        _uniformSsboBufferArrayRegistry.GetResourceAllocation(
            _uniformSsboAggregationStrategy.get(), result);
    const size_t singleBufferSize = 
        _singleBufferArrayRegistry.GetResourceAllocation(
            _singleAggregationStrategy.get(), result);

    result[HdPerfTokens->nonUniformSize]   = VtValue(nonUniformSize);
    result[HdPerfTokens->uboSize]          = VtValue(uboSize);
    result[HdPerfTokens->ssboSize]         = VtValue(ssboSize);
    result[HdPerfTokens->singleBufferSize] = VtValue(singleBufferSize);
    gpuMemoryUsed += nonUniformSize +
                     uboSize        +
                     ssboSize       +
                     singleBufferSize;

    result[HdPerfTokens->gpuMemoryUsed.GetString()] = gpuMemoryUsed;

    // Prompt derived registries to tally their resources.
    _TallyResourceAllocation(&result);

    gpuMemoryUsed =
        VtDictionaryGet<size_t>(result, HdPerfTokens->gpuMemoryUsed.GetString(),
                                VtDefault = 0);

    HD_PERF_COUNTER_SET(HdPerfTokens->gpuMemoryUsed, gpuMemoryUsed);

    return result;
}

Hgi*
HdStResourceRegistry::GetHgi()
{
    return _hgi;
}

/// ------------------------------------------------------------------------
/// BAR allocation API
/// ------------------------------------------------------------------------
HdBufferArrayRangeSharedPtr
HdStResourceRegistry::AllocateNonUniformBufferArrayRange(
    TfToken const &role,
    HdBufferSpecVector const &bufferSpecs,
    HdBufferArrayUsageHint usageHint)
{
    return _AllocateBufferArrayRange(
                _nonUniformAggregationStrategy.get(),
                _nonUniformBufferArrayRegistry,
                role,
                bufferSpecs,
                usageHint);
}

HdBufferArrayRangeSharedPtr
HdStResourceRegistry::AllocateNonUniformImmutableBufferArrayRange(
    TfToken const &role,
    HdBufferSpecVector const &bufferSpecs,
    HdBufferArrayUsageHint usageHint)
{
    usageHint.bits.immutable = 1;

    return _AllocateBufferArrayRange(
                _nonUniformImmutableAggregationStrategy.get(),
                _nonUniformImmutableBufferArrayRegistry,
                role,
                bufferSpecs,
                usageHint);
}

HdBufferArrayRangeSharedPtr
HdStResourceRegistry::AllocateUniformBufferArrayRange(
    TfToken const &role,
    HdBufferSpecVector const &bufferSpecs,
    HdBufferArrayUsageHint usageHint)
{
    return _AllocateBufferArrayRange(
                _uniformUboAggregationStrategy.get(),
                _uniformUboBufferArrayRegistry,
                role,
                bufferSpecs,
                usageHint);
}

HdBufferArrayRangeSharedPtr
HdStResourceRegistry::AllocateShaderStorageBufferArrayRange(
    TfToken const &role,
    HdBufferSpecVector const &bufferSpecs,
    HdBufferArrayUsageHint usageHint)
{
    return _AllocateBufferArrayRange(
                _uniformSsboAggregationStrategy.get(),
                _uniformSsboBufferArrayRegistry,
                role,
                bufferSpecs,
                usageHint);
}

HdBufferArrayRangeSharedPtr
HdStResourceRegistry::AllocateSingleBufferArrayRange(
    TfToken const &role,
    HdBufferSpecVector const &bufferSpecs,
    HdBufferArrayUsageHint usageHint)
{
    return _AllocateBufferArrayRange(
                _singleAggregationStrategy.get(),
                _singleBufferArrayRegistry,
                role,
                bufferSpecs,
                usageHint);
}

/// ------------------------------------------------------------------------
/// BAR allocation/migration/update API
/// ------------------------------------------------------------------------
HdBufferArrayRangeSharedPtr
HdStResourceRegistry::UpdateNonUniformBufferArrayRange(
        TfToken const &role,
        HdBufferArrayRangeSharedPtr const& curRange,
        HdBufferSpecVector const &updatedOrAddedSpecs,
        HdBufferSpecVector const& removedSpecs,
        HdBufferArrayUsageHint usageHint)
{
    return _UpdateBufferArrayRange(
        _nonUniformAggregationStrategy.get(),
        _nonUniformBufferArrayRegistry,
        role,
        curRange,
        updatedOrAddedSpecs, removedSpecs, usageHint);
}

HdBufferArrayRangeSharedPtr
HdStResourceRegistry::UpdateNonUniformImmutableBufferArrayRange(
        TfToken const &role,
        HdBufferArrayRangeSharedPtr const& curRange,
        HdBufferSpecVector const &updatedOrAddedSpecs,
        HdBufferSpecVector const& removedSpecs,
        HdBufferArrayUsageHint usageHint)
{
    usageHint.bits.immutable = 1;

    return _UpdateBufferArrayRange(
        _nonUniformImmutableAggregationStrategy.get(),
        _nonUniformImmutableBufferArrayRegistry,
        role,
        curRange,
        updatedOrAddedSpecs, removedSpecs, usageHint);
}

HdBufferArrayRangeSharedPtr
HdStResourceRegistry::UpdateUniformBufferArrayRange(
        TfToken const &role,
        HdBufferArrayRangeSharedPtr const& curRange,
        HdBufferSpecVector const &updatedOrAddedSpecs,
        HdBufferSpecVector const& removedSpecs,
        HdBufferArrayUsageHint usageHint)
{
    return _UpdateBufferArrayRange(
        _uniformUboAggregationStrategy.get(),
        _uniformUboBufferArrayRegistry,
        role,
        curRange,
        updatedOrAddedSpecs, removedSpecs, usageHint);
}

HdBufferArrayRangeSharedPtr
HdStResourceRegistry::UpdateShaderStorageBufferArrayRange(
        TfToken const &role,
        HdBufferArrayRangeSharedPtr const& curRange,
        HdBufferSpecVector const &updatedOrAddedSpecs,
        HdBufferSpecVector const& removedSpecs,
        HdBufferArrayUsageHint usageHint)
{
    return _UpdateBufferArrayRange(
        _uniformSsboAggregationStrategy.get(),
        _uniformSsboBufferArrayRegistry,
        role,
        curRange,
        updatedOrAddedSpecs, removedSpecs, usageHint);
}

/// ------------------------------------------------------------------------
/// Resource update & computation queuing API
/// ------------------------------------------------------------------------
void
HdStResourceRegistry::AddSources(HdBufferArrayRangeSharedPtr const &range,
                                 HdBufferSourceSharedPtrVector &&sources)
{
    HD_TRACE_FUNCTION();
    HF_MALLOC_TAG_FUNCTION();

    if (ARCH_UNLIKELY(sources.empty()))
    {
        TF_RUNTIME_ERROR("sources list is empty");
        return;
    }

    // range has to be valid
    if (ARCH_UNLIKELY(!(range && range->IsValid())))
    {
        TF_RUNTIME_ERROR("range is null or invalid");
        return;
    }

    // Check that each buffer is valid and if not erase it from the list
    // Can not use standard iterators here as erasing invalidates them
    // also the vector is unordered, so we can do a quick erase
    // by moving the item off the end of the vector.
    size_t srcNum = 0;
    while (srcNum < sources.size()) {
        if (ARCH_LIKELY(sources[srcNum]->IsValid())) {
            if (ARCH_UNLIKELY(sources[srcNum]->HasPreChainedBuffer())) {
                AddSource(sources[srcNum]->GetPreChainedBuffer());
            }
            ++srcNum;
        } else {
            TF_RUNTIME_ERROR("Source Buffer for %s is invalid",
                             sources[srcNum]->GetName().GetText());
            
            // Move the last item in the vector over
            // this one.  If it is the last item
            // it will copy over itself and the pop
            // will remove it anyway.
            sources[srcNum] = sources.back();
            sources.pop_back();

            // Don't increment srcNum as it now points
            // to the new item or is off the end of the vector
        }
    }

    // Check for no-valid buffer case
    if (!sources.empty()) {
        _numBufferSourcesToResolve += sources.size();
        _pendingSources.emplace_back(
            range, std::move(sources));

        TF_VERIFY(range.use_count() >=2);
    }
}

void
HdStResourceRegistry::AddSource(HdBufferArrayRangeSharedPtr const &range,
                                HdBufferSourceSharedPtr const &source)
{
    HD_TRACE_FUNCTION();
    HF_MALLOC_TAG_FUNCTION();

    if (ARCH_UNLIKELY((!source) || (!range)))
    {
        TF_RUNTIME_ERROR("An input pointer is null");
        return;
    }

    // range has to be valid
    if (ARCH_UNLIKELY(!range->IsValid()))
    {
        TF_RUNTIME_ERROR("range is invalid");
        return;
    }

    // Buffer has to be valid
    if (ARCH_UNLIKELY(!source->IsValid()))
    {
        TF_RUNTIME_ERROR("source buffer for %s is invalid",
                          source->GetName().GetText());
        return;
    }

    if (ARCH_UNLIKELY(source->HasPreChainedBuffer())) {
        AddSource(source->GetPreChainedBuffer());
    }

    _pendingSources.emplace_back(range, source);
    ++_numBufferSourcesToResolve;  // Atomic
}

void
HdStResourceRegistry::AddSource(HdBufferSourceSharedPtr const &source)
{
    HD_TRACE_FUNCTION();
    HF_MALLOC_TAG_FUNCTION();

    if (ARCH_UNLIKELY(!source))
    {
        TF_RUNTIME_ERROR("source pointer is null");
        return;
    }

    // Buffer has to be valid
    if (ARCH_UNLIKELY(!source->IsValid()))
    {
        TF_RUNTIME_ERROR("source buffer for %s is invalid",
                         source->GetName().GetText());
        return;
    }

    if (ARCH_UNLIKELY(source->HasPreChainedBuffer())) {
        AddSource(source->GetPreChainedBuffer());
    }

    _pendingSources.emplace_back(HdBufferArrayRangeSharedPtr(), source);
    ++_numBufferSourcesToResolve; // Atomic
}

void
HdStResourceRegistry::AddComputation(HdBufferArrayRangeSharedPtr const &range,
                                   HdComputationSharedPtr const &computation,
                                   HdStComputeQueue const queue)
{
    HD_TRACE_FUNCTION();
    HF_MALLOC_TAG_FUNCTION();

    if (TF_VERIFY(queue < HdStComputeQueueCount)) {
        _pendingComputations[queue].emplace_back(range, computation);
    }
}

/// ------------------------------------------------------------------------
/// Dispatch & misc buffer API
/// ------------------------------------------------------------------------
HdStDispatchBufferSharedPtr
HdStResourceRegistry::RegisterDispatchBuffer(
    TfToken const &role, int count, int commandNumUints)
{
    HdStDispatchBufferSharedPtr const result =
        std::make_shared<HdStDispatchBuffer>(
            this, role, count, commandNumUints);

    _dispatchBufferRegistry.push_back(result);

    return result;
}

HdStBufferResourceSharedPtr
HdStResourceRegistry::RegisterBufferResource(
    TfToken const &role, 
    HdTupleType tupleType)
{
    HdStBufferResourceSharedPtr const result =
        std::make_shared<HdStBufferResource>(
            role, tupleType, /*offset*/ 0, /*stride*/ 0);

    size_t byteSize = HdDataSizeOfTupleType(tupleType);

    HgiBufferDesc bufDesc;
    bufDesc.usage= HgiBufferUsageUniform;
    bufDesc.byteSize= byteSize;
    HgiBufferHandle buffer = _hgi->CreateBuffer(bufDesc);

    result->SetAllocation(buffer, byteSize);

    _bufferResourceRegistry.push_back(result);

    return result;
}

void
HdStResourceRegistry::GarbageCollectDispatchBuffers()
{
    HD_TRACE_FUNCTION();

    _dispatchBufferRegistry.erase(
        std::remove_if(
            _dispatchBufferRegistry.begin(), _dispatchBufferRegistry.end(),
            std::bind(&HdStDispatchBufferSharedPtr::unique,
                      std::placeholders::_1)),
        _dispatchBufferRegistry.end());
}

void
HdStResourceRegistry::GarbageCollectBufferResources()
{
    HD_TRACE_FUNCTION();

    _bufferResourceRegistry.erase(
        std::remove_if(
            _bufferResourceRegistry.begin(), _bufferResourceRegistry.end(),
            std::bind(&HdStBufferResourceSharedPtr::unique,
                      std::placeholders::_1)),
        _bufferResourceRegistry.end());
}

/// ------------------------------------------------------------------------
/// Instance Registries
/// ------------------------------------------------------------------------
HdInstance<HdSt_MeshTopologySharedPtr>
HdStResourceRegistry::RegisterMeshTopology(
        HdInstance<HdSt_MeshTopologySharedPtr>::ID id)
{
    return _Register(id, _meshTopologyRegistry,
                     HdPerfTokens->instMeshTopology);
}

HdInstance<HdSt_BasisCurvesTopologySharedPtr>
HdStResourceRegistry::RegisterBasisCurvesTopology(
        HdInstance<HdSt_BasisCurvesTopologySharedPtr>::ID id)
{
    return _Register(id, _basisCurvesTopologyRegistry,
                     HdPerfTokens->instBasisCurvesTopology);
}

HdInstance<Hd_VertexAdjacencySharedPtr>
HdStResourceRegistry::RegisterVertexAdjacency(
        HdInstance<Hd_VertexAdjacencySharedPtr>::ID id)
{
    return _Register(id, _vertexAdjacencyRegistry,
                     HdPerfTokens->instVertexAdjacency);
}

HdInstance<HdBufferArrayRangeSharedPtr>
HdStResourceRegistry::RegisterMeshIndexRange(
        HdInstance<HdBufferArrayRangeSharedPtr>::ID id, TfToken const &name)
{
    return _Register(id, _meshTopologyIndexRangeRegistry[name],
                     HdPerfTokens->instMeshTopologyRange);
}

HdInstance<HdBufferArrayRangeSharedPtr>
HdStResourceRegistry::RegisterBasisCurvesIndexRange(
        HdInstance<HdBufferArrayRangeSharedPtr>::ID id, TfToken const &name)
{
    return _Register(id, _basisCurvesTopologyIndexRangeRegistry[name],
                     HdPerfTokens->instBasisCurvesTopologyRange);
}

HdInstance<HdBufferArrayRangeSharedPtr>
HdStResourceRegistry::RegisterPrimvarRange(
        HdInstance<HdBufferArrayRangeSharedPtr>::ID id)
{
    return _Register(id, _primvarRangeRegistry,
                     HdPerfTokens->instPrimvarRange);
}

HdInstance<HdBufferArrayRangeSharedPtr>
HdStResourceRegistry::RegisterExtComputationDataRange(
        HdInstance<HdBufferArrayRangeSharedPtr>::ID id)
{
    return _Register(id, _extComputationDataRangeRegistry,
                     HdPerfTokens->instExtComputationDataRange);
}

HdInstance<HdSt_GeometricShaderSharedPtr>
HdStResourceRegistry::RegisterGeometricShader(
        HdInstance<HdSt_GeometricShaderSharedPtr>::ID id)
{
    return _geometricShaderRegistry.GetInstance(id);
}

HdInstance<HdStGLSLProgramSharedPtr>
HdStResourceRegistry::RegisterGLSLProgram(
        HdInstance<HdStGLSLProgramSharedPtr>::ID id)
{
    return _glslProgramRegistry.GetInstance(id);
}

HdInstance<HioGlslfxSharedPtr>
HdStResourceRegistry::RegisterGLSLFXFile(
        HdInstance<HioGlslfxSharedPtr>::ID id)
{
    return _glslfxFileRegistry.GetInstance(id);
}

#ifdef PXR_MATERIALX_SUPPORT_ENABLED
HdInstance<MaterialX::ShaderPtr>
HdStResourceRegistry::RegisterMaterialXShader(
        HdInstance<MaterialX::ShaderPtr>::ID id)
{
    return _materialXShaderRegistry.GetInstance(id);
}
#endif

HdInstance<HgiResourceBindingsSharedPtr>
HdStResourceRegistry::RegisterResourceBindings(
    HdInstance<HgiResourceBindingsSharedPtr>::ID id)
{
    return _resourceBindingsRegistry.GetInstance(id);
}

HdInstance<HgiGraphicsPipelineSharedPtr>
HdStResourceRegistry::RegisterGraphicsPipeline(
    HdInstance<HgiGraphicsPipelineSharedPtr>::ID id)
{
    return _graphicsPipelineRegistry.GetInstance(id);
}

HdInstance<HgiComputePipelineSharedPtr>
HdStResourceRegistry::RegisterComputePipeline(
    HdInstance<HgiComputePipelineSharedPtr>::ID id)
{
    return _computePipelineRegistry.GetInstance(id);
}

std::ostream &operator <<(
    std::ostream &out,
    const HdStResourceRegistry& self)
{
    out << "HdStResourceRegistry " << &self << " :\n";

    out << self._nonUniformBufferArrayRegistry;
    out << self._nonUniformImmutableBufferArrayRegistry;
    out << self._uniformUboBufferArrayRegistry;
    out << self._uniformSsboBufferArrayRegistry;
    out << self._singleBufferArrayRegistry;

    return out;
}

HgiBlitCmds*
HdStResourceRegistry::GetGlobalBlitCmds()
{
    if (!_blitCmds) {
        _blitCmds = _hgi->CreateBlitCmds();
    }
    return _blitCmds.get();
}

HgiComputeCmds*
HdStResourceRegistry::GetGlobalComputeCmds(HgiComputeDispatch dispatchMethod)
{
<<<<<<< HEAD
    // If the HGI device isn't capable of concurrent dispatch then only specify
    // serial.
    bool const computeConcurrentDispatch = _hgi->GetCapabilities()->
        IsSet(HgiDeviceCapabilitiesBitsConcurrentDispatch);

    dispatchMethod = (computeConcurrentDispatch)
                   ? dispatchMethod : HgiComputeDispatchSerial;

    if (!_computeCmds) {
        _computeCmds = _hgi->CreateComputeCmds(dispatchMethod);
    }
    else if (_computeCmds->GetDispatchMethod() != dispatchMethod)
    {
        SubmitComputeWork();
        _computeCmds = _hgi->CreateComputeCmds(dispatchMethod);
    }
=======
    // If the HGI device isn't capable of concurrent dispatch then
    // only specify serial.
    bool const concurrentDispatchSupported =
        _hgi->GetCapabilities()->
                IsSet(HgiDeviceCapabilitiesBitsConcurrentDispatch);
    if (!concurrentDispatchSupported) {
        dispatchMethod = HgiComputeDispatchSerial;
    }

    if (_computeCmds && _computeCmds->GetDispatchMethod() != dispatchMethod) {
        SubmitComputeWork();
        _computeCmds.reset();
    }

    if (!_computeCmds) {
        HgiComputeCmdsDesc desc;
        desc.dispatchMethod = dispatchMethod;
        _computeCmds = _hgi->CreateComputeCmds(desc);
    }
>>>>>>> 5ea7a7aa

    return _computeCmds.get();
}

HdStStagingBuffer*
HdStResourceRegistry::GetStagingBuffer()
{
    return _stagingBuffer.get();
}

void
HdStResourceRegistry::SubmitBlitWork(HgiSubmitWaitType wait)
{
    if (_blitCmds) {
        _hgi->SubmitCmds(_blitCmds.get(), wait);
        _blitCmds.reset();
    }
}

void
HdStResourceRegistry::SubmitComputeWork(HgiSubmitWaitType wait)
{
    if (_computeCmds) {
        _hgi->SubmitCmds(_computeCmds.get(), wait);
        _computeCmds.reset();
    }
}

void
HdStResourceRegistry::_CommitTextures()
{
    HdStShaderCode::ResourceContext ctx(this);

    const std::set<HdStShaderCodeSharedPtr> shaderCodes =
        _textureHandleRegistry->Commit();

    // Give assoicated HdStShaderCode objects a chance to add buffer
    // sources that rely on texture sampler handles (bindless) or
    // texture metadata (e.g., sampling transform for volume fields).
    for (HdStShaderCodeSharedPtr const & shaderCode : shaderCodes) {
        shaderCode->AddResourcesFromTextures(ctx);
    }
}

void
HdStResourceRegistry::_Commit()
{
    // Process textures first before resolving buffer sources since
    // some computation buffer sources need meta-data from textures
    // (such as the grid transform for an OpenVDB file) or texture
    // handles (for bindless textures).
    _CommitTextures();

    // Staging buffer size uses an atomic in anticipation of the
    // Resolve loop being multithreaded.
    std::atomic_size_t stagingBufferSize { 0 };

    // TODO: requests should be sorted by resource, and range.
    {
        HD_TRACE_SCOPE("Resolve");
        // 1. resolve & resize phase:
        // for each pending source, resolve and check if it needs buffer
        // reallocation or not.

        size_t numBufferSourcesResolved = 0;
        int numThreads = 1; //omp_get_max_threads();
        int numIterations = 0;

        // iterate until all buffer sources have been resolved.
        while (numBufferSourcesResolved < _numBufferSourcesToResolve) {
            // XXX: Parallel for is currently much slower than a single
            // thread in all tested scenarios, disabling until we can
            // figure out what's going on here.
//#pragma omp parallel for
            for (int i = 0; i < numThreads; ++i) {
                // iterate over all pending sources
                for (_PendingSource const& req: _pendingSources) {
                    for (HdBufferSourceSharedPtr const& source: req.sources) {
                        // execute computation.
                        // call IsResolved first since Resolve is virtual and
                        // could be costly.
                        if (!source->IsResolved()) {
                            if (source->Resolve()) {
                                TF_VERIFY(source->IsResolved(), 
                                "Name = %s", source->GetName().GetText());

                                ++numBufferSourcesResolved;

                                // call resize if it's the first in sources.
                                if (req.range &&
                                    source == *req.sources.begin()) {
                                    req.range->Resize(
                                        source->GetNumElements());
                                }

                                // Calculate the size of the staging buffer.
                                if (req.range && req.range->RequiresStaging()) {
                                    const size_t numElements =
                                        source->GetNumElements();
                                    // Avoid calling functions on 
                                    // HdNullBufferSources
                                    if (numElements > 0) {
                                        stagingBufferSize += numElements *
                                            HdDataSizeOfTupleType(
                                                source->GetTupleType());
                                    }
                                    stagingBufferSize += 
                                        _GetChainedStagingSize(source);
                                }
                            }
                        }
                    }
                }
            }
            if (++numIterations > 100) {
                TF_WARN("Too many iterations in resolving buffer source. "
                        "It's likely due to inconsistent dependency.");
                break;
            }
        }

        TF_VERIFY(numBufferSourcesResolved == _numBufferSourcesToResolve);
        HD_PERF_COUNTER_ADD(HdPerfTokens->bufferSourcesResolved,
                            numBufferSourcesResolved);
    }

    {
        HD_TRACE_SCOPE("GPU computation prep");
        // 2. GPU computation prep phase:
        // for each gpu computation, make sure its destination buffer to be
        // allocated.
        //
        for (_PendingComputationList& compVec : _pendingComputations) {
            for (_PendingComputation &pendingComp : compVec) {
                HdComputationSharedPtr const &comp = pendingComp.computation;
                HdBufferArrayRangeSharedPtr &dstRange = pendingComp.range;
                if (dstRange) {
                    // ask the size of destination buffer of the gpu computation
                    int numElements = comp->GetNumOutputElements();
                    if (numElements > 0) {
                        // We call BufferArray->Reallocate() later so that
                        // the reallocation happens only once per BufferArray.
                        //
                        // if the range is already larger than the current one,
                        // leave it as it is (there is a possibility that GPU
                        // computation generates less data than it was).
                        int currentNumElements = dstRange->GetNumElements();
                        if (currentNumElements < numElements) {
                            dstRange->Resize(numElements);
                        }
                     }
                }
            }
        }
    }

    {
        HD_TRACE_SCOPE("Reallocate buffer arrays");
        // 3. reallocation phase:
        //
        _nonUniformBufferArrayRegistry.ReallocateAll(
            _nonUniformAggregationStrategy.get());
        _nonUniformImmutableBufferArrayRegistry.ReallocateAll(
            _nonUniformImmutableAggregationStrategy.get());
        _uniformUboBufferArrayRegistry.ReallocateAll(
            _uniformUboAggregationStrategy.get());
        _uniformSsboBufferArrayRegistry.ReallocateAll(
            _uniformSsboAggregationStrategy.get());
        _singleBufferArrayRegistry.ReallocateAll(
            _singleAggregationStrategy.get());
        
        // APPLE METAL: The above creates a set of GPU to GPU copies. However
        // the next phase may create some CPU to GPU copies to the same memory.
        // Ideally we wouldn't have requested the GPU copy at all (as it's
        // redundant) but we did, so we need to ensure these operations are
        // completed before we issue the CPU to GPU updates.
        SubmitBlitWork(HgiSubmitWaitTypeWaitUntilCompleted);
    }

    {
        HD_TRACE_SCOPE("Copy");
        // 4. copy phase:
        //
        _stagingBuffer->Resize(stagingBufferSize);

        for (_PendingSource &pendingSource : _pendingSources) {
            HdBufferArrayRangeSharedPtr &dstRange = pendingSource.range;
            // CPU computation may not have a range. (e.g. adjacency)
            if (!dstRange) continue;

            // CPU computation may result in an empty buffer source
            // (e.g. GPU quadrangulation table could be empty for quad only
            // mesh)
            if (dstRange->GetNumElements() == 0) continue;

            for (auto const& src : pendingSource.sources) {// execute copy
                dstRange->CopyData(src);

                // also copy any chained buffers
                _CopyChainedBuffers(src, dstRange);
            }

            if (TfDebug::IsEnabled(HD_BUFFER_ARRAY_RANGE_CLEANED)) {
                std::stringstream ss;
                ss << *dstRange;
                TF_DEBUG(HD_BUFFER_ARRAY_RANGE_CLEANED).Msg("CLEAN: %s\n", 
                                                            ss.str().c_str());
            }
        }
    }

    {
        HD_TRACE_SCOPE("Flush");
        // 5. flush phase:
        //
        // flush consolidated / staging buffer updates

        _nonUniformAggregationStrategy->Flush();
        _nonUniformImmutableAggregationStrategy->Flush();
        _uniformUboAggregationStrategy->Flush();
        _uniformSsboAggregationStrategy->Flush();
        _singleAggregationStrategy->Flush();

        _stagingBuffer->Flush();

        // Make sure the writes are visible to computations that follow
        if (_blitCmds) {
            _blitCmds->InsertMemoryBarrier(HgiMemoryBarrierAll);
        }
        SubmitBlitWork();
    }

    {
        HD_TRACE_SCOPE("GpuComputation Execute");
        // 6. execute GPU computations
        //
        // note: GPU computations have to be executed in the order that
        // they are registered.
        //   e.g. smooth normals -> quadrangulation.
        //
        for (_PendingComputationList& compVec : _pendingComputations) {
            for (_PendingComputation &pendingComp : compVec) {
                HdComputationSharedPtr const &comp = pendingComp.computation;
                HdBufferArrayRangeSharedPtr &dstRange = pendingComp.range;
                comp->Execute(dstRange, this);
                HD_PERF_COUNTER_INCR(HdPerfTokens->computationsCommited);
            }

            // Submit Hgi work between each computation queue to feed GPU.
            // Some computations may use BlitCmds (CopyComputation) so we must
            // submit blit and compute work.
            // We must ensure that shader writes are visible to computations
            // in the next queue by setting a memory barrier.
            if (_blitCmds) {
                _blitCmds->InsertMemoryBarrier(HgiMemoryBarrierAll);
                SubmitBlitWork();
            }
            if (_computeCmds) {
                _computeCmds->InsertMemoryBarrier(HgiMemoryBarrierAll);
                SubmitComputeWork();
            }
        }
    }

    // release sources
    WorkParallelForEach(_pendingSources.begin(), _pendingSources.end(),
                        [](_PendingSource &ps) {
                            ps.range.reset();
                            ps.sources.clear();
                        });

    _pendingSources.clear();
    _numBufferSourcesToResolve = 0;
    for (_PendingComputationList& compVec : _pendingComputations) {
        compVec.clear();
    }
}

// Callback functions for garbage collecting Hgi resources
namespace {

void 
_DestroyResourceBindings(Hgi *hgi, HgiResourceBindingsHandle *resourceBindings)
{
    hgi->DestroyResourceBindings(resourceBindings);
}

void 
_DestroyGraphicsPipeline(Hgi *hgi, HgiGraphicsPipelineHandle *graphicsPipeline)
{
    hgi->DestroyGraphicsPipeline(graphicsPipeline);
}

void 
_DestroyComputePipeline(Hgi *hgi, HgiComputePipelineHandle *computePipeline)
{
    hgi->DestroyComputePipeline(computePipeline);
}

}

void
HdStResourceRegistry::_GarbageCollect()
{
    // The sequence in which we run garbage collection is significant.
    // We want to clean objects first which might be holding references
    // to other objects which will be subsequently cleaned up.

    GarbageCollectDispatchBuffers();
    GarbageCollectBufferResources();

    {
        size_t count = _meshTopologyRegistry.GarbageCollect();
        HD_PERF_COUNTER_SET(HdPerfTokens->instMeshTopology, count);
    }

    {
        size_t count = _basisCurvesTopologyRegistry.GarbageCollect();
        HD_PERF_COUNTER_SET(HdPerfTokens->instBasisCurvesTopology, count);
    }

    {
        size_t count = _vertexAdjacencyRegistry.GarbageCollect();
        HD_PERF_COUNTER_SET(HdPerfTokens->instVertexAdjacency, count);
    }

    {
        size_t count = 0;
        for (auto & it: _meshTopologyIndexRangeRegistry) {
            count += it.second.GarbageCollect();
        }
        HD_PERF_COUNTER_SET(HdPerfTokens->instMeshTopologyRange, count);
    }

    {
        size_t count = 0;
        for (auto & it: _basisCurvesTopologyIndexRangeRegistry) {
            count += it.second.GarbageCollect();
        }
        HD_PERF_COUNTER_SET(HdPerfTokens->instBasisCurvesTopologyRange, count);
    }

    {
        size_t count = _primvarRangeRegistry.GarbageCollect();
        HD_PERF_COUNTER_SET(HdPerfTokens->instPrimvarRange, count);
    }

    {
        size_t count = _extComputationDataRangeRegistry.GarbageCollect();
        HD_PERF_COUNTER_SET(HdPerfTokens->instExtComputationDataRange, count);
    }

    // Cleanup Shader registries
    _geometricShaderRegistry.GarbageCollect();
    _glslProgramRegistry.GarbageCollect();
    _glslfxFileRegistry.GarbageCollect();
#ifdef PXR_MATERIALX_SUPPORT_ENABLED
    _materialXShaderRegistry.GarbageCollect();
#endif

    // Cleanup Hgi resources
    _resourceBindingsRegistry.GarbageCollect(
        std::bind(&_DestroyResourceBindings, _hgi, std::placeholders::_1));
    _graphicsPipelineRegistry.GarbageCollect(
        std::bind(&_DestroyGraphicsPipeline, _hgi, std::placeholders::_1));
    _computePipelineRegistry.GarbageCollect(
        std::bind(&_DestroyComputePipeline, _hgi, std::placeholders::_1));

    // cleanup buffer array
    // buffer array retains weak_ptrs of range. All unused ranges should be
    // deleted (expired) at this point.
    _nonUniformBufferArrayRegistry.GarbageCollect();
    _nonUniformImmutableBufferArrayRegistry.GarbageCollect();
    _uniformUboBufferArrayRegistry.GarbageCollect();
    _uniformSsboBufferArrayRegistry.GarbageCollect();
    _singleBufferArrayRegistry.GarbageCollect();

    // Garbage collection may reallocate buffers, so we must submit blit work.
    SubmitBlitWork();
}

HdBufferArrayRangeSharedPtr
HdStResourceRegistry::_AllocateBufferArrayRange(
    HdAggregationStrategy *strategy,
    HdBufferArrayRegistry &bufferArrayRegistry,
    TfToken const &role,
    HdBufferSpecVector const &bufferSpecs,
    HdBufferArrayUsageHint usageHint)
{
    return bufferArrayRegistry.AllocateRange(
                                    strategy,
                                    role,
                                    bufferSpecs,
                                    usageHint);
}

HdBufferArrayRangeSharedPtr
HdStResourceRegistry::_UpdateBufferArrayRange(
        HdAggregationStrategy *strategy,
        HdBufferArrayRegistry &bufferArrayRegistry,
        TfToken const &role,
        HdBufferArrayRangeSharedPtr const& curRange,
        HdBufferSpecVector const &updatedOrAddedSpecs,
        HdBufferSpecVector const& removedSpecs,
        HdBufferArrayUsageHint usageHint)
{
    HD_TRACE_FUNCTION();

    if (!curRange || !curRange->IsValid()) {
        if (!removedSpecs.empty()) {
            TF_CODING_ERROR("Non-empty removed specs during BAR allocation\n");
        }

        // Allocate a new BAR and return it.
        return _AllocateBufferArrayRange(strategy, bufferArrayRegistry, role,
                    updatedOrAddedSpecs, usageHint);
    }

    HdBufferSpecVector curBufferSpecs;
    curRange->GetBufferSpecs(&curBufferSpecs);

    // Determine if the BAR needs reallocation + migration
    {
        bool haveBuffersToUpdate = !updatedOrAddedSpecs.empty();
        bool dataUpdateForImmutableBar = curRange->IsImmutable() &&
                                        haveBuffersToUpdate;
        bool usageHintChanged = curRange->GetUsageHint().value !=
                                usageHint.value;
        
        bool needsMigration =
            dataUpdateForImmutableBar ||
            usageHintChanged ||
            // buffer removal or addition
            !removedSpecs.empty() ||
            !HdBufferSpec::IsSubset(updatedOrAddedSpecs, curBufferSpecs);

        if (!needsMigration) {
            // The existing BAR can be used to queue any updates.
            return curRange;
        }
    }

    // Create new BAR, avoiding changing the order of existing specs, to 
    // avoid unnecessary invalidation of the shader cache.
    HdBufferSpecVector newBufferSpecs;
    {
        // Compute eXclusive members of the add and remove lists, because 
        // we can't guarantee here that removedSpecs and updatedOrAddedSpecs
        // have no elements in common, and ignoring overlaps is required for
        // order preservation here.
        const HdBufferSpecVector specsAddX =
            HdBufferSpec::ComputeDifference(updatedOrAddedSpecs, removedSpecs);
        const HdBufferSpecVector specsRemoveX =
            HdBufferSpec::ComputeDifference(removedSpecs, updatedOrAddedSpecs);

        newBufferSpecs = HdBufferSpec::ComputeUnion(
            HdBufferSpec::ComputeDifference(curBufferSpecs, specsRemoveX),
                specsAddX);
    }

    HdBufferArrayRangeSharedPtr newRange = _AllocateBufferArrayRange(
        strategy, bufferArrayRegistry, role, newBufferSpecs, usageHint);

    // ... and migrate relevant buffers that haven't changed.
    // (skip the dirty sources, since new data needs to be copied over)
    HdBufferSpecVector migrateSpecs = HdBufferSpec::ComputeDifference(
        newBufferSpecs, updatedOrAddedSpecs);
    for (const auto& spec : migrateSpecs) {
        AddComputation(/*dstRange*/newRange,
                       std::make_shared<HdStCopyComputationGPU>(
                           /*src=*/curRange, spec.name),
                       /*CopyComp queue*/HdStComputeQueueZero);
    }

    // Increment version of the underlying bufferArray to notify
    // all batches pointing to the range to be rebuilt.
    curRange->IncrementVersion();
    
    // XXX: The existing range may no longer used. Currently, the caller is 
    // expected to flag garbage collection to reclaim its resources.
    
    HD_PERF_COUNTER_INCR(HdPerfTokens->bufferArrayRangeMigrated);

    return newRange;
}

void
HdStResourceRegistry::_TallyResourceAllocation(VtDictionary *result) const
{
    size_t gpuMemoryUsed =
        VtDictionaryGet<size_t>(*result,
                                HdPerfTokens->gpuMemoryUsed.GetString(),
                                VtDefault = 0);

    // dispatch buffers
    for (auto const & buffer: _dispatchBufferRegistry) {
        if (!TF_VERIFY(buffer)) {
            continue;
        }

        std::string const & role = buffer->GetRole().GetString();
        size_t size = size_t(buffer->GetEntireResource()->GetSize());

        (*result)[role] = VtDictionaryGet<size_t>(*result, role,
                                                  VtDefault = 0) + size;

        gpuMemoryUsed += size;
    }

    // misc buffers
    for (auto const & buffer: _bufferResourceRegistry) {
        if (!TF_VERIFY(buffer)) {
            continue;
        }

        std::string const & role = buffer->GetRole().GetString();
        size_t size = size_t(buffer->GetSize());

        (*result)[role] = VtDictionaryGet<size_t>(*result, role,
                                                  VtDefault = 0) + size;

        gpuMemoryUsed += size;
    }

    // glsl program & ubo allocation
    for (auto const & it: _glslProgramRegistry) {
        HdStGLSLProgramSharedPtr const & program = it.second.value;
        // In the event of a compile or link error, programs can be null
        if (!program) {
            continue;
        }

        HgiShaderProgramHandle const& prgHandle =  program->GetProgram();
        size_t size = prgHandle ? prgHandle->GetByteSizeOfResource() : 0;

        // the role of program and global uniform buffer is always same.
        std::string const &role = program->GetRole().GetString();
        (*result)[role] = VtDictionaryGet<size_t>(*result, role,
                                                  VtDefault = 0) + size;

        gpuMemoryUsed += size;
    }

    // Texture Memory and other texture information
    {
        HdSt_TextureObjectRegistry *const textureObjectRegistry =
            _textureHandleRegistry->GetTextureObjectRegistry();

        const size_t textureMemory =
            textureObjectRegistry->GetTotalTextureMemory();

        (*result)[HdPerfTokens->textureMemory] = VtValue(textureMemory);
        gpuMemoryUsed += textureMemory;

        const size_t numTexObjects =
            textureObjectRegistry->GetNumberOfTextureObjects();
        (*result)[_perfTokens->numberOfTextureObjects] = VtValue(numTexObjects);

        const size_t numTexHandles =
            _textureHandleRegistry->GetNumberOfTextureHandles();
        (*result)[_perfTokens->numberOfTextureHandles] = VtValue(numTexHandles);
            
    }

    (*result)[HdPerfTokens->gpuMemoryUsed.GetString()] = gpuMemoryUsed;
}

HdStTextureHandleSharedPtr
HdStResourceRegistry::AllocateTextureHandle(
        HdStTextureIdentifier const &textureId,
        const HdTextureType textureType,
        HdSamplerParameters const &samplerParams,
        const size_t memoryRequest,
        HdStShaderCodePtr const &shaderCode)
{
    return _textureHandleRegistry->AllocateTextureHandle(
        textureId, textureType,
        samplerParams, memoryRequest,
        shaderCode);
}

HdStTextureObjectSharedPtr
HdStResourceRegistry::AllocateTextureObject(
        HdStTextureIdentifier const &textureId,
        const HdTextureType textureType)
{
    HdSt_TextureObjectRegistry * const reg = 
        _textureHandleRegistry->GetTextureObjectRegistry();
        
    return reg->AllocateTextureObject(
        textureId, textureType);
            
}    

void
HdStResourceRegistry::SetMemoryRequestForTextureType(
    const HdTextureType textureType,
    const size_t memoryRequest)
{
    _textureHandleRegistry->SetMemoryRequestForTextureType(
        textureType, memoryRequest);
}

PXR_NAMESPACE_CLOSE_SCOPE<|MERGE_RESOLUTION|>--- conflicted
+++ resolved
@@ -39,10 +39,7 @@
 #include "pxr/imaging/hio/glslfx.h"
 #include "pxr/imaging/hgi/hgi.h"
 #include "pxr/imaging/hgi/capabilities.h"
-<<<<<<< HEAD
-=======
 #include "pxr/imaging/hgi/computeCmdsDesc.h"
->>>>>>> 5ea7a7aa
 
 #include "pxr/base/tf/envSetting.h"
 #include "pxr/base/tf/hash.h"
@@ -721,24 +718,6 @@
 HgiComputeCmds*
 HdStResourceRegistry::GetGlobalComputeCmds(HgiComputeDispatch dispatchMethod)
 {
-<<<<<<< HEAD
-    // If the HGI device isn't capable of concurrent dispatch then only specify
-    // serial.
-    bool const computeConcurrentDispatch = _hgi->GetCapabilities()->
-        IsSet(HgiDeviceCapabilitiesBitsConcurrentDispatch);
-
-    dispatchMethod = (computeConcurrentDispatch)
-                   ? dispatchMethod : HgiComputeDispatchSerial;
-
-    if (!_computeCmds) {
-        _computeCmds = _hgi->CreateComputeCmds(dispatchMethod);
-    }
-    else if (_computeCmds->GetDispatchMethod() != dispatchMethod)
-    {
-        SubmitComputeWork();
-        _computeCmds = _hgi->CreateComputeCmds(dispatchMethod);
-    }
-=======
     // If the HGI device isn't capable of concurrent dispatch then
     // only specify serial.
     bool const concurrentDispatchSupported =
@@ -758,7 +737,6 @@
         desc.dispatchMethod = dispatchMethod;
         _computeCmds = _hgi->CreateComputeCmds(desc);
     }
->>>>>>> 5ea7a7aa
 
     return _computeCmds.get();
 }

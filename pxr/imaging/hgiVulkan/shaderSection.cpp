//
// Copyright 2020 Pixar
//
// Licensed under the Apache License, Version 2.0 (the "Apache License")
// with the following modification; you may not use this file except in
// compliance with the Apache License and the following modification to it:
// Section 6. Trademarks. is deleted and replaced with:
//
// 6. Trademarks. This License does not grant permission to use the trade
//    names, trademarks, service marks, or product names of the Licensor
//    and its affiliates, except as required to comply with Section 4(c) of
//    the License and to reproduce the content of the NOTICE file.
//
// You may obtain a copy of the Apache License at
//
//     http://www.apache.org/licenses/LICENSE-2.0
//
// Unless required by applicable law or agreed to in writing, software
// distributed under the Apache License with the above modification is
// distributed on an "AS IS" BASIS, WITHOUT WARRANTIES OR CONDITIONS OF ANY
// KIND, either express or implied. See the Apache License for the specific
// language governing permissions and limitations under the Apache License.
//

#include "pxr/imaging/hgiVulkan/shaderSection.h"

PXR_NAMESPACE_OPEN_SCOPE

HgiVulkanMacroShaderSection::HgiVulkanMacroShaderSection(
    const std::string &macroDeclaration,
    const std::string &macroComment)
  : HgiVulkanShaderSection(macroDeclaration)
  , _macroComment(macroComment)
{
}

HgiVulkanMacroShaderSection::~HgiVulkanMacroShaderSection() = default;

bool
HgiVulkanMacroShaderSection::VisitGlobalMacros(std::ostream &ss)
{
    WriteIdentifier(ss);
    return true;
}

HgiVulkanMemberShaderSection::HgiVulkanMemberShaderSection(
    const std::string &identifier,
    const std::string &typeName,
    const HgiInterpolationType interpolation,
    const HgiSamplingType sampling,
    const HgiStorageType storage,
    const HgiShaderSectionAttributeVector &attributes,
    const std::string &storageQualifier,
    const std::string &defaultValue,
    const std::string &arraySize,
    const std::string &blockInstanceIdentifier)
  : HgiVulkanShaderSection(identifier,
                           attributes,
                           storageQualifier,
                           defaultValue,
                           arraySize,
                           blockInstanceIdentifier)
  , _typeName(typeName)
  , _interpolation(interpolation)
  , _sampling(sampling)
  , _storage(storage)
{
}

HgiVulkanMemberShaderSection::~HgiVulkanMemberShaderSection() = default;

bool
HgiVulkanMemberShaderSection::VisitGlobalMemberDeclarations(std::ostream &ss)
{
    if (HasBlockInstanceIdentifier()) {
        return true;
    }

    WriteInterpolation(ss);
    WriteSampling(ss);
    WriteStorage(ss);
    WriteDeclaration(ss);
    return true;
}

void
HgiVulkanMemberShaderSection::WriteType(std::ostream& ss) const
{
    ss << _typeName;
}

void
HgiVulkanMemberShaderSection::WriteInterpolation(std::ostream& ss) const
{
    switch (_interpolation) {
    case HgiInterpolationDefault:
        break;
    case HgiInterpolationFlat:
        ss << "flat ";
        break;
    case HgiInterpolationNoPerspective:
        ss << "noperspective ";
        break;
    }
}

void
HgiVulkanMemberShaderSection::WriteSampling(std::ostream& ss) const
{
    switch (_sampling) {
    case HgiSamplingDefault:
        break;
    case HgiSamplingCentroid:
        ss << "centroid ";
        break;
    case HgiSamplingSample:
        ss << "sample ";
        break;
    }
}

void
HgiVulkanMemberShaderSection::WriteStorage(std::ostream& ss) const
{
    switch (_storage) {
    case HgiStorageDefault:
        break;
    case HgiStoragePatch:
        ss << "patch ";
        break;
    }
}

HgiVulkanBlockShaderSection::HgiVulkanBlockShaderSection(
    const std::string &identifier,
    const HgiShaderFunctionParamDescVector &parameters)
  : HgiVulkanShaderSection(identifier)
  , _parameters(parameters)
{
}

HgiVulkanBlockShaderSection::~HgiVulkanBlockShaderSection() = default;

bool
HgiVulkanBlockShaderSection::VisitGlobalMemberDeclarations(std::ostream &ss)
{
    ss << "layout(push_constant) " << "uniform" << " ";
    WriteIdentifier(ss);
    ss << "\n";
    ss << "{\n";
    for (const HgiShaderFunctionParamDesc &param : _parameters) {
        ss << "    " << param.type << " " << param.nameInShader << ";\n";
    }
    ss << "\n};\n";
    return true;
}

const std::string HgiVulkanTextureShaderSection::_storageQualifier = "uniform";

HgiVulkanTextureShaderSection::HgiVulkanTextureShaderSection(
    const std::string &identifier,
    const unsigned int layoutIndex,
    const unsigned int dimensions,
    const HgiFormat format,
    const HgiShaderTextureType textureType,
    const uint32_t arraySize,
    const bool writable,
    const HgiShaderSectionAttributeVector &attributes,
    const std::string &defaultValue)
  : HgiVulkanShaderSection( identifier,
                        attributes,
                        _storageQualifier,
                        defaultValue,
                        arraySize > 0 ? std::to_string(arraySize) : "")
  , _dimensions(dimensions)
  , _format(format)
  , _textureType(textureType)
  , _arraySize(arraySize)
  , _writable(writable)
{
}

HgiVulkanTextureShaderSection::~HgiVulkanTextureShaderSection() = default;

static std::string
_GetTextureTypePrefix(HgiFormat const &format)
{
    if (format >= HgiFormatUInt16 && format <= HgiFormatUInt16Vec4) {
        return "u"; // e.g., usampler, uvec4
    }
    if (format >= HgiFormatInt32 && format <= HgiFormatInt32Vec4) {
        return "i"; // e.g., isampler, ivec4
    }
    return ""; // e.g., sampler, vec4
}

void
HgiVulkanTextureShaderSection::_WriteSamplerType(std::ostream &ss) const
{
    if (_writable) {
        if (_textureType == HgiShaderTextureTypeArrayTexture) {
            ss << "image" << _dimensions << "DArray";
        } else {
            ss << "image" << _dimensions << "D";
        }
    } else {
        if (_textureType == HgiShaderTextureTypeShadowTexture) {
            ss << _GetTextureTypePrefix(_format) << "sampler"
               << _dimensions << "DShadow";
        } else if (_textureType == HgiShaderTextureTypeArrayTexture) {
            ss << _GetTextureTypePrefix(_format) << "sampler" 
               << _dimensions << "DArray";
        } else {
            ss << _GetTextureTypePrefix(_format) << "sampler" 
               << _dimensions << "D";
        }
    }
}

void
HgiVulkanTextureShaderSection::_WriteSampledDataType(std::ostream &ss) const
{
    if (_textureType == HgiShaderTextureTypeShadowTexture) {
        ss << "float";
    } else {
        ss << _GetTextureTypePrefix(_format) << "vec4";
    }
}

void
HgiVulkanTextureShaderSection::WriteType(std::ostream &ss) const
{
    if(_dimensions < 1 || _dimensions > 3) {
        TF_CODING_ERROR("Invalid texture dimension");
    }
    _WriteSamplerType(ss); // e.g. sampler<N>D, isampler<N>D, usampler<N>D
}

bool
HgiVulkanTextureShaderSection::VisitGlobalMemberDeclarations(std::ostream &ss)
{
    WriteDeclaration(ss);
    return true;
}

bool
HgiVulkanTextureShaderSection::VisitGlobalFunctionDefinitions(std::ostream &ss)
{
    // Used to unify texture sampling and writing across platforms that depend 
    // on samplers and don't store textures in global space.
    const uint32_t sizeDim = 
        (_textureType == HgiShaderTextureTypeArrayTexture) ? 
        (_dimensions + 1) : _dimensions;
    const uint32_t coordDim = 
        (_textureType == HgiShaderTextureTypeShadowTexture ||
         _textureType == HgiShaderTextureTypeArrayTexture) ? 
        (_dimensions + 1) : _dimensions;

    const std::string sizeType = sizeDim == 1 ? 
        "int" :
        "ivec" + std::to_string(sizeDim);
    const std::string intCoordType = coordDim == 1 ? 
        "int" :
        "ivec" + std::to_string(coordDim);
    const std::string floatCoordType = coordDim == 1 ? 
        "float" :
        "vec" + std::to_string(coordDim);

    if (_arraySize > 0) {
        ss << "#define HgiGetSampler_";
        WriteIdentifier(ss);
        ss << "(index) ";
        WriteIdentifier(ss);
        ss << "[index]\n";
    } else {
        ss << "#define HgiGetSampler_";
        WriteIdentifier(ss);
        ss << "() ";
        WriteIdentifier(ss);
        ss << "\n";
    }

    if (_writable) {
        // Write a function that lets you write to the texture with 
        // HgiSet_texName(uv, data).
        ss << "void HgiSet_";
        WriteIdentifier(ss);
        ss << "(" << intCoordType << " uv, vec4 data) {\n";
        ss << "    ";
        ss << "imageStore(";
        WriteIdentifier(ss);
        ss << ", uv, data);\n";
        ss << "}\n";

        // HgiGetSize_texName()
        ss << sizeType << " HgiGetSize_";
        WriteIdentifier(ss);
        ss << "() {\n";
        ss << "    ";
        ss << "return imageSize(";
        WriteIdentifier(ss);
        ss << ");\n";
        ss << "}\n";
    } else {
        const std::string arrayInput = (_arraySize > 0) ? "uint index, " : "";
        const std::string arrayIndex = (_arraySize > 0) ? "[index]" : "";
        
        // Write a function that lets you query the texture with 
        // HgiGet_texName(uv).
        _WriteSampledDataType(ss); // e.g., vec4, ivec4, uvec4
        ss << " HgiGet_";
        WriteIdentifier(ss);
        ss << "(" << arrayInput << floatCoordType << " uv) {\n";
        ss << "    ";
        _WriteSampledDataType(ss);
        ss << " result = texture(";
        WriteIdentifier(ss);
        ss << arrayIndex << ", uv);\n";
        ss << "    return result;\n";
        ss << "}\n";
        
        // HgiGetSize_texName()
        ss << sizeType << " HgiGetSize_";
        WriteIdentifier(ss);
        ss << "(" << ((_arraySize > 0) ? "uint index" : "")  << ") {\n";
        ss << "    ";
        ss << "return textureSize(";
        WriteIdentifier(ss);
        ss << arrayIndex << ", 0);\n";
        ss << "}\n";

        // HgiTextureLod_texName()
        _WriteSampledDataType(ss);
        ss << " HgiTextureLod_";
        WriteIdentifier(ss);
        ss << "(" << arrayInput << floatCoordType << " coord, float lod) {\n";
        ss << "    ";
        ss << "return textureLod(";
        WriteIdentifier(ss);
        ss << arrayIndex << ", coord, lod);\n";
        ss << "}\n";
        
        // HgiTexelFetch_texName()
        if (_textureType != HgiShaderTextureTypeShadowTexture) {
            _WriteSampledDataType(ss);
            ss << " HgiTexelFetch_";
            WriteIdentifier(ss);
            ss << "(" << arrayInput << intCoordType << " coord) {\n";
            ss << "    ";
            _WriteSampledDataType(ss);
            ss << " result = texelFetch(";
            WriteIdentifier(ss);
            ss << arrayIndex << ", coord, 0);\n";
            ss << "    return result;\n";
            ss << "}\n";
        }
    }

    return true;
}

HgiVulkanBufferShaderSection::HgiVulkanBufferShaderSection(
    const std::string &identifier,
    const uint32_t layoutIndex,
    const std::string &type,
    const HgiBindingType binding,
    const std::string arraySize,
    const bool writable,
    const HgiShaderSectionAttributeVector &attributes)
  : HgiVulkanShaderSection( identifier,
                            attributes,
                            "buffer",
                            "")
  , _type(type)
  , _binding(binding)
  , _arraySize(arraySize)
  , _writable(writable)
{
}

HgiVulkanBufferShaderSection::~HgiVulkanBufferShaderSection() = default;

void
HgiVulkanBufferShaderSection::WriteType(std::ostream &ss) const
{
    ss << _type;
}

bool
HgiVulkanBufferShaderSection::VisitGlobalMemberDeclarations(std::ostream &ss)
{
    //If it has attributes, write them with corresponding layout
    //identifiers and indicies
    const HgiShaderSectionAttributeVector &attributes = GetAttributes();

    if(!attributes.empty()) {
        ss << "layout(";
        for (size_t i = 0; i < attributes.size(); i++)
        {
            if (i > 0) {
                ss << ", ";
            }
            const HgiShaderSectionAttribute &a = attributes[i];
            ss << a.identifier;
            if(!a.index.empty()) {
                ss << " = " << a.index;
            }
        }
        ss << ") ";
    }

    // If it has a storage qualifier, declare it
    if (_binding == HgiBindingTypeUniformValue ||
        _binding == HgiBindingTypeUniformArray) {
        ss << "uniform ubo_";
    } else {
        if (!_writable) {
            ss << "readonly ";
        }
        ss << "buffer ssbo_";
    }
    WriteIdentifier(ss);
    ss << " { ";
    WriteType(ss);
    ss << " ";
    WriteIdentifier(ss);

    if (_binding == HgiBindingTypeValue ||
        _binding == HgiBindingTypeUniformValue) {
        ss << "; };\n";
    } else {
        ss << "[" << _arraySize << "]; };\n";
    }

    return true;
}

HgiVulkanKeywordShaderSection::HgiVulkanKeywordShaderSection(
    const std::string &identifier,
    const std::string &type,
    const std::string &keyword)
  : HgiVulkanShaderSection(identifier)
  , _type(type)
  , _keyword(keyword)
{
}

HgiVulkanKeywordShaderSection::~HgiVulkanKeywordShaderSection() = default;

void
HgiVulkanKeywordShaderSection::WriteType(std::ostream &ss) const
{
    ss << _type;
}

bool
HgiVulkanKeywordShaderSection::VisitGlobalMemberDeclarations(std::ostream &ss)
{
    WriteType(ss);
    ss << " ";
    WriteIdentifier(ss);
    ss << " = ";
    ss << _keyword;
    ss << ";\n";

    return true;
}

HgiVulkanInterstageBlockShaderSection::HgiVulkanInterstageBlockShaderSection(
    const std::string &blockIdentifier,
    const std::string &blockInstanceIdentifier,
    const HgiShaderSectionAttributeVector &attributes,
    const std::string &qualifier,
    const std::string &arraySize,
<<<<<<< HEAD
    const HgiBaseGLShaderSectionPtrVector &members)
=======
    const HgiVulkanMemberShaderSectionPtrVector &members)
>>>>>>> 9e13ef45
    : HgiVulkanShaderSection(blockIdentifier,
                             attributes,
                             qualifier,
                             std::string(),
                             arraySize,
                             blockInstanceIdentifier)
    , _qualifier(qualifier)
    , _members(members)
{
}

bool
HgiVulkanInterstageBlockShaderSection::VisitGlobalMemberDeclarations(
    std::ostream &ss)
{
    // If it has attributes, write them with corresponding layout
    // identifiers and indices
    const HgiShaderSectionAttributeVector &attributes = GetAttributes();

    if (!attributes.empty()) {
        ss << "layout(";
        for (size_t i = 0; i < attributes.size(); ++i) {
            const HgiShaderSectionAttribute &a = attributes[i];
            if (i > 0) {
                ss << ", ";
            }
            ss << a.identifier;
            if(!a.index.empty()) {
                ss << " = " << a.index;
            }
        }
        ss << ") ";
    }

    ss << _qualifier << " ";
    WriteIdentifier(ss);
    ss << " {\n";
<<<<<<< HEAD
    for (const HgiBaseGLShaderSection* member : _members) {
=======
    for (const HgiVulkanMemberShaderSection* member : _members) {
>>>>>>> 9e13ef45
        ss << "  ";
        member->WriteInterpolation(ss);
        member->WriteSampling(ss);
        member->WriteStorage(ss);
        member->WriteType(ss);
        ss << " ";
        member->WriteIdentifier(ss);
        ss << ";\n";
    }
    ss << "} ";
    WriteBlockInstanceIdentifier(ss);
    WriteArraySize(ss);
    ss << ";\n";
    return true;
}

PXR_NAMESPACE_CLOSE_SCOPE<|MERGE_RESOLUTION|>--- conflicted
+++ resolved
@@ -472,11 +472,7 @@
     const HgiShaderSectionAttributeVector &attributes,
     const std::string &qualifier,
     const std::string &arraySize,
-<<<<<<< HEAD
-    const HgiBaseGLShaderSectionPtrVector &members)
-=======
     const HgiVulkanMemberShaderSectionPtrVector &members)
->>>>>>> 9e13ef45
     : HgiVulkanShaderSection(blockIdentifier,
                              attributes,
                              qualifier,
@@ -514,11 +510,7 @@
     ss << _qualifier << " ";
     WriteIdentifier(ss);
     ss << " {\n";
-<<<<<<< HEAD
-    for (const HgiBaseGLShaderSection* member : _members) {
-=======
     for (const HgiVulkanMemberShaderSection* member : _members) {
->>>>>>> 9e13ef45
         ss << "  ";
         member->WriteInterpolation(ss);
         member->WriteSampling(ss);

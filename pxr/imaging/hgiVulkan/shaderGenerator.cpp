//
// Copyright 2020 Pixar
//
// Licensed under the Apache License, Version 2.0 (the "Apache License")
// with the following modification; you may not use this file except in
// compliance with the Apache License and the following modification to it:
// Section 6. Trademarks. is deleted and replaced with:
//
// 6. Trademarks. This License does not grant permission to use the trade
//    names, trademarks, service marks, or product names of the Licensor
//    and its affiliates, except as required to comply with Section 4(c) of
//    the License and to reproduce the content of the NOTICE file.
//
// You may obtain a copy of the Apache License at
//
//     http://www.apache.org/licenses/LICENSE-2.0
//
// Unless required by applicable law or agreed to in writing, software
// distributed under the Apache License with the above modification is
// distributed on an "AS IS" BASIS, WITHOUT WARRANTIES OR CONDITIONS OF ANY
// KIND, either express or implied. See the Apache License for the specific
// language governing permissions and limitations under the Apache License.
//

#include "pxr/imaging/hgiVulkan/shaderGenerator.h"
#include "pxr/imaging/hgiVulkan/conversions.h"
#include "pxr/imaging/hgiVulkan/hgi.h"
#include "pxr/imaging/hgi/tokens.h"

PXR_NAMESPACE_OPEN_SCOPE

static const char *
_GetPackedTypeDefinitions()
{
    return
        "\n"
        "struct hgi_ivec3 { int    x, y, z; };\n"
        "struct hgi_vec3  { float  x, y, z; };\n"
        "struct hgi_dvec3 { double x, y, z; };\n"
        "struct hgi_mat3  { float  m00, m01, m02,\n"
        "                          m10, m11, m12,\n"
        "                          m20, m21, m22; };\n"
        "struct hgi_dmat3 { double m00, m01, m02,\n"
        "                          m10, m11, m12,\n"
        "                          m20, m21, m22; };\n";
}

template<typename SectionType, typename ...T>
SectionType *
HgiVulkanShaderGenerator::CreateShaderSection(T && ...t)
{
    std::unique_ptr<SectionType> p =
        std::make_unique<SectionType>(std::forward<T>(t)...);
    SectionType * const result = p.get();
    GetShaderSections()->push_back(std::move(p));
    return result;
}

HgiVulkanShaderGenerator::HgiVulkanShaderGenerator(
    Hgi const *hgi,
    const HgiShaderFunctionDesc &descriptor)
  : HgiShaderGenerator(descriptor)
  , _hgi(hgi)
  , _textureBindIndexStart(0)
  , _inLocationIndex(0)
  , _outLocationIndex(0)
{
    // Write out all GL shaders and add to shader sections

    if (descriptor.shaderStage == HgiShaderStageCompute) {
        int workSizeX = descriptor.computeDescriptor.localSize[0];
        int workSizeY = descriptor.computeDescriptor.localSize[1];
        int workSizeZ = descriptor.computeDescriptor.localSize[2];

        if (workSizeX == 0 || workSizeY == 0 || workSizeZ == 0) {
            workSizeX = 1;
            workSizeY = 1;
            workSizeZ = 1;
        }
      
        _shaderLayoutAttributes.push_back(
            std::string("layout(") +
            "local_size_x = " + std::to_string(workSizeX) + ", "
            "local_size_y = " + std::to_string(workSizeY) + ", "
            "local_size_z = " + std::to_string(workSizeZ) + ") in;\n"
        );
    } else if (descriptor.shaderStage == HgiShaderStageTessellationControl) {
        _shaderLayoutAttributes.emplace_back(
            "layout (vertices = " +
                descriptor.tessellationDescriptor.numVertsPerPatchOut +
                ") out;\n");
    } else if (descriptor.shaderStage == HgiShaderStageTessellationEval) {
        if (descriptor.tessellationDescriptor.patchType ==
                HgiShaderFunctionTessellationDesc::PatchType::Triangles) {
            _shaderLayoutAttributes.emplace_back(
                "layout (triangles) in;\n");
        } else if (descriptor.tessellationDescriptor.patchType ==
                HgiShaderFunctionTessellationDesc::PatchType::Quads) {
            _shaderLayoutAttributes.emplace_back(
                "layout (quads) in;\n");
        } else if (descriptor.tessellationDescriptor.patchType ==
                HgiShaderFunctionTessellationDesc::PatchType::Isolines) {
            _shaderLayoutAttributes.emplace_back(
                "layout (isolines) in;\n");
        }
        if (descriptor.tessellationDescriptor.spacing ==
                HgiShaderFunctionTessellationDesc::Spacing::Equal) {
            _shaderLayoutAttributes.emplace_back(
                "layout (equal_spacing) in;\n");
        } else if (descriptor.tessellationDescriptor.spacing ==
                HgiShaderFunctionTessellationDesc::Spacing::FractionalEven) {
            _shaderLayoutAttributes.emplace_back(
                "layout (fractional_even_spacing) in;\n");
        } else if (descriptor.tessellationDescriptor.spacing ==
                HgiShaderFunctionTessellationDesc::Spacing::FractionalOdd) {
            _shaderLayoutAttributes.emplace_back(
                "layout (fractional_odd_spacing) in;\n");
        }
        if (descriptor.tessellationDescriptor.ordering ==
                HgiShaderFunctionTessellationDesc::Ordering::CW) {
            _shaderLayoutAttributes.emplace_back(
                "layout (cw) in;\n");
        } else if (descriptor.tessellationDescriptor.ordering ==
                HgiShaderFunctionTessellationDesc::Ordering::CCW) {
            _shaderLayoutAttributes.emplace_back(
                "layout (ccw) in;\n");
        }
    } else if (descriptor.shaderStage == HgiShaderStageGeometry) {
        if (descriptor.geometryDescriptor.inPrimitiveType ==
            HgiShaderFunctionGeometryDesc::InPrimitiveType::Points) {
            _shaderLayoutAttributes.emplace_back(
                "layout (points) in;\n");
        } else if (descriptor.geometryDescriptor.inPrimitiveType ==
            HgiShaderFunctionGeometryDesc::InPrimitiveType::Lines) {
            _shaderLayoutAttributes.emplace_back(
                "layout (lines) in;\n");
        } else if (descriptor.geometryDescriptor.inPrimitiveType ==
            HgiShaderFunctionGeometryDesc::InPrimitiveType::LinesAdjacency) {
            _shaderLayoutAttributes.emplace_back(
                "layout (lines_adjacency) in;\n");
        } else if (descriptor.geometryDescriptor.inPrimitiveType ==
            HgiShaderFunctionGeometryDesc::InPrimitiveType::Triangles) {
            _shaderLayoutAttributes.emplace_back(
                "layout (triangles) in;\n");
        } else if (descriptor.geometryDescriptor.inPrimitiveType ==
            HgiShaderFunctionGeometryDesc::InPrimitiveType::TrianglesAdjacency){
            _shaderLayoutAttributes.emplace_back(
                "layout (triangles_adjacency) in;\n");
        }

        if (descriptor.geometryDescriptor.outPrimitiveType ==
            HgiShaderFunctionGeometryDesc::OutPrimitiveType::Points) {
            _shaderLayoutAttributes.emplace_back(
                "layout (points, max_vertices = " +
                descriptor.geometryDescriptor.outMaxVertices + ") out;\n");
        } else if (descriptor.geometryDescriptor.outPrimitiveType ==
            HgiShaderFunctionGeometryDesc::OutPrimitiveType::LineStrip) {
            _shaderLayoutAttributes.emplace_back(
                "layout (line_strip, max_vertices = " +
                descriptor.geometryDescriptor.outMaxVertices + ") out;\n");
        } else if (descriptor.geometryDescriptor.outPrimitiveType ==
            HgiShaderFunctionGeometryDesc::OutPrimitiveType::TriangleStrip) {
            _shaderLayoutAttributes.emplace_back(
                "layout (triangle_strip, max_vertices = " +
                descriptor.geometryDescriptor.outMaxVertices + ") out;\n");
        }
    } else if (descriptor.shaderStage == HgiShaderStageFragment) {
        if (descriptor.fragmentDescriptor.earlyFragmentTests) {
            _shaderLayoutAttributes.emplace_back(
                "layout (early_fragment_tests) in;\n");
        }
    }

    // The ordering here is important (buffers before textures), because we
    // need to increment the bind location for resources in the same order
    // as HgiVulkanResourceBindings.
    // In Vulkan buffers and textures cannot have the same binding index.
    _WriteConstantParams(descriptor.constantParams);
    _WriteBuffers(descriptor.buffers);
    _WriteTextures(descriptor.textures);
    _WriteInOuts(descriptor.stageInputs, "in");
    _WriteInOutBlocks(descriptor.stageInputBlocks, "in");
    _WriteInOuts(descriptor.stageOutputs, "out");
    _WriteInOutBlocks(descriptor.stageOutputBlocks, "out");
}

void
HgiVulkanShaderGenerator::_WriteVersion(std::ostream &ss)
{
    const int glslVersion = _hgi->GetCapabilities()->GetShaderVersion();

    ss << "#version " << std::to_string(glslVersion) << "\n";
}

void
HgiVulkanShaderGenerator::_WriteExtensions(std::ostream &ss)
{
    const int glslVersion = _hgi->GetCapabilities()->GetShaderVersion();
    const bool shaderDrawParametersEnabled = _hgi->GetCapabilities()->
        IsSet(HgiDeviceCapabilitiesBitsShaderDrawParameters);
    const bool builtinBarycentricsEnabled = _hgi->GetCapabilities()->
        IsSet(HgiDeviceCapabilitiesBitsBuiltinBarycentrics);

    if (_GetShaderStage() & HgiShaderStageVertex) {
        if (glslVersion < 460 && shaderDrawParametersEnabled) {
            ss << "#extension GL_ARB_shader_draw_parameters : require\n";
        }
        if (shaderDrawParametersEnabled) {
            ss << "int HgiGetBaseVertex() {\n";
            if (glslVersion < 460) { // use ARB extension
                ss << "  return gl_BaseVertexARB;\n";
            } else {
                ss << "  return gl_BaseVertex;\n";
            }
            ss << "}\n";

            ss << "int HgiGetBaseInstance() {\n";
            if (glslVersion < 460) { // use ARB extension
                ss << "  return gl_BaseInstanceARB;\n";
            } else {
                ss << "  return gl_BaseInstance;\n";
            }
            ss << "}\n";
        }
    }

    if (_GetShaderStage() & HgiShaderStageFragment) {
        if (builtinBarycentricsEnabled) {
            ss << "#extension GL_EXT_fragment_shader_barycentric: require\n";
        }
    }
}

void
HgiVulkanShaderGenerator::_WriteMacros(std::ostream &ss)
{
    ss << "#define REF(space,type) inout type\n"
          "#define FORWARD_DECL(func_decl) func_decl\n"
          "#define ATOMIC_LOAD(a) (a)\n"
          "#define ATOMIC_STORE(a, v) (a) = (v)\n"
          "#define ATOMIC_ADD(a, v) atomicAdd(a, v)\n"
          "#define ATOMIC_EXCHANGE(a, v) atomicExchange(a, v)\n"
          "#define ATOMIC_COMP_SWAP(a, expected, desired) atomicCompSwap(a, "
          "expected, desired)\n"
          "#define atomic_int int\n"
          "#define atomic_uint uint\n";

    // Advertise to shader code that we support double precision math
    ss << "\n"
        << "#define HGI_HAS_DOUBLE_TYPE 1\n"
        << "\n";
}

void
HgiVulkanShaderGenerator::_WriteConstantParams(
    const HgiShaderFunctionParamDescVector &parameters)
{
    if (parameters.empty()) {
        return;
    }
    CreateShaderSection<HgiVulkanBlockShaderSection>(
        "ParamBuffer",
        parameters);
}

void
HgiVulkanShaderGenerator::_WriteTextures(
    const HgiShaderFunctionTextureDescVector& textures)
{
    for (const HgiShaderFunctionTextureDesc& desc : textures) {
        HgiShaderSectionAttributeVector attrs = {
            HgiShaderSectionAttribute{
                "binding",
                std::to_string(_textureBindIndexStart + desc.bindIndex)}};

        if (desc.writable) {
            attrs.insert(attrs.begin(), HgiShaderSectionAttribute{
                HgiVulkanConversions::GetImageLayoutFormatQualifier(
                    desc.format), 
                ""});
        }

        CreateShaderSection<HgiVulkanTextureShaderSection>(
            desc.nameInShader,
            _textureBindIndexStart + desc.bindIndex,
            desc.dimensions,
            desc.format,
            desc.textureType,
            desc.arraySize,
            desc.writable,
            attrs);
    }
}

void
HgiVulkanShaderGenerator::_WriteBuffers(
    const HgiShaderFunctionBufferDescVector &buffers)
{
    // Extract buffer descriptors and add appropriate buffer sections
    for (size_t i=0; i<buffers.size(); i++) {
        const HgiShaderFunctionBufferDesc &bufferDescription = buffers[i];
        
        const bool isUniformBufferBinding =
            (bufferDescription.binding == HgiBindingTypeUniformValue) ||
            (bufferDescription.binding == HgiBindingTypeUniformArray);

        const std::string arraySize =
            (bufferDescription.arraySize > 0)
                ? std::to_string(bufferDescription.arraySize)
                : std::string();

        const uint32_t bindIndex = bufferDescription.bindIndex;
        
        if (isUniformBufferBinding) {
            const HgiShaderSectionAttributeVector attrs = {
                HgiShaderSectionAttribute{"std140", ""},
                HgiShaderSectionAttribute{"binding", 
                    std::to_string(bindIndex)}};

            CreateShaderSection<HgiVulkanBufferShaderSection>(
                bufferDescription.nameInShader,
                bindIndex,
                bufferDescription.type,
                bufferDescription.binding,
                arraySize,
                false,
                attrs);
        } else {
            const HgiShaderSectionAttributeVector attrs = {
                HgiShaderSectionAttribute{"std430", ""},
                HgiShaderSectionAttribute{"binding", 
                    std::to_string(bindIndex)}};

            CreateShaderSection<HgiVulkanBufferShaderSection>(
                bufferDescription.nameInShader,
                bindIndex,
                bufferDescription.type,
                bufferDescription.binding,
                arraySize,
                bufferDescription.writable,
                attrs);
        }
				
        // In Vulkan, buffers and textures cannot have the same binding index.
        // Start textures right after the last buffer. 
        // See HgiVulkanResourceBindings for details.
        _textureBindIndexStart =
            std::max(_textureBindIndexStart, bindIndex + 1);
    }
}

void
HgiVulkanShaderGenerator::_WriteInOuts(
    const HgiShaderFunctionParamDescVector &parameters,
    const std::string &qualifier) 
{
    // To unify glslfx across different apis, other apis may want these to be 
    // defined, but since they are taken in opengl we ignore them.
    const static std::set<std::string> takenOutParams {
        "gl_Position",
        "gl_FragColor",
        "gl_FragDepth",
        "gl_PointSize",
        "gl_CullDistance",
    };

    // Some params are built-in, but we may want to declare them in the shader 
    // anyway, such as to declare their array size.
    const static std::set<std::string> takenOutParamsToDeclare {
        "gl_ClipDistance"
    };

    const static std::unordered_map<std::string, std::string> takenInParams {
        { HgiShaderKeywordTokens->hdPosition, "gl_Position"},
        { HgiShaderKeywordTokens->hdPointCoord, "gl_PointCoord"},
        { HgiShaderKeywordTokens->hdClipDistance, "gl_ClipDistance"},
        { HgiShaderKeywordTokens->hdCullDistance, "gl_CullDistance"},
        { HgiShaderKeywordTokens->hdVertexID, "gl_VertexIndex"},
        { HgiShaderKeywordTokens->hdInstanceID, "gl_InstanceIndex"},
        { HgiShaderKeywordTokens->hdPrimitiveID, "gl_PrimitiveID"},
        { HgiShaderKeywordTokens->hdSampleID, "gl_SampleID"},
        { HgiShaderKeywordTokens->hdSamplePosition, "gl_SamplePosition"},
        { HgiShaderKeywordTokens->hdFragCoord, "gl_FragCoord"},
        { HgiShaderKeywordTokens->hdBaseVertex, "gl_BaseVertex"},
        { HgiShaderKeywordTokens->hdBaseInstance, "HgiGetBaseInstance()"},
        { HgiShaderKeywordTokens->hdFrontFacing, "gl_FrontFacing"},
        { HgiShaderKeywordTokens->hdLayer, "gl_Layer"},
        { HgiShaderKeywordTokens->hdViewportIndex, "gl_ViewportIndex"},
        { HgiShaderKeywordTokens->hdGlobalInvocationID, "gl_GlobalInvocationID"},
        { HgiShaderKeywordTokens->hdBaryCoordNoPersp, "gl_BaryCoordNoPerspEXT"}
    };

    const bool in_qualifier = qualifier == "in";
    const bool out_qualifier = qualifier == "out";
    for (const HgiShaderFunctionParamDesc &param : parameters) {
        // Skip writing out taken parameter names
        const std::string &paramName = param.nameInShader;
        if (out_qualifier &&
                takenOutParams.find(paramName) != takenOutParams.end()) {
            continue;
        }
        if (out_qualifier && takenOutParamsToDeclare.find(paramName) !=
                             takenOutParamsToDeclare.end()) {
            CreateShaderSection<HgiVulkanMemberShaderSection>(
                paramName,
                param.type,
                param.interpolation,
                param.sampling,
                param.storage,
                HgiShaderSectionAttributeVector(),
                qualifier,
                std::string(),
                param.arraySize);
            continue;
        }
        if (in_qualifier) {
            const std::string &role = param.role;
            auto const& keyword = takenInParams.find(role);
            if (keyword != takenInParams.end()) {
                if (role == HgiShaderKeywordTokens->hdGlobalInvocationID ||
                    role == HgiShaderKeywordTokens->hdVertexID ||
                    role == HgiShaderKeywordTokens->hdInstanceID ||
                    role == HgiShaderKeywordTokens->hdBaseInstance ||
                    role == HgiShaderKeywordTokens->hdBaryCoordNoPersp) {
                    CreateShaderSection<HgiVulkanKeywordShaderSection>(
                        paramName,
                        param.type,
                        keyword->second);
                }
                continue;
            }
        }

        // If a location has been specified then add it to the attributes.
        const int32_t locationIndex =
            param.location >= 0
            ? param.location
            : (in_qualifier ? _inLocationIndex++ : _outLocationIndex++);

        const HgiShaderSectionAttributeVector attrs {
            HgiShaderSectionAttribute{
                "location", std::to_string(locationIndex) }
        };

        CreateShaderSection<HgiVulkanMemberShaderSection>(
            paramName,
            param.type,
            param.interpolation,
            param.sampling,
            param.storage,
            attrs,
            qualifier,
            std::string(),
            param.arraySize);
    }
}

void
HgiVulkanShaderGenerator::_WriteInOutBlocks(
    const HgiShaderFunctionParamBlockDescVector &parameterBlocks,
    const std::string &qualifier)
{
    const bool in_qualifier = qualifier == "in";
    const bool out_qualifier = qualifier == "out";

    for (const HgiShaderFunctionParamBlockDesc &p : parameterBlocks) {
        const uint32_t locationIndex = in_qualifier ?
            _inLocationIndex : _outLocationIndex;

<<<<<<< HEAD
        HgiBaseGLShaderSectionPtrVector members;
=======
        HgiVulkanMemberShaderSectionPtrVector members;
>>>>>>> 9e13ef45
        for(const HgiShaderFunctionParamBlockDesc::Member &member : p.members) {

            HgiVulkanMemberShaderSection *memberSection =
                CreateShaderSection<HgiVulkanMemberShaderSection>(
                    member.name,
                    member.type,
                    member.interpolation,
                    member.sampling,
                    HgiStorageDefault,
                    HgiShaderSectionAttributeVector(),
                    qualifier,
                    std::string(),
                    std::string(),
                    p.instanceName);
            members.push_back(memberSection);

            if (in_qualifier) {
                _inLocationIndex++;
            } else if (out_qualifier) {
                _outLocationIndex++;
            }
        }

        const HgiShaderSectionAttributeVector attrs {
            HgiShaderSectionAttribute{
                "location", std::to_string(locationIndex) }
        };

        CreateShaderSection<HgiVulkanInterstageBlockShaderSection>(
            p.blockName,
            p.instanceName,
            attrs,
            qualifier,
            p.arraySize,
            members);
    }
}

void
HgiVulkanShaderGenerator::_Execute(std::ostream &ss)
{
    // Version number must be first line in glsl shader
    _WriteVersion(ss);

    _WriteExtensions(ss);

    _WriteMacros(ss);

    ss << _GetPackedTypeDefinitions();
    
    ss << _GetShaderCodeDeclarations();
    
    for (const std::string &attr : _shaderLayoutAttributes) {
        ss << attr;
    }

    HgiBaseGLShaderSectionUniquePtrVector* shaderSections = GetShaderSections();
    //For all shader sections, visit the areas defined for all
    //shader apis. We assume all shader apis have a global space
    //section, capabilities to define macros in global space,
    //and abilities to declare some members or functions there
    
    ss << "\n// //////// Global Includes ////////\n";
    for (const std::unique_ptr<HgiBaseGLShaderSection>
            &shaderSection : *shaderSections) {
        shaderSection->VisitGlobalIncludes(ss);
    }

    ss << "\n// //////// Global Macros ////////\n";
    for (const std::unique_ptr<HgiBaseGLShaderSection>
            &shaderSection : *shaderSections) {
        shaderSection->VisitGlobalMacros(ss);
    }

    ss << "\n// //////// Global Structs ////////\n";
    for (const std::unique_ptr<HgiBaseGLShaderSection>
            &shaderSection : *shaderSections) {
        shaderSection->VisitGlobalStructs(ss);
    }

    ss << "\n// //////// Global Member Declarations ////////\n";
    for (const std::unique_ptr<HgiBaseGLShaderSection>
            &shaderSection : *shaderSections) {
        shaderSection->VisitGlobalMemberDeclarations(ss);
    }

    ss << "\n// //////// Global Function Definitions ////////\n";
    for (const std::unique_ptr<HgiBaseGLShaderSection>
            &shaderSection : *shaderSections) {
        shaderSection->VisitGlobalFunctionDefinitions(ss);
    }

    ss << "\n";

    // write all the original shader
    ss << _GetShaderCode();
}

HgiBaseGLShaderSectionUniquePtrVector*
HgiVulkanShaderGenerator::GetShaderSections()
{
    return &_shaderSections;
}

PXR_NAMESPACE_CLOSE_SCOPE<|MERGE_RESOLUTION|>--- conflicted
+++ resolved
@@ -464,14 +464,10 @@
     const bool out_qualifier = qualifier == "out";
 
     for (const HgiShaderFunctionParamBlockDesc &p : parameterBlocks) {
-        const uint32_t locationIndex = in_qualifier ?
+        const uint32_t locationIndex = in_qualifier ? 
             _inLocationIndex : _outLocationIndex;
 
-<<<<<<< HEAD
-        HgiBaseGLShaderSectionPtrVector members;
-=======
         HgiVulkanMemberShaderSectionPtrVector members;
->>>>>>> 9e13ef45
         for(const HgiShaderFunctionParamBlockDesc::Member &member : p.members) {
 
             HgiVulkanMemberShaderSection *memberSection =

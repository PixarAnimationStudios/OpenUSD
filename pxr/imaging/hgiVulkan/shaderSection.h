//
// Copyright 2020 Pixar
//
// Licensed under the Apache License, Version 2.0 (the "Apache License")
// with the following modification; you may not use this file except in
// compliance with the Apache License and the following modification to it:
// Section 6. Trademarks. is deleted and replaced with:
//
// 6. Trademarks. This License does not grant permission to use the trade
//    names, trademarks, service marks, or product names of the Licensor
//    and its affiliates, except as required to comply with Section 4(c) of
//    the License and to reproduce the content of the NOTICE file.
//
// You may obtain a copy of the Apache License at
//
//     http://www.apache.org/licenses/LICENSE-2.0
//
// Unless required by applicable law or agreed to in writing, software
// distributed under the Apache License with the above modification is
// distributed on an "AS IS" BASIS, WITHOUT WARRANTIES OR CONDITIONS OF ANY
// KIND, either express or implied. See the Apache License for the specific
// language governing permissions and limitations under the Apache License.
//

#ifndef PXR_IMAGING_HGIVULKAN_SHADERSECTION_H
#define PXR_IMAGING_HGIVULKAN_SHADERSECTION_H

#include "pxr/imaging/hgi/shaderFunctionDesc.h"
#include "pxr/imaging/hgi/shaderSection.h"
#include "pxr/imaging/hgiVulkan/api.h"

#include <string>
#include <vector>

PXR_NAMESPACE_OPEN_SCOPE

/// \class HgiVulkanShaderSection
///
/// Base class for Vulkan code sections. The generator holds these
///
class HgiVulkanShaderSection : public HgiBaseGLShaderSection
{
public:
    HGIVULKAN_API
    explicit HgiVulkanShaderSection(
            const std::string &identifier,
            const HgiShaderSectionAttributeVector &attributes = {},
            const std::string &storageQualifier = std::string(),
            const std::string &defaultValue = std::string(),
            const std::string &arraySize = std::string(),
            const std::string &blockInstanceIdentifier = std::string())
    : HgiBaseGLShaderSection(identifier, attributes, storageQualifier,
            defaultValue, arraySize, blockInstanceIdentifier) {}
};

using HgiVulkanShaderSectionPtrVector = 
    std::vector<HgiVulkanShaderSection*>;

/// \class HgiVulkanMacroShaderSection
///
/// A ShaderSection for defining macros.
/// Accepts raw strings and dumps it to the global scope under includes
///
class HgiVulkanMacroShaderSection final: public HgiVulkanShaderSection
{
public:
    HGIVULKAN_API
    explicit HgiVulkanMacroShaderSection(
        const std::string &macroDeclaration,
        const std::string &macroComment);

    HGIVULKAN_API
    ~HgiVulkanMacroShaderSection() override;

    HGIVULKAN_API
    bool VisitGlobalMacros(std::ostream &ss) override;

private:
    HgiVulkanMacroShaderSection() = delete;
    HgiVulkanMacroShaderSection & operator=(
        const HgiVulkanMacroShaderSection&) = delete;
    HgiVulkanMacroShaderSection(const HgiVulkanMacroShaderSection&) = delete;

    const std::string _macroComment;
};

/// \class HgiVulkanMemberShaderSection
///
/// Declares a member in global scope, for declaring instances of structs, constant
/// params etc - it's quite flexible in it's writing capabilities
///
class HgiVulkanMemberShaderSection final: public HgiVulkanShaderSection
{
public:
    HGIVULKAN_API
    explicit HgiVulkanMemberShaderSection(
        const std::string &identifier,
        const std::string &typeName,
        const HgiInterpolationType interpolation,
        const HgiSamplingType sampling,
        const HgiStorageType storage,
        const HgiShaderSectionAttributeVector &attributes,
        const std::string &storageQualifier,
        const std::string &defaultValue = std::string(),
        const std::string &arraySize = std::string(),
        const std::string &blockInstanceIdentifier = std::string());

    HGIVULKAN_API
    ~HgiVulkanMemberShaderSection() override;

    HGIVULKAN_API
    bool VisitGlobalMemberDeclarations(std::ostream &ss) override;

    HGIVULKAN_API
    void WriteType(std::ostream& ss) const override;
    
    HGIVULKAN_API
    void WriteInterpolation(std::ostream& ss) const;
    
    HGIVULKAN_API
    void WriteSampling(std::ostream& ss) const;
    
    HGIVULKAN_API
    void WriteStorage(std::ostream& ss) const;

private:
    HgiVulkanMemberShaderSection() = delete;
    HgiVulkanMemberShaderSection & operator=(
        const HgiVulkanMemberShaderSection&) = delete;
    HgiVulkanMemberShaderSection(const HgiVulkanMemberShaderSection&) = delete;

    std::string _typeName;
    HgiInterpolationType _interpolation;
    HgiSamplingType _sampling;
    HgiStorageType _storage;
};

using HgiVulkanMemberShaderSectionPtrVector = 
    std::vector<HgiVulkanMemberShaderSection*>;

/// \class HgiVulkanBlockShaderSection
///
/// For writing out uniform blocks, defines them in the global member declerations.
///
class HgiVulkanBlockShaderSection final: public HgiVulkanShaderSection
{
public:
    HGIVULKAN_API
    explicit HgiVulkanBlockShaderSection(
            const std::string &identifier,
            const HgiShaderFunctionParamDescVector &parameters);

    HGIVULKAN_API
    ~HgiVulkanBlockShaderSection() override;

    HGIVULKAN_API
    bool VisitGlobalMemberDeclarations(std::ostream &ss) override;

private:
    const HgiShaderFunctionParamDescVector _parameters;
};

/// \class HgiVulkanMemberShaderSection
///
/// Declares OpenGL textures, and their cross language function
///
class HgiVulkanTextureShaderSection final: public HgiVulkanShaderSection
{
public:
    HGIVULKAN_API
    explicit HgiVulkanTextureShaderSection(
        const std::string &identifier,
        const uint32_t layoutIndex,
        const uint32_t dimensions,
        const HgiFormat format,
        const HgiShaderTextureType textureType,
        const uint32_t arraySize,
        const bool writable,
        const HgiShaderSectionAttributeVector &attributes,
        const std::string &defaultValue = std::string());

    HGIVULKAN_API
    ~HgiVulkanTextureShaderSection() override;

    HGIVULKAN_API
    void WriteType(std::ostream &ss) const override;

    HGIVULKAN_API
    bool VisitGlobalMemberDeclarations(std::ostream &ss) override;
    HGIVULKAN_API
    bool VisitGlobalFunctionDefinitions(std::ostream &ss) override;

private:
    HgiVulkanTextureShaderSection() = delete;
    HgiVulkanTextureShaderSection & operator=(
        const HgiVulkanTextureShaderSection&) = delete;
    HgiVulkanTextureShaderSection(const HgiVulkanTextureShaderSection&) = delete;

    void _WriteSamplerType(std::ostream &ss) const;
    void _WriteSampledDataType(std::ostream &ss) const;

    const uint32_t _dimensions;
    const HgiFormat _format;
    const HgiShaderTextureType _textureType;
    const uint32_t _arraySize;
    const bool _writable;
    static const std::string _storageQualifier;
};

/// \class HgiVulkanBufferShaderSection
///
/// Declares Vulkan buffers, and their cross language function
///
class HgiVulkanBufferShaderSection final: public HgiVulkanShaderSection
{
public:
    HGIVULKAN_API
    explicit HgiVulkanBufferShaderSection(
        const std::string &identifier,
        const uint32_t layoutIndex,
        const std::string &type,
        const HgiBindingType binding,
        const std::string arraySize,
        const bool writable,
        const HgiShaderSectionAttributeVector &attributes);

    HGIVULKAN_API
    ~HgiVulkanBufferShaderSection() override;

    HGIVULKAN_API
    void WriteType(std::ostream &ss) const override;

    HGIVULKAN_API
    bool VisitGlobalMemberDeclarations(std::ostream &ss) override;

private:
    HgiVulkanBufferShaderSection() = delete;
    HgiVulkanBufferShaderSection & operator=(
        const HgiVulkanBufferShaderSection&) = delete;
    HgiVulkanBufferShaderSection(const HgiVulkanBufferShaderSection&) = delete;

    const std::string _type;
    const HgiBindingType _binding;
    const std::string _arraySize;
    const bool _writable;
};

/// \class HgiVulkanKeywordShaderSection
///
/// Declares reserved Vulkan shader inputs, and their cross language function
///
class HgiVulkanKeywordShaderSection final: public HgiVulkanShaderSection
{
public:
    HGIVULKAN_API
    explicit HgiVulkanKeywordShaderSection(
        const std::string &identifier,
        const std::string &type,
        const std::string &keyword);

    HGIVULKAN_API
    ~HgiVulkanKeywordShaderSection() override;

    HGIVULKAN_API
    void WriteType(std::ostream &ss) const override;

    HGIVULKAN_API
    bool VisitGlobalMemberDeclarations(std::ostream &ss) override;

private:
    HgiVulkanKeywordShaderSection() = delete;
    HgiVulkanKeywordShaderSection & operator=(
        const HgiVulkanKeywordShaderSection&) = delete;
    HgiVulkanKeywordShaderSection(const HgiVulkanKeywordShaderSection&) = delete;

    const std::string _type;
    const std::string _keyword;
};

/// \class HgiVulkanInterstageBlockShaderSection
///
/// Defines and writes out an interstage interface block
///
class HgiVulkanInterstageBlockShaderSection final: public HgiVulkanShaderSection
{
public:
    HGIVULKAN_API
    explicit HgiVulkanInterstageBlockShaderSection(
        const std::string &blockIdentifier,
        const std::string &blockInstanceIdentifier,
        const HgiShaderSectionAttributeVector &attributes,
        const std::string &qualifier,
        const std::string &arraySize,
<<<<<<< HEAD
        const HgiBaseGLShaderSectionPtrVector &members);
=======
        const HgiVulkanMemberShaderSectionPtrVector &members);
>>>>>>> 9e13ef45

    HGIVULKAN_API
    bool VisitGlobalMemberDeclarations(std::ostream &ss) override;

private:
    HgiVulkanInterstageBlockShaderSection() = delete;
    HgiVulkanInterstageBlockShaderSection & operator=(
        const HgiVulkanInterstageBlockShaderSection&) = delete;
    HgiVulkanInterstageBlockShaderSection(
        const HgiVulkanInterstageBlockShaderSection&) = delete;

    const std::string _qualifier;
<<<<<<< HEAD
    const HgiBaseGLShaderSectionPtrVector _members;
=======
    const HgiVulkanMemberShaderSectionPtrVector _members;
>>>>>>> 9e13ef45
};

PXR_NAMESPACE_CLOSE_SCOPE

#endif<|MERGE_RESOLUTION|>--- conflicted
+++ resolved
@@ -38,19 +38,45 @@
 ///
 /// Base class for Vulkan code sections. The generator holds these
 ///
-class HgiVulkanShaderSection : public HgiBaseGLShaderSection
+class HgiVulkanShaderSection : public HgiShaderSection
 {
 public:
     HGIVULKAN_API
     explicit HgiVulkanShaderSection(
-            const std::string &identifier,
-            const HgiShaderSectionAttributeVector &attributes = {},
-            const std::string &storageQualifier = std::string(),
-            const std::string &defaultValue = std::string(),
-            const std::string &arraySize = std::string(),
-            const std::string &blockInstanceIdentifier = std::string())
-    : HgiBaseGLShaderSection(identifier, attributes, storageQualifier,
-            defaultValue, arraySize, blockInstanceIdentifier) {}
+        const std::string &identifier,
+        const HgiShaderSectionAttributeVector &attributes = {},
+        const std::string &storageQualifier = std::string(),
+        const std::string &defaultValue = std::string(),
+        const std::string &arraySize = std::string(),
+        const std::string &blockInstanceIdentifier = std::string());
+
+    HGIVULKAN_API
+    ~HgiVulkanShaderSection() override;
+
+    HGIVULKAN_API
+    void WriteDeclaration(std::ostream &ss) const override;
+    HGIVULKAN_API
+    void WriteParameter(std::ostream &ss) const override;
+
+    HGIVULKAN_API
+    virtual bool VisitGlobalIncludes(std::ostream &ss);
+    HGIVULKAN_API
+    virtual bool VisitGlobalMacros(std::ostream &ss);
+    HGIVULKAN_API
+    virtual bool VisitGlobalStructs(std::ostream &ss);
+    HGIVULKAN_API
+    virtual bool VisitGlobalMemberDeclarations(std::ostream &ss);
+    HGIVULKAN_API
+    virtual bool VisitGlobalFunctionDefinitions(std::ostream &ss);
+
+protected:
+    const std::string _storageQualifier;
+    const std::string _arraySize;
+
+private:
+    HgiVulkanShaderSection() = delete;
+    HgiVulkanShaderSection & operator=(const HgiVulkanShaderSection&) = delete;
+    HgiVulkanShaderSection(const HgiVulkanShaderSection&) = delete;
 };
 
 using HgiVulkanShaderSectionPtrVector = 
@@ -291,11 +317,7 @@
         const HgiShaderSectionAttributeVector &attributes,
         const std::string &qualifier,
         const std::string &arraySize,
-<<<<<<< HEAD
-        const HgiBaseGLShaderSectionPtrVector &members);
-=======
         const HgiVulkanMemberShaderSectionPtrVector &members);
->>>>>>> 9e13ef45
 
     HGIVULKAN_API
     bool VisitGlobalMemberDeclarations(std::ostream &ss) override;
@@ -308,11 +330,7 @@
         const HgiVulkanInterstageBlockShaderSection&) = delete;
 
     const std::string _qualifier;
-<<<<<<< HEAD
-    const HgiBaseGLShaderSectionPtrVector _members;
-=======
     const HgiVulkanMemberShaderSectionPtrVector _members;
->>>>>>> 9e13ef45
 };
 
 PXR_NAMESPACE_CLOSE_SCOPE

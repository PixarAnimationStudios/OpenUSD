--- conflicted
+++ resolved
@@ -237,16 +237,14 @@
 
     bool _UseOcclusionPass() const;
 
-<<<<<<< HEAD
     void _ClearPickBuffer();
     void _ResolveDeep();
-=======
+
     template<typename T>
     T const *  _ReadAovBuffer(TfToken const & aovName,
                               std::vector<uint8_t> * buffer) const;
 
     HdRenderBuffer const * _FindAovBuffer(TfToken const & aovName) const;
->>>>>>> da0b7688
 
     // Create a shared render pass each for pickables and unpickables
     HdRenderPassSharedPtr _pickableRenderPass;

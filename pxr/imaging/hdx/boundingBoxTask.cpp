--- conflicted
+++ resolved
@@ -464,12 +464,8 @@
     gfxCmds->BindPipeline(_pipeline);
     gfxCmds->BindVertexBuffers({{_vertexBuffer, 0, 0}});
 
-<<<<<<< HEAD
-    const GfVec4i viewport = hdStRenderPassState.ComputeViewport(gfxDesc,
+    const GfVec4i viewport = hdStRenderPassState.ComputeViewport(
         /* flip = */ _GetHgi()->GetAPIName() == HgiTokens->OpenGL);
-=======
-    const GfVec4i viewport = hdStRenderPassState.ComputeViewport();
->>>>>>> 2641f6eb
     gfxCmds->SetViewport(viewport);
 
     _UpdateShaderConstants(gfxCmds.get(), viewport, hdStRenderPassState);

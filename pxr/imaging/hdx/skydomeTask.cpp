--- conflicted
+++ resolved
@@ -179,12 +179,8 @@
     _compositor->BindTextures( {_tokens->skydomeTexture}, {_skydomeTexture} );
 
     // Get the viewport size
-<<<<<<< HEAD
     GfVec4i viewport = hdStRenderPassState->ComputeViewport(
-        gfxCmdsDesc, /* flip = */ _GetHgi()->GetAPIName() == HgiTokens->OpenGL);
-=======
-    GfVec4i viewport = hdStRenderPassState->ComputeViewport();
->>>>>>> 2641f6eb
+        /* flip = */ _GetHgi()->GetAPIName() == HgiTokens->OpenGL);
 
     // Get the Color/Depth and Color/Depth Resolve Textures from the gfxCmdsDesc
     // so that the fullscreenShader can use them to create the appropriate

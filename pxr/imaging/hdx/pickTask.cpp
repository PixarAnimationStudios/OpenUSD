--- conflicted
+++ resolved
@@ -135,29 +135,15 @@
             std::dynamic_pointer_cast<HdStResourceRegistry>(
                 _index->GetResourceRegistry());
 
-<<<<<<< HEAD
         HdBufferSpecVector bufferSpecs { 
-=======
-        HdBufferSpecVector bufferSpecs{
->>>>>>> f72e385e
             { HdxPickPrivateTokens->PickBuffer, HdTupleType{ HdTypeInt32, 1 } }
         };
 
         _pickBuffer = hdStResourceRegistry->AllocateSingleBufferArrayRange(
-<<<<<<< HEAD
                         HdxPickPrivateTokens->Picking, 
                         bufferSpecs, 
                         HdBufferArrayUsageHint());
     }
-=======
-            HdxPickPrivateTokens->Picking,
-            bufferSpecs,
-            HdBufferArrayUsageHint());
-    }
-
-    GfVec3i dimensions(_contextParams.resolution[0],
-                       _contextParams.resolution[1], 1);
->>>>>>> f72e385e
 
     if (_pickableAovBuffers.empty()) {
         _CreateAovBindings();
@@ -631,12 +617,9 @@
         _occluderRenderPassState->Prepare(renderIndex->GetResourceRegistry());
     }
     _pickableRenderPassState->Prepare(renderIndex->GetResourceRegistry());
-<<<<<<< HEAD
         if (_UseWidgetPass()) {
         _widgetRenderPassState->Prepare(renderIndex->GetResourceRegistry());
     }  
-=======
->>>>>>> f72e385e
 
     _ClearPickBuffer();
 

//
// Copyright 2016 Pixar
//
// Licensed under the Apache License, Version 2.0 (the "Apache License")
// with the following modification; you may not use this file except in
// compliance with the Apache License and the following modification to it:
// Section 6. Trademarks. is deleted and replaced with:
//
// 6. Trademarks. This License does not grant permission to use the trade
//    names, trademarks, service marks, or product names of the Licensor
//    and its affiliates, except as required to comply with Section 4(c) of
//    the License and to reproduce the content of the NOTICE file.
//
// You may obtain a copy of the Apache License at
//
//     http://www.apache.org/licenses/LICENSE-2.0
//
// Unless required by applicable law or agreed to in writing, software
// distributed under the Apache License with the above modification is
// distributed on an "AS IS" BASIS, WITHOUT WARRANTIES OR CONDITIONS OF ANY
// KIND, either express or implied. See the Apache License for the specific
// language governing permissions and limitations under the Apache License.
//
#ifndef HDX_DRAW_TARGET_TASK_H
#define HDX_DRAW_TARGET_TASK_H

#include "pxr/imaging/hdx/version.h"

#include "pxr/imaging/hd/task.h"
#include "pxr/imaging/hd/drawTargetRenderPass.h"
#include "pxr/imaging/hd/simpleLightingShader.h"

#include "pxr/base/gf/vec2f.h"
#include "pxr/base/gf/vec4f.h"

typedef boost::weak_ptr<class HdDrawTarget> HdDrawTargetWeakPtr;
typedef std::unique_ptr<HdDrawTargetRenderPass> HdDrawTargetRenderPassUniquePtr;
typedef boost::shared_ptr<class HdxSimpleLightingShader> HdxSimpleLightingShaderSharedPtr;

// Not strictly necessary here.
// But without it, would require users of the class to include it anyway

class HdxDrawTargetTask  : public HdSceneTask {
public:
    HdxDrawTargetTask(HdSceneDelegate* delegate, SdfPath const& id);
    virtual ~HdxDrawTargetTask() = default;

protected:
    /// Sync the render pass resources
    virtual void _Sync(HdTaskContext* ctx);

    /// Execute render pass task
    virtual void _Execute(HdTaskContext* ctx);

private:
    // Uses unique_ptr for pass to avoid copy constructor
    // use by std::vector::reserve().

    struct RenderPassInfo {
<<<<<<< HEAD
        HdDrawTargetRenderPassUniquePtr pass;
        HdRenderPassStateSharedPtr      renderPassState;
        HdSimpleLightingShaderSharedPtr simpleLightingShader;
        HdDrawTargetWeakPtr             target;
        unsigned int                    version;
=======
        HdDrawTargetRenderPassUniquePtr  pass;
        HdRenderPassStateSharedPtr       renderPassState;
        HdxSimpleLightingShaderSharedPtr simpleLightingShader;
        HdDrawTargetWeakPtr              target;
        unsigned int                     version;
>>>>>>> cc6709e4
    };

    bool     _enableDrawTargets;
    unsigned _currentDrawTargetSetVersion;


    typedef std::vector< RenderPassInfo > RenderPassArray;
    RenderPassArray _renderPasses;

    // Raster State - close match to render task
    // but doesn't have enableHardwareShading
    // as that has to be enabled for draw targets.
//    typedef std::vector<GfVec4d> ClipPlanesVector;
//    ClipPlanesVector _clipPlanes;
    GfVec4f _overrideColor;
    GfVec4f _wireframeColor;
    bool _enableLighting;
    float _alphaThreshold;
    float _tessLevel;
    GfVec2f _drawingRange;


    /// Polygon Offset State
    bool _depthBiasUseDefault;
    bool _depthBiasEnable;
    float _depthBiasConstantFactor;
    float _depthBiasSlopeFactor;

    HdCompareFunction _depthFunc;

    // Viewer's Render Style
    HdCullStyle _cullStyle;
    HdGeomStyle _geomStyle;
    HdComplexity _complexity;
    bool _hullVisibility;
    bool _surfaceVisibility;


    HdxDrawTargetTask()                                      = delete;
    HdxDrawTargetTask(const HdxDrawTargetTask &)             = delete;
    HdxDrawTargetTask &operator =(const HdxDrawTargetTask &) = delete;
};

struct HdxDrawTargetTaskParams
{
    HdxDrawTargetTaskParams()
        : enableDrawTargets(false)
        , overrideColor(0.0)
        , wireframeColor(0.0)
        , enableLighting(false)
        , alphaThreshold(0.0)
        , tessLevel(1.0)
        , drawingRange(0.0)
        , depthBiasUseDefault(true)
        , depthBiasEnable(false)
        , depthBiasConstantFactor(0.0f)
        , depthBiasSlopeFactor(1.0f)
        , depthFunc(HdCmpFuncLEqual)
        , cullStyle(HdCullStyleBackUnlessDoubleSided)
        , geomStyle(HdGeomStylePolygons)
        , complexity(HdComplexityLow)
        , hullVisibility(false)
        , surfaceVisibility(true)
        {}

    bool enableDrawTargets;

//    ClipPlanesVector clipPlanes;
    GfVec4f overrideColor;
    GfVec4f wireframeColor;
    bool enableLighting;
    float alphaThreshold;
    float tessLevel;
    GfVec2f drawingRange;

    // Depth Bias Raster State
    // When use default is true - state
    // is inherited and onther values are
    // ignored.  Otherwise the raster state
    // is set using the values specified.

    bool depthBiasUseDefault;
    bool depthBiasEnable;
    float depthBiasConstantFactor;
    float depthBiasSlopeFactor;

    HdCompareFunction depthFunc;

    // Viewer's Render Style
    HdCullStyle cullStyle;
    HdGeomStyle geomStyle;
    HdComplexity complexity;
    bool hullVisibility;
    bool surfaceVisibility;

};

// VtValue requirements
std::ostream& operator<<(std::ostream& out, const HdxDrawTargetTaskParams& pv);
bool operator==(const HdxDrawTargetTaskParams& lhs, const HdxDrawTargetTaskParams& rhs);
bool operator!=(const HdxDrawTargetTaskParams& lhs, const HdxDrawTargetTaskParams& rhs);

#endif // HDX_DRAW_TARGET_TASK_H<|MERGE_RESOLUTION|>--- conflicted
+++ resolved
@@ -57,19 +57,11 @@
     // use by std::vector::reserve().
 
     struct RenderPassInfo {
-<<<<<<< HEAD
-        HdDrawTargetRenderPassUniquePtr pass;
-        HdRenderPassStateSharedPtr      renderPassState;
-        HdSimpleLightingShaderSharedPtr simpleLightingShader;
-        HdDrawTargetWeakPtr             target;
-        unsigned int                    version;
-=======
         HdDrawTargetRenderPassUniquePtr  pass;
         HdRenderPassStateSharedPtr       renderPassState;
         HdxSimpleLightingShaderSharedPtr simpleLightingShader;
         HdDrawTargetWeakPtr              target;
         unsigned int                     version;
->>>>>>> cc6709e4
     };
 
     bool     _enableDrawTargets;

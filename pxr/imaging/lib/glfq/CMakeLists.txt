--- conflicted
+++ resolved
@@ -6,34 +6,18 @@
     return()
 endif()
 
-<<<<<<< HEAD
-if(APPLE)
-    FIND_LIBRARY(COCOA_LIBRARY Cocoa)
-    set(COCOA_SRC selectVisual.mm)
-endif()
-
-=======
->>>>>>> cc6709e4
 pxr_shared_library(glfq
     LIBRARIES
         garch
         glf
         arch
         tf
-<<<<<<< HEAD
         Qt5::Core
         Qt5::Gui
         Qt5::OpenGL
         Qt5::Xml
         Qt5::Network
-=======
-        Qt4::QtCore
-        Qt4::QtGui
-        Qt4::QtOpenGL
-        Qt4::QtXml
-        Qt4::QtNetwork
         ${Boost_SYSTEM_LIBRARY}
->>>>>>> cc6709e4
         ${OPENGL_gl_LIBRARY}
         ${GLEW_LIBRARY}
 

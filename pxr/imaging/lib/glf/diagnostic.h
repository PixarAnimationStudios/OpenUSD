--- conflicted
+++ resolved
@@ -24,12 +24,9 @@
 #ifndef GLF_DIAGNOSTIC_H
 #define GLF_DIAGNOSTIC_H
 
-<<<<<<< HEAD
-#include "pxr/imaging/glf/api.h"
-=======
 /// \file glf/diagnostic.h
 
->>>>>>> d0250c34
+#include "pxr/imaging/glf/api.h"
 #include "pxr/imaging/garch/gl.h"
 #include "pxr/base/tf/diagnostic.h"
 
@@ -43,13 +40,8 @@
 #define GLF_POST_PENDING_GL_ERRORS() \
         GlfPostPendingGLErrors(__ARCH_PRETTY_FUNCTION__)
 
-<<<<<<< HEAD
-///
-/// \brief Posts diagnostic errors for all GL errors in the current context.
+/// Posts diagnostic errors for all GL errors in the current context.
 GLF_API
-=======
-/// Posts diagnostic errors for all GL errors in the current context.
->>>>>>> d0250c34
 void GlfPostPendingGLErrors(std::string const & where = std::string());
 
 /// Registers GlfDefaultDebugOutputMessageCallback as the 
@@ -65,13 +57,8 @@
         GLenum source, GLenum type, GLuint id, GLenum severity,
         GLsizei length, const char* message, const GLvoid* userParam);
 
-<<<<<<< HEAD
-///
-/// \brief Returns a string representation of debug output enum values.
+/// Returns a string representation of debug output enum values.
 GLF_API
-=======
-/// Returns a string representation of debug output enum values.
->>>>>>> d0250c34
 char const * GlfDebugEnumToString(GLenum debugEnum);
 
 /// \class GlfGLQueryObject

--- conflicted
+++ resolved
@@ -24,11 +24,8 @@
 #ifndef GLF_PTEXTEXTURE_H
 #define GLF_PTEXTEXTURE_H
 
-<<<<<<< HEAD
-=======
 /// \file glf/ptexTexture.h
 
->>>>>>> cd7567a3
 #include "pxr/imaging/glf/api.h"
 #include "pxr/imaging/glf/texture.h"
 
@@ -62,12 +59,7 @@
     GLF_API
     virtual ~GlfPtexTexture();
 
-<<<<<<< HEAD
-    ///
-    /// \brief Creates a new instance.
-=======
     /// Creates a new instance.
->>>>>>> cd7567a3
     GLF_API
     static GlfPtexTextureRefPtr New(const TfToken &imageFilePath);
 

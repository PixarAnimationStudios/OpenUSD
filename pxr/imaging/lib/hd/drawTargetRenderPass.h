//
// Copyright 2016 Pixar
//
// Licensed under the Apache License, Version 2.0 (the "Apache License")
// with the following modification; you may not use this file except in
// compliance with the Apache License and the following modification to it:
// Section 6. Trademarks. is deleted and replaced with:
//
// 6. Trademarks. This License does not grant permission to use the trade
//    names, trademarks, service marks, or product names of the Licensor
//    and its affiliates, except as required to comply with Section 4(c) of
//    the License and to reproduce the content of the NOTICE file.
//
// You may obtain a copy of the Apache License at
//
//     http://www.apache.org/licenses/LICENSE-2.0
//
// Unless required by applicable law or agreed to in writing, software
// distributed under the Apache License with the above modification is
// distributed on an "AS IS" BASIS, WITHOUT WARRANTIES OR CONDITIONS OF ANY
// KIND, either express or implied. See the Apache License for the specific
// language governing permissions and limitations under the Apache License.
//
#ifndef HD_DRAW_TARGET_RENDER_PASS_H
#define HD_DRAW_TARGET_RENDER_PASS_H

#include "pxr/imaging/hd/api.h"
#include "pxr/imaging/hd/renderPass.h"
#include "pxr/imaging/hd/rprimCollection.h"

#include "pxr/imaging/glf/drawTarget.h"

#include <vector>

typedef boost::shared_ptr<class GlfGLContext> GlfGLContextSharedPtr;

class HdDrawTargetRenderPassState;

/// \class HdDrawTargetRenderPass
///
/// Represents an render pass that renders to a draw target.
///
/// \note This is a temporary API to aid transition to Hydra, and is subject
/// to major changes.  It is likely this functionality will be absorbed into
/// the base class.
///
class HdDrawTargetRenderPass : boost::noncopyable {
public:
	HDLIB_API
    HdDrawTargetRenderPass(HdRenderIndex *index);
	HDLIB_API
    virtual ~HdDrawTargetRenderPass();

    /// Sets the target draw object of this render pass containing
    /// the color buffers and depth buffer to use.
	HDLIB_API
    void SetDrawTarget(const GlfDrawTargetRefPtr &drawTarget);

    /// Sets the non-context dependent state.  The object is expected to
    /// live longer than this class.
	HDLIB_API
    void SetRenderPassState(HdDrawTargetRenderPassState *renderPassState);

	HDLIB_API
    void SetRprimCollection(HdRprimCollection const& col);

    /// Execute render pass task
<<<<<<< HEAD
    HDLIB_API
    void Sync();

    /// Sync the render pass resources
    HDLIB_API
=======
    void Sync();

    /// Sync the render pass resources
>>>>>>> cc6709e4
    void Execute(HdRenderPassStateSharedPtr const &renderPassState);

private:
    /// RenderPass
    HdRenderPass _renderPass;

    /// drawtarget renderPass state
    HdDrawTargetRenderPassState *_drawTargetRenderPassState;

    /// Local copy of the draw target object.
    GlfDrawTargetRefPtr  _drawTarget;

    /// The context which owns the draw target object.
    GlfGLContextSharedPtr  _drawTargetContext;

    unsigned int         _collectionObjectVersion;

    /// Clear all color and depth buffers.
    void _ClearBuffers();

    // No default/copy
    HdDrawTargetRenderPass()                                           = delete;
    HdDrawTargetRenderPass(const HdDrawTargetRenderPass &)             = delete;
    HdDrawTargetRenderPass &operator =(const HdDrawTargetRenderPass &) = delete;
};

#endif // HD_DRAW_TARGET_RENDER_PASS_H<|MERGE_RESOLUTION|>--- conflicted
+++ resolved
@@ -64,18 +64,12 @@
 	HDLIB_API
     void SetRprimCollection(HdRprimCollection const& col);
 
-    /// Execute render pass task
-<<<<<<< HEAD
+    /// Sync the render pass resources
     HDLIB_API
     void Sync();
 
-    /// Sync the render pass resources
+    /// Execute render pass task
     HDLIB_API
-=======
-    void Sync();
-
-    /// Sync the render pass resources
->>>>>>> cc6709e4
     void Execute(HdRenderPassStateSharedPtr const &renderPassState);
 
 private:

//
// Copyright 2016 Pixar
//
// Licensed under the Apache License, Version 2.0 (the "Apache License")
// with the following modification; you may not use this file except in
// compliance with the Apache License and the following modification to it:
// Section 6. Trademarks. is deleted and replaced with:
//
// 6. Trademarks. This License does not grant permission to use the trade
//    names, trademarks, service marks, or product names of the Licensor
//    and its affiliates, except as required to comply with Section 4(c) of
//    the License and to reproduce the content of the NOTICE file.
//
// You may obtain a copy of the Apache License at
//
//     http://www.apache.org/licenses/LICENSE-2.0
//
// Unless required by applicable law or agreed to in writing, software
// distributed under the Apache License with the above modification is
// distributed on an "AS IS" BASIS, WITHOUT WARRANTIES OR CONDITIONS OF ANY
// KIND, either express or implied. See the Apache License for the specific
// language governing permissions and limitations under the Apache License.
//
#ifndef HD_ENGINE_H
#define HD_ENGINE_H

#include "pxr/imaging/hd/api.h"
#include "pxr/imaging/hd/version.h"

#include "pxr/imaging/hd/context.h"
#include "pxr/imaging/hd/task.h"
#include "pxr/imaging/hf/pluginDelegateDesc.h"

#include <boost/shared_ptr.hpp>

class GalDelegate;
class HdContext;
class HdRenderIndex;
class HdRenderDelegate;
class HdResourceRegistry;

typedef boost::shared_ptr<class HdRenderPass> HdRenderPassSharedPtr;
typedef boost::shared_ptr<class HdRenderPassState> HdRenderPassStateSharedPtr;

/// \class HdEngine
///
/// The application-facing entry point top-level entry point for accessing Hydra.
/// Typically the application would only create one of these.
class HdEngine {
public:
<<<<<<< HEAD
    HDLIB_API
=======
>>>>>>> ad9af7cd
    HdEngine();
    HDLIB_API
    virtual ~HdEngine();

    /// \name Hydra Plug-in Management
    ///
    ///
    /// @{

    /// Returns a list of registered Render Delegates for use
    /// for rendering the scene.  The list is ordered by priority
    /// then display-name alphabetical order.
    static void GetRenderDelegateDescs(HfPluginDelegateDescVector *delegates);

    /// Returns a list of registered Gal Delegates for use
    /// for scene display.  Typically only a single Gal plugin is used for
    /// an application.
    static void GetGalDelegateDescs(HfPluginDelegateDescVector *delegates);

    /// Set the default Render Delegate plugin to use for new hydra contexts
    void SetDefaultRenderDelegateId(const TfToken &renderDelegateId);

    /// Set the default Gal Delegate plugin to use for new hydra contexts
    void SetDefaultGalDelegateId(const TfToken &galDelegateId);

    const TfToken &GetDefaultRenderDelegateId();
    const TfToken &GetDefaultGalDelegateId();
    /// @}



    /// \name Context Management
    ///
    /// Hydra contexts allow an application to run multiple views of a
    /// scene in parallel.  For example, an application can create
    /// a context per window, or a context per parallel render task.
    ///
    /// A context can be active or inactive.  For efficiency, it is better
    /// to sync all contexts at once, but only those on the active list
    /// are synced, those on the inactive list are skipped.  Contexts start
    /// in the active state.
    ///
    /// @{

    HdContext *CreateContextWithDefaults();
    HdContext *CreateSharedContext(HdContext *srcContext);
    HdContext *CreateContext(const TfToken &renderDelegateId,
                             const TfToken &galDelegateId,
                             HdRenderIndex *index);

    void DestroyContext(HdContext *context);

    void ActivateContext(HdContext *context);
    void DeactivateContext(HdContext *context);

    /// @}

    /// \name Render Index
    ///
    /// The Render Index object is Hydra's primary scene management tool.
    /// Typically there would be one render index in the scene shared between
    /// contexts.
    ///
    /// Using the context creation functions, the application typically
    /// does not need to worry about managing the life-time of render index
    /// objects directly.  However, this API allow for more specific life-time
    /// management for applications that want finer control.
    ///
    /// @{

    static HdRenderIndex *CreateRenderIndex();
    static void AddRenderIndexReference(HdRenderIndex *renderIndex);
    static void ReleaseRenderIndex(HdRenderIndex *renderIndex);

    /// @}

    HdResourceRegistry& GetResourceRegistry() const
        { return *_resourceRegistry; }


    /// \name Task Context
    ///
    /// External interface to set data/state in the task context passed to
    /// each task in the render graph
    ///
    /// @{

    /// Adds or updates the value associated with the token.
    /// Only one is supported for each token.
    HDLIB_API
    void SetTaskContextData(const TfToken &id, VtValue &data);

    /// Removes the specified token.
    HDLIB_API
    void RemoveTaskContextData(const TfToken &id);

    /// @}

    /// Execute tasks.
    HDLIB_API
    void Execute(HdRenderIndex& index, 
                 HdTaskSharedPtrVector const &tasks);

    /// (deprecated: use Execute instead) Draw a renderpass.
	HDLIB_API
    void Draw(HdRenderIndex& index,
              HdRenderPassSharedPtr const &renderPass,
              HdRenderPassStateSharedPtr const &renderPassState);

    void ReloadAllShaders(HdRenderIndex& index);


private:
    // Used an initialized placeholder instead for the default delegates
    // instead of using an empty token as the empty token is valid.
    static const TfToken _UninitalizedId;

    // Store contexts in a intrusive list.
    // Don't use constant time size as we are going to use auto-unlink
    typedef boost::intrusive::list<HdContext,
                                   boost::intrusive::constant_time_size<false>
                                  > HdContextList;

    // Lists of contexts
    HdContextList _activeContexts;
    HdContextList _inactiveContexts;
    bool          _activeContextsDirty;

    // Default Delegates
    TfToken _defaultRenderDelegateId;
    TfToken _defaultGalDelegateId;

    // XXX FIX: To be moved to HdStream
    HdResourceRegistry* _resourceRegistry;

    /// XXX FIX: Move to HdContext.
    /// Context containing token-value pairs, that is passed to each
    /// task in the render graph.  The task-context can be pre-populated
    /// and managed externally, so the state is persistent between runs of the
    /// render graph.
    HdTaskContext _taskContext;

    void _InitCaps() const;
    HdContext *_CreateContext(HdRenderDelegate *renderDelegate,
                              GalDelegate      *galDelegate,
                              HdRenderIndex    *index);
    void _DeleteContext(HdContext *context);

    void _InitalizeDefaultRenderDelegateId();
    void _InitalizeDefaultGalDelegateId();
};

#endif //HD_ENGINE_H<|MERGE_RESOLUTION|>--- conflicted
+++ resolved
@@ -48,11 +48,10 @@
 /// Typically the application would only create one of these.
 class HdEngine {
 public:
-<<<<<<< HEAD
-    HDLIB_API
-=======
->>>>>>> ad9af7cd
+
+    HDLIB_API
     HdEngine();
+
     HDLIB_API
     virtual ~HdEngine();
 

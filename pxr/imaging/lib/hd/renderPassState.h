--- conflicted
+++ resolved
@@ -137,16 +137,11 @@
         return _overrideShader;
     }
 
-<<<<<<< HEAD
-    /// returns composed shader vectors. surfaceShader may be overriden.
-	HDLIB_API
-    HdShaderSharedPtrVector GetShaders(
-        HdShaderSharedPtr const &surfaceShader) const;
-=======
     /// returns shaders (lighting/renderpass)
+	HDLIB_API
     HdShaderSharedPtrVector GetShaders() const;
->>>>>>> f501b664
-
+
+	HDLIB_API
     GfMatrix4d const &GetCullMatrix() const {
         return _cullMatrix;
     }

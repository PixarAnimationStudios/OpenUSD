--- conflicted
+++ resolved
@@ -89,13 +89,6 @@
 	HDLIB_API
     HdDrawItemView GetDrawItems(HdRprimCollection const& collection);
 
-<<<<<<< HEAD
-    /// Returns a list of all draw targets in the render index.
-	HDLIB_API
-    HdDrawTargetView GetDrawTargets();
-
-=======
->>>>>>> 5847fbfa
     /// Synchronize all objects in the DirtyList
 	HDLIB_API
     void Sync(HdDirtyListSharedPtr const &dirtyList);
@@ -104,13 +97,6 @@
 	HDLIB_API
     void SyncAll();
 
-<<<<<<< HEAD
-    /// Synchronize all draw targets in the render index
-	HDLIB_API
-    void SyncDrawTargets();
-
-=======
->>>>>>> 5847fbfa
     /// Synchronize all scene states in the render index
     HDLIB_API
     void SyncSprims();
@@ -278,26 +264,6 @@
     HDLIB_API
     SdfPathVector GetSprimSubtree(SdfPath const& root) const;
 
-<<<<<<< HEAD
-    // ---------------------------------------------------------------------- //
-    /// \name Draw Target Support
-    // ---------------------------------------------------------------------- //
-
-    /// Inserts a new draw target into the RenderIndex with an identifier of
-    /// \p id.
-    template <typename T>
-    void
-    InsertDrawTarget(HdSceneDelegate* delegate, SdfPath const& id);
-
-    /// Removes the given draw target from the RenderIndex.
-	HDLIB_API
-    void RemoveDrawTarget(SdfPath const& id);
-
-	HDLIB_API
-    HdDrawTargetSharedPtr const& GetDrawTarget(SdfPath const& id) const;
-
-=======
->>>>>>> 5847fbfa
 private:
     // ---------------------------------------------------------------------- //
     // Private Helper methods 
@@ -334,15 +300,6 @@
                               SdfPath const& textureId,
                               HdTextureSharedPtr const& texture);
 
-<<<<<<< HEAD
-    // Inserts the draw target into the index and updates tracking state.
-	HDLIB_API
-    void _TrackDelegateDrawTarget(HdSceneDelegate* delegate,
-                                  SdfPath const& drawTargetId,
-                                  HdDrawTargetSharedPtr const& drawTarget);
-
-=======
->>>>>>> 5847fbfa
     // Inserts the scene state prim into the index and updates tracking state.
 	HDLIB_API
     void _TrackDelegateSprim(HdSceneDelegate* delegate,

//
// Copyright 2016 Pixar
//
// Licensed under the Apache License, Version 2.0 (the "Apache License")
// with the following modification; you may not use this file except in
// compliance with the Apache License and the following modification to it:
// Section 6. Trademarks. is deleted and replaced with:
//
// 6. Trademarks. This License does not grant permission to use the trade
//    names, trademarks, service marks, or product names of the Licensor
//    and its affiliates, except as required to comply with Section 4(c) of
//    the License and to reproduce the content of the NOTICE file.
//
// You may obtain a copy of the Apache License at
//
//     http://www.apache.org/licenses/LICENSE-2.0
//
// Unless required by applicable law or agreed to in writing, software
// distributed under the Apache License with the above modification is
// distributed on an "AS IS" BASIS, WITHOUT WARRANTIES OR CONDITIONS OF ANY
// KIND, either express or implied. See the Apache License for the specific
// language governing permissions and limitations under the Apache License.
//
#ifndef HD_CHANGE_TRACKER_H
#define HD_CHANGE_TRACKER_H

#include "pxr/imaging/hd/api.h"
#include "pxr/imaging/hd/version.h"
#include "pxr/imaging/hd/rprimCollection.h"
#include "pxr/usd/sdf/path.h"
#include "pxr/base/tf/hashmap.h"

#include <atomic>
#include <boost/noncopyable.hpp>
#include <boost/shared_ptr.hpp>
#include <boost/unordered_map.hpp>
#include <boost/weak_ptr.hpp>

class TfToken;
class HdRprimCollection;
class HdRenderIndex;

/// \class HdChangeTracker
///
/// Tracks changes from the HdSceneDelegate, providing invalidation cues to the
/// render engine.
///
/// Changes flagged here are accumulated until the next time resource associated
/// with the change is required, at which point the resource is updated and the
/// flag is cleared.
///
class HdChangeTracker : public boost::noncopyable {
public:

    enum RprimDirtyBits {
        Clean                 = 0,
        ForceSync             = 1 << 0,
        Varying               = 1 << 1,
        AllDirty              = ~Varying,
        DirtyPrimID           = 1 << 2,
        DirtyExtent           = 1 << 3,
        DirtyRefineLevel      = 1 << 4,
        DirtyPoints           = 1 << 5,
        DirtyPrimVar          = 1 << 6,
        DirtySurfaceShader    = 1 << 7,   // XXX: surface shader uses this bit
        DirtyTopology         = 1 << 8,
        DirtyTransform        = 1 << 9,
        DirtyVisibility       = 1 << 10,
        DirtyNormals          = 1 << 11,
        DirtyDoubleSided      = 1 << 12,
        DirtyCullStyle        = 1 << 13,
        DirtySubdivTags       = 1 << 14,
        DirtyWidths           = 1 << 15,
        DirtyInstancer        = 1 << 16,
        DirtyInstanceIndex    = 1 << 17,
        DirtyRepr             = 1 << 18,
        AllSceneDirtyBits     = ((1<<19) - 1),

        CustomBitsBegin       = 1 << 19,
        CustomBitsEnd         = 1 << 30,
    };

    // Dirty bits for Tasks, Textures
    enum NonRprimDirtyBits {
        //Varying               = 1 << 0,
        DirtyType             = 1 << 1,
        DirtyChildren         = 1 << 2,
        DirtyParams           = 1 << 3,
        DirtyCollection       = 1 << 4,
        DirtyTexture          = 1 << 5,
    };

    typedef int DirtyBits;

    HdChangeTracker();
    virtual ~HdChangeTracker();

    // ---------------------------------------------------------------------- //
    /// \name Rprim Object Tracking
    /// @{
    // ---------------------------------------------------------------------- //

    /// Start tracking Rprim with the given \p id.
	HDLIB_API
    void RprimInserted(SdfPath const& id, int initialDirtyState);

    /// Stop tracking Rprim with the given \p id.
	HDLIB_API
    void RprimRemoved(SdfPath const& id);

    // ---------------------------------------------------------------------- //
    /// @}
    /// \name Rprim State Tracking
    /// @{
    // ---------------------------------------------------------------------- //

    /// Returns the dirty bits for the rprim with \p id.
	HDLIB_API
    DirtyBits GetRprimDirtyBits(SdfPath const& id) const;

    /// Flag the Rprim with the given \p id as being dirty. Multiple calls with
    /// different dirty bits accumulate.
	HDLIB_API
    void MarkRprimDirty(SdfPath const& id, DirtyBits bits=AllDirty);

    /// Clear the dirty flags for an HdRprim. if inSync is true, set OutOfSync
    /// flag to notify dirtyList will discover the prim to sync the residual
    /// data for new repr.
	HDLIB_API
    void MarkRprimClean(SdfPath const& id, DirtyBits newBits=Clean);

    /// Mark the primvar for the rprim with \p id as being dirty.
	HDLIB_API
    void MarkPrimVarDirty(SdfPath const& id, TfToken const& name);

    /// Clear Varying bit of all prims.
    ///
    /// The idea is that from frame to frame (update iteration), the set of
    /// dirty rprims and their dirty bits do not change; that is, the same
    /// rprims get dirtied with the same dirty bits.. The change tracker can
    /// leverage this and build stable sets of dirty lists and reduce the
    /// overall cost of an update iteration.
	HDLIB_API
    void ResetVaryingState();

    // ---------------------------------------------------------------------- //

    /// Returns true if the rprim identified by \p id has any dirty flags set.
	HDLIB_API
    bool IsRprimDirty(SdfPath const& id);
    
    /// Returns true if the rprim identified by \p id has a dirty extent.
	HDLIB_API
    bool IsExtentDirty(SdfPath const& id);

    /// Returns true if the rprim identified by \p id has a dirty refine level.
	HDLIB_API
    bool IsRefineLevelDirty(SdfPath const& id);

    /// Returns true if the rprim identified by \p id with primvar \p name is
    /// dirty.
	HDLIB_API
    bool IsPrimVarDirty(SdfPath const& id, TfToken const& name);

    /// Returns true if the rprim identified by \p id has any dirty primvars.
	HDLIB_API
    bool IsAnyPrimVarDirty(SdfPath const& id);

    /// Returns true if the rprim identified by \p id has a dirty topology.
	HDLIB_API
    bool IsTopologyDirty(SdfPath const& id);

    /// Returns true if the rprim identified by \p id has dirty doubleSided state.
	HDLIB_API
    bool IsDoubleSidedDirty(SdfPath const& id);

    /// Returns true if the rprim identified by \p id has dirty cullstyle.
	HDLIB_API
    bool IsCullStyleDirty(SdfPath const& id);

    /// Returns true if the rprim identified by \p id has a dirty subdiv tags.
	HDLIB_API
    bool IsSubdivTagsDirty(SdfPath const& id);

    /// Returns true if the rprim identified by \p id has a dirty transform.
	HDLIB_API
    bool IsTransformDirty(SdfPath const& id);

    /// Returns true if the rprim identified by \p id has dirty visibility.
	HDLIB_API
    bool IsVisibilityDirty(SdfPath const& id);
    
    /// Returns true if the rprim identified by \p id has a dirty primID.
	HDLIB_API
    bool IsPrimIdDirty(SdfPath const& id);

    /// Returns true if the dirtyBits has any flags set other than the varying flag.
    static bool IsDirty(DirtyBits dirtyBits) {
        return (dirtyBits & AllDirty) != 0;
    }

    /// Returns true if the dirtyBits has no flags set except the varying flag.
    static bool IsClean(DirtyBits dirtyBits) {
        return (dirtyBits & AllDirty) == 0;
    }

    /// Returns true if the dirtyBits has a dirty extent. id is for perflog.
	HDLIB_API
    static bool IsExtentDirty(DirtyBits dirtyBits, SdfPath const& id);

    /// Returns true if the dirtyBits has a dirty refine level. id is for perflog.
	HDLIB_API
    static bool IsRefineLevelDirty(DirtyBits dirtyBits, SdfPath const& id);

    /// Returns true if the dirtyBits has a dirty subdiv tags. id is for perflog.
	HDLIB_API
    static bool IsSubdivTagsDirty(DirtyBits dirtyBits, SdfPath const& id);

    /// Returns true if the dirtyBits has a dirty primvar \p name.
    /// id is for perflog.
	HDLIB_API
    static bool IsPrimVarDirty(DirtyBits dirtyBits, SdfPath const& id,
                               TfToken const& name);

    /// Returns true if the dirtyBits has any dirty primvars.
    /// id is for perflog.
	HDLIB_API
    static bool IsAnyPrimVarDirty(DirtyBits dirtyBits, SdfPath const& id);

    /// Returns true if the dirtyBits has a dirty topology. id is for perflog.
	HDLIB_API
    static bool IsTopologyDirty(DirtyBits dirtyBits, SdfPath const& id);

    /// Returns true if the dirtyBits has dirty doubleSided state. id is for perflog.
	HDLIB_API
    static bool IsDoubleSidedDirty(DirtyBits dirtyBits, SdfPath const& id);

    /// Returns true if the dirtyBits has dirty cullstyle. id is for perflog.
	HDLIB_API
    static bool IsCullStyleDirty(DirtyBits dirtyBits, SdfPath const& id);

    /// Returns true if the dirtyBits has a dirty transform. id is for perflog.
	HDLIB_API
    static bool IsTransformDirty(DirtyBits dirtyBits, SdfPath const& id);

    /// Returns true if the dirtyBits has dirty visibility. id is for perflog.
	HDLIB_API
    static bool IsVisibilityDirty(DirtyBits dirtyBits, SdfPath const& id);

    /// Returns true if the dirtyBits has a dirty primID. id is for perflog.
	HDLIB_API
    static bool IsPrimIdDirty(DirtyBits dirtyBits, SdfPath const& id);

    /// Returns true if the dirtyBits has a dirty instancer. id is for perflog.
	HDLIB_API
    static bool IsInstancerDirty(DirtyBits dirtyBits, SdfPath const& id);

    /// Returns true if the dirtyBits has a dirty instance index. id is for perflog.
	HDLIB_API
    static bool IsInstanceIndexDirty(DirtyBits dirtyBits, SdfPath const& id);

	HDLIB_API
    static bool IsReprDirty(DirtyBits dirtyBits, SdfPath const &id);

    // ---------------------------------------------------------------------- //

    /// Set the primvar dirty flag to \p dirtyBits.
	HDLIB_API
    static void MarkPrimVarDirty(DirtyBits *dirtyBits, TfToken const &name);

    // ---------------------------------------------------------------------- //
    /// @}
    /// \name Instancer Object Tracking
    /// @{
    // ---------------------------------------------------------------------- //

    /// Start tracking Instancer with the given \p id.
	HDLIB_API
    void InstancerInserted(SdfPath const& id);

    /// Stop tracking Instancer with the given \p id.
	HDLIB_API
    void InstancerRemoved(SdfPath const& id);

    /// Add the gived \p rprimId to the list of rprims associated with the
    /// instancer \p instancerId
    void InstancerRPrimInserted(SdfPath const& instancerId, SdfPath const& rprimId);

    /// Remove the gived \p rprimId to the list of rprims associated with the
    /// instancer \p instancerId
    void InstancerRPrimRemoved(SdfPath const& instancerId, SdfPath const& rprimId);


    // ---------------------------------------------------------------------- //
    /// @}
    /// \name Shader Object Tracking
    /// @{
    // ---------------------------------------------------------------------- //

    /// Start tracking Shader with the given \p id.
	HDLIB_API
    void ShaderInserted(SdfPath const& id);

    /// Stop tracking Shader with the given \p id.
	HDLIB_API
    void ShaderRemoved(SdfPath const& id);

    /// Set the dirty flags to \p bits.
	HDLIB_API
    void MarkShaderDirty(SdfPath const& id, DirtyBits bits=AllDirty);

    /// Get the dirty bits for Shader with the given \p id.
	HDLIB_API
    DirtyBits GetShaderDirtyBits(SdfPath const& id);

    /// Set the dirty flags to \p newBits.
	HDLIB_API
    void MarkShaderClean(SdfPath const& id, DirtyBits newBits=Clean);

    // ---------------------------------------------------------------------- //
    /// @}
    /// \name Task Object Tracking
    /// @{
    // ---------------------------------------------------------------------- //

    /// Start tracking Task with the given \p id.
	HDLIB_API
    void TaskInserted(SdfPath const& id);

    /// Stop tracking Task with the given \p id.
	HDLIB_API
    void TaskRemoved(SdfPath const& id);

    /// Set the dirty flags to \p bits.
	HDLIB_API
    void MarkTaskDirty(SdfPath const& id, DirtyBits bits=AllDirty);

    /// Get the dirty bits for Task with the given \p id.
	HDLIB_API
    DirtyBits GetTaskDirtyBits(SdfPath const& id);

    /// Set the dirty flags to \p newBits.
	HDLIB_API
    void MarkTaskClean(SdfPath const& id, DirtyBits newBits=Clean);

    // ---------------------------------------------------------------------- //
    /// @}
    /// \name Texture Object Tracking
    /// @{
    // ---------------------------------------------------------------------- //

    /// Start tracking Texture with the given \p id.
	HDLIB_API
    void TextureInserted(SdfPath const& id);

    /// Stop tracking Texture with the given \p id.
	HDLIB_API
    void TextureRemoved(SdfPath const& id);

    /// Set the dirty flags to \p bits.
	HDLIB_API
    void MarkTextureDirty(SdfPath const& id, DirtyBits bits=AllDirty);

    /// Get the dirty bits for Texture with the given \p id.
	HDLIB_API
    DirtyBits GetTextureDirtyBits(SdfPath const& id);

    /// Set the dirty flags to \p newBits.
	HDLIB_API
    void MarkTextureClean(SdfPath const& id, DirtyBits newBits=Clean);

    // ---------------------------------------------------------------------- //
    /// @}
    /// \name Instancer State Tracking
    /// @{
    // ---------------------------------------------------------------------- //

    /// Returns the dirty bits for the instancer with \p id.
	HDLIB_API
    DirtyBits GetInstancerDirtyBits(SdfPath const& id);

    /// Flag the Instancer with the given \p id as being dirty. Multiple calls
    /// with different dirty bits accumulate.
	HDLIB_API
    void MarkInstancerDirty(SdfPath const& id, DirtyBits bits=AllDirty);

    /// Clean the specified dirty bits for the instancer with \p id.
	HDLIB_API
    void MarkInstancerClean(SdfPath const& id, DirtyBits newBits=Clean);

    // ---------------------------------------------------------------------- //
    /// @}
<<<<<<< HEAD

    /// \name Draw Target Object Tracking
    /// @{
    // ---------------------------------------------------------------------- //

    /// Start tracking Draw Target with the given \p id.
	HDLIB_API
    void DrawTargetInserted(SdfPath const& id);

    /// Stop tracking Draw Target with the given \p id.
	HDLIB_API
    void DrawTargetRemoved(SdfPath const& id);

    /// Get the dirty bits for Draw Target with the given \p id.
	HDLIB_API
    DirtyBits GetDrawTargetDirtyBits(SdfPath const& id);

    /// Set the dirty flags to \p bits.
	HDLIB_API
    void MarkDrawTargetDirty(SdfPath const& id, DirtyBits bits=AllDirty);

    /// Set the dirty flags to \p newBits.
	HDLIB_API
    void MarkDrawTargetClean(SdfPath const& id, DirtyBits newBits=Clean);

    /// Return an version number indicating if the set of
    /// draw targets has changed.
	HDLIB_API
    unsigned GetDrawTargetSetVersion();

    // ---------------------------------------------------------------------- //
    /// @}
=======
>>>>>>> 5847fbfa
    /// \name Sprim (scene state prim: camera, light, ...) state Tracking
    /// @{
    // ---------------------------------------------------------------------- //

    /// Start tracking sprim with the given \p id.
    HDLIB_API
    void SprimInserted(SdfPath const& id, int initialDirtyState);

    /// Stop tracking sprim with the given \p id.
    HDLIB_API
    void SprimRemoved(SdfPath const& id);

    /// Get the dirty bits for sprim with the given \p id.
    HDLIB_API
    DirtyBits GetSprimDirtyBits(SdfPath const& id);

    /// Set the dirty flags to \p bits.
    HDLIB_API
    void MarkSprimDirty(SdfPath const& id, DirtyBits bits);

    /// Set the dirty flags to \p newBits.
    HDLIB_API
    void MarkSprimClean(SdfPath const& id, DirtyBits newBits=Clean);

    // ---------------------------------------------------------------------- //
    /// @}
    /// \name GarbageCollection Tracking
    /// @{
    // ---------------------------------------------------------------------- //

    /// Clears the garbageCollectionNeeded flag.
    void ClearGarbageCollectionNeeded() {
        _needsGarbageCollection = false;
    }

    /// Sets the garbageCollectionNeeded flag.
    void SetGarbageCollectionNeeded() {
        _needsGarbageCollection = true;
    }

    /// Returns true if garbage collection was flagged to be run.
    /// Currently, this flag only gets set internally when Rprims are removed.
    bool IsGarbageCollectionNeeded() const {
        return _needsGarbageCollection;
    }

    // ---------------------------------------------------------------------- //
    /// @}
    /// \name RprimCollection Tracking
    /// @{
    // ---------------------------------------------------------------------- //

    /// Adds a named collection for tracking.
	HDLIB_API
    void AddCollection(TfToken const& collectionName);

    /// Marks a named collection as being dirty, this bumps the version of the
    /// collection.
	HDLIB_API
    void MarkCollectionDirty(TfToken const& collectionName);

    /// Invalidates all collections by bumping a global version number.
	HDLIB_API
    void MarkAllCollectionsDirty();

    /// Returns the current version of the named collection.
	HDLIB_API
    unsigned GetCollectionVersion(TfToken const& collectionName);

    /// Returns the number of changes to visibility. This is intended to be used
    /// to detect when visibility has changed for *any* Rprim.
	HDLIB_API
    unsigned GetVisibilityChangeCount();

    /// Returns the current version of varying state. This is used to refresh
    /// cached DirtyLists
    unsigned GetVaryingStateVersion() const {
        return _varyingStateVersion;
    }

    /// Returns the change count 
    unsigned GetChangeCount() const {
        return _changeCount;
    }

    /// Marks all shader bindings dirty (draw batches need to be validated).
	HDLIB_API
    void MarkShaderBindingsDirty();

    /// Returns the current shader binding version.
	HDLIB_API
    unsigned GetShaderBindingsVersion() const;

    // ---------------------------------------------------------------------- //
    /// @}
    /// \name General state tracking
    /// @{
    // ---------------------------------------------------------------------- //

    /// Adds a named state for tracking.
    void AddState(TfToken const& name);

    /// Marks a named state as being dirty., this bumps the version of the
    /// state.
    void MarkStateDirty(TfToken const& name);

    /// Returns the current version of the named state.
    unsigned GetStateVersion(TfToken const &name) const;

    // ---------------------------------------------------------------------- //
    /// @}
    /// \name Debug
    /// @{
    // ---------------------------------------------------------------------- //
	HDLIB_API
    static std::string StringifyDirtyBits(int dirtyBits);

	HDLIB_API
    static void DumpDirtyBits(int dirtyBits);

    /// @}

private:

    static void _LogCacheAccess(TfToken const& cacheName,
                                SdfPath const& id, bool hit);

    static DirtyBits _PropagateDirtyBits(DirtyBits bits);

    typedef TfHashMap<SdfPath, int, SdfPath::Hash> _IDStateMap;
    typedef TfHashMap<TfToken, int, TfToken::HashFunctor> _CollectionStateMap;
    typedef TfHashMap<SdfPath, SdfPathSet, SdfPath::Hash> _InstancerRprimMap;
    typedef TfHashMap<TfToken, unsigned, TfToken::HashFunctor> _GeneralStateMap;

    // Core dirty state.
    _IDStateMap _rprimState;
    _IDStateMap _instancerState;
    _IDStateMap _shaderState;
    _IDStateMap _taskState;
    _IDStateMap _textureState;
    _IDStateMap _sprimState;
    _GeneralStateMap _generalState;

    // Collection versions / state.
    _CollectionStateMap _collectionState;
    bool _needsGarbageCollection;

    // Provides reverse-assosiation between instancers and the rprims that use
    // them.
    _InstancerRprimMap _instancerRprimMap;

    // Typically the Rprims that get marked dirty per update iteration end up
    // being a stable set of objects; to leverage this fact, we require the
    // delegate notify the change tracker when that state changes, which bumps
    // the varyingStateVersion, which triggers downstream invalidation.
    unsigned _varyingStateVersion;
 
    // Used for coarse grain invalidation of all RprimCollections.
    unsigned _indexVersion;

    // Used to detect that no changes have occured when building dirty lists.
    unsigned _changeCount;

    // Used to detect that visibility changed somewhere in the render index.
    unsigned _visChangeCount;

    // Used to validate shader bindings (to validate draw batches)
    std::atomic_uint _shaderBindingsVersion;
};

#endif //HD_CHANGE_TRACKER_H<|MERGE_RESOLUTION|>--- conflicted
+++ resolved
@@ -390,41 +390,7 @@
 
     // ---------------------------------------------------------------------- //
     /// @}
-<<<<<<< HEAD
-
-    /// \name Draw Target Object Tracking
-    /// @{
-    // ---------------------------------------------------------------------- //
-
-    /// Start tracking Draw Target with the given \p id.
-	HDLIB_API
-    void DrawTargetInserted(SdfPath const& id);
-
-    /// Stop tracking Draw Target with the given \p id.
-	HDLIB_API
-    void DrawTargetRemoved(SdfPath const& id);
-
-    /// Get the dirty bits for Draw Target with the given \p id.
-	HDLIB_API
-    DirtyBits GetDrawTargetDirtyBits(SdfPath const& id);
-
-    /// Set the dirty flags to \p bits.
-	HDLIB_API
-    void MarkDrawTargetDirty(SdfPath const& id, DirtyBits bits=AllDirty);
-
-    /// Set the dirty flags to \p newBits.
-	HDLIB_API
-    void MarkDrawTargetClean(SdfPath const& id, DirtyBits newBits=Clean);
-
-    /// Return an version number indicating if the set of
-    /// draw targets has changed.
-	HDLIB_API
-    unsigned GetDrawTargetSetVersion();
-
-    // ---------------------------------------------------------------------- //
-    /// @}
-=======
->>>>>>> 5847fbfa
+
     /// \name Sprim (scene state prim: camera, light, ...) state Tracking
     /// @{
     // ---------------------------------------------------------------------- //

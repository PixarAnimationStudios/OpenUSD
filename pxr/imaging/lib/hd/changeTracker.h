--- conflicted
+++ resolved
@@ -397,12 +397,8 @@
 	HDLIB_API
     void MarkInstancerDirty(SdfPath const& id, DirtyBits bits=AllDirty);
 
-<<<<<<< HEAD
-    /// Mark the primvar for the rprim with \p id as being dirty.
-	HDLIB_API
-=======
     /// Clean the specified dirty bits for the instancer with \p id.
->>>>>>> d0250c34
+	HDLIB_API
     void MarkInstancerClean(SdfPath const& id, DirtyBits newBits=Clean);
 
     // ---------------------------------------------------------------------- //

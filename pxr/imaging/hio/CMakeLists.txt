--- conflicted
+++ resolved
@@ -30,12 +30,9 @@
 
     PUBLIC_HEADERS
         api.h
-<<<<<<< HEAD
-=======
 
     PRIVATE_HEADERS
         OpenEXR/openexr-c.h
->>>>>>> 7019bfb6
         rankedTypeMap.h
         stb/stb_image.h
         stb/stb_image_resize.h

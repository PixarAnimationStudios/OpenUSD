--- conflicted
+++ resolved
@@ -121,12 +121,12 @@
         }
     }
     if (!useMeshShaders) {
-        [renderEncoder setVertexBuffer:argBuffer
-                                offset:HgiMetalArgumentOffsetSamplerVS
-                               atIndex:HgiMetalArgumentIndexSamplers];
-        [renderEncoder setVertexBuffer:argBuffer
-                                offset:HgiMetalArgumentOffsetTextureVS
-                               atIndex:HgiMetalArgumentIndexTextures];
+    [renderEncoder setVertexBuffer:argBuffer
+                            offset:HgiMetalArgumentOffsetSamplerVS
+                           atIndex:HgiMetalArgumentIndexSamplers];
+    [renderEncoder setVertexBuffer:argBuffer
+                            offset:HgiMetalArgumentOffsetTextureVS
+                           atIndex:HgiMetalArgumentIndexTextures];
     }
 
     [renderEncoder setFragmentBuffer:argBuffer
@@ -178,15 +178,10 @@
         }
 
         if ((bufDesc.stageUsage & HgiShaderStageVertex) ||
-<<<<<<< HEAD
+        (bufDesc.stageUsage & HgiShaderStagePostTessellationControl) ||
             (bufDesc.stageUsage & HgiShaderStagePostTessellationVertex) ||
             (bufDesc.stageUsage & HgiShaderStageMeshObject) ||
             (bufDesc.stageUsage & HgiShaderStageMeshlet)) {
-=======
-            (bufDesc.stageUsage & HgiShaderStagePostTessellationControl) ||
-            (bufDesc.stageUsage & HgiShaderStagePostTessellationVertex)) {
-
->>>>>>> c6c38f96
             NSUInteger argBufferOffset = HgiMetalArgumentOffsetBufferVS
                                        + bufDesc.bindingIndex * sizeof(void*);
             [argEncoderBuffer setArgumentBuffer:argBuffer
@@ -211,9 +206,9 @@
     }
     
     if (!useMeshShaders) {
-        [renderEncoder setVertexBuffer:argBuffer
-                                offset:HgiMetalArgumentOffsetBufferVS
-                               atIndex:HgiMetalArgumentIndexBuffers];
+    [renderEncoder setVertexBuffer:argBuffer
+                            offset:HgiMetalArgumentOffsetBufferVS
+                           atIndex:HgiMetalArgumentIndexBuffers];
     }
     [renderEncoder setFragmentBuffer:argBuffer
                               offset:HgiMetalArgumentOffsetBufferFS
@@ -236,9 +231,9 @@
     }
     
     if (!useMeshShaders) {
-        [renderEncoder setVertexBuffer:argBuffer
-                                offset:HgiMetalArgumentOffsetConstants
-                               atIndex:HgiMetalArgumentIndexConstants];
+    [renderEncoder setVertexBuffer:argBuffer
+                            offset:HgiMetalArgumentOffsetConstants
+                           atIndex:HgiMetalArgumentIndexConstants];
     }
     [renderEncoder setFragmentBuffer:argBuffer
                               offset:HgiMetalArgumentOffsetConstants

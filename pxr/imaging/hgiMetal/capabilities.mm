//
// Copyright 2020 Pixar
//
// Licensed under the Apache License, Version 2.0 (the "Apache License")
// with the following modification; you may not use this file except in
// compliance with the Apache License and the following modification to it:
// Section 6. Trademarks. is deleted and replaced with:
//
// 6. Trademarks. This License does not grant permission to use the trade
//    names, trademarks, service marks, or product names of the Licensor
//    and its affiliates, except as required to comply with Section 4(c) of
//    the License and to reproduce the content of the NOTICE file.
//
// You may obtain a copy of the Apache License at
//
//     http://www.apache.org/licenses/LICENSE-2.0
//
// Unless required by applicable law or agreed to in writing, software
// distributed under the Apache License with the above modification is
// distributed on an "AS IS" BASIS, WITHOUT WARRANTIES OR CONDITIONS OF ANY
// KIND, either express or implied. See the Apache License for the specific
// language governing permissions and limitations under the Apache License.
//
#include "pxr/imaging/hgiMetal/capabilities.h"
#include "pxr/imaging/hgiMetal/hgi.h"

#include "pxr/base/arch/defines.h"
#include <Metal/Metal.h>

PXR_NAMESPACE_OPEN_SCOPE

HgiMetalCapabilities::HgiMetalCapabilities(id<MTLDevice> device)
{
    if (@available(macOS 10.14.5, ios 12.0, *)) {
        _SetFlag(HgiDeviceCapabilitiesBitsConcurrentDispatch, true);
    }

<<<<<<< HEAD
    bool const hasIntelGPU = [device isLowPower];
=======
    bool hasIntel = [device isLowPower];
>>>>>>> b2ca625e

    defaultStorageMode = MTLResourceStorageModeShared;
    bool unifiedMemory = false;
    bool barycentrics = false;
    bool hasAppleSilicon = false;
    bool icbSupported = true;
    if (@available(macOS 100.100, ios 12.0, *)) {
        unifiedMemory = true;
    } else if (@available(macOS 10.15, ios 13.0, *)) {
#if defined(ARCH_OS_IOS) || (defined(__MAC_10_15) && __MAC_OS_X_VERSION_MAX_ALLOWED >= __MAC_10_15)
        unifiedMemory = [device hasUnifiedMemory];
#else
        unifiedMemory = [device isLowPower];
#endif
        // On macOS 10.15 and 11.0 the AMD drivers reported the wrong value for
        // supportsShaderBarycentricCoordinates so check both flags.
        // Also, Intel GPU drivers do not correctly support barycentrics.
        barycentrics = ([device supportsShaderBarycentricCoordinates]
                    || [device areBarycentricCoordsSupported])
                    && !hasIntelGPU;
        
        hasAppleSilicon = [device hasUnifiedMemory] && ![device isLowPower];
        
    }
    
    if (hasAppleSilicon) {
        // Indirect command buffers only on Apple Silicon GPUs with macOS 12.3 or later.
        icbSupported = false;
        if (@available(macOS 12.3, *)) {
            icbSupported = true;
        }
    } else if (hasIntel) {
        // Indirect command buffers not currently supported on Intel GPUs.
        icbSupported = false;
    }

    _SetFlag(HgiDeviceCapabilitiesBitsUnifiedMemory, unifiedMemory);

    _SetFlag(HgiDeviceCapabilitiesBitsBuiltinBarycentrics, barycentrics);

    _SetFlag(HgiDeviceCapabilitiesBitsShaderDoublePrecision, false);
    
    _SetFlag(HgiDeviceCapabilitiesBitsDepthRangeMinusOnetoOne, false);

    _SetFlag(HgiDeviceCapabilitiesBitsCppShaderPadding, true);
    
    _SetFlag(HgiDeviceCapabilitiesBitsMetalTessellation, true);

    _SetFlag(HgiDeviceCapabilitiesBitsMultiDrawIndirect, true);
    
    _SetFlag(HgiDeviceCapabilitiesBitsIndirectCommandBuffers, icbSupported);

    // This is done to decide whether to use a workaround for post tess
    // patch primitive ID lookup. The bug causes the firstPatch offset
    // to be included incorrectly in the primitive ID. Our workaround
    // is to subtract it based on the base primitive offset
    // Found in MacOS 13. If confirmed fixed for MacOS 14, add a check
    // if we are on MacOS 14 or less
    //bool isMacOs13OrLess = NSProcessInfo.processInfo.operatingSystemVersion.majorVersion <= 13
    //bool requireBasePrimitiveOffset = hasAppleSilicon && isMacOs13OrLess;
    bool requiresBasePrimitiveOffset = hasAppleSilicon || hasIntelGPU;
    _SetFlag(HgiDeviceCapabilitiesBitsBasePrimitiveOffset,
             requiresBasePrimitiveOffset);

    // Intel GPU drivers do not correctly support primitive_id.
    if (hasIntelGPU) {
        _SetFlag(HgiDeviceCapabilitiesBitsPrimitiveIdEmulation, true);
    }

    if (!unifiedMemory) {
        defaultStorageMode = MTLResourceStorageModeManaged;
    }

    _maxUniformBlockSize          = 64 * 1024;
    _maxShaderStorageBlockSize    = 1 * 1024 * 1024 * 1024;
    _uniformBufferOffsetAlignment = 16;
    _maxClipDistances             = 8;
    _pageSizeAlignment            = 4096;

    // Apple Silicon only support memory barriers between vertex stages after
    // macOS 12.3.
    hasVertexMemoryBarrier = !hasAppleSilicon;
    if (@available(macOS 12.3, *)) {
        hasVertexMemoryBarrier = true;
    }

    // Vega GPUs require a fix to the indirect draw before macOS 12.2
    requiresIndirectDrawFix = false;
    if ([[device name] rangeOfString: @"Vega"].location != NSNotFound) {
        if (@available(macOS 12.2, *)) {}
        else
        {
            requiresIndirectDrawFix = true;
        }
    }

    useParallelEncoder = true;
}

HgiMetalCapabilities::~HgiMetalCapabilities() = default;

int
HgiMetalCapabilities::GetAPIVersion() const
{
    if (@available(macOS 10.15, ios 13.0, *)) {
        return APIVersion_Metal3_0;
    }
    if (@available(macOS 10.13, ios 11.0, *)) {
        return APIVersion_Metal2_0;
    }
    
    return APIVersion_Metal1_0;
}

int
HgiMetalCapabilities::GetShaderVersion() const
{
    // Note: This is not the Metal Shader Language version. It is provided for
    // compatibility with code that is asking for the GLSL version.
    return 450;
}

PXR_NAMESPACE_CLOSE_SCOPE<|MERGE_RESOLUTION|>--- conflicted
+++ resolved
@@ -25,9 +25,14 @@
 #include "pxr/imaging/hgiMetal/hgi.h"
 
 #include "pxr/base/arch/defines.h"
+#include "pxr/base/tf/envSetting.h"
+
 #include <Metal/Metal.h>
 
 PXR_NAMESPACE_OPEN_SCOPE
+
+TF_DEFINE_ENV_SETTING(HGIMETAL_ENABLE_INDIRECT_COMMAND_BUFFER, true,
+                      "Enable indirect command buffers");
 
 HgiMetalCapabilities::HgiMetalCapabilities(id<MTLDevice> device)
 {
@@ -35,17 +40,13 @@
         _SetFlag(HgiDeviceCapabilitiesBitsConcurrentDispatch, true);
     }
 
-<<<<<<< HEAD
     bool const hasIntelGPU = [device isLowPower];
-=======
-    bool hasIntel = [device isLowPower];
->>>>>>> b2ca625e
 
     defaultStorageMode = MTLResourceStorageModeShared;
     bool unifiedMemory = false;
     bool barycentrics = false;
     bool hasAppleSilicon = false;
-    bool icbSupported = true;
+    bool icbSupported = false;
     if (@available(macOS 100.100, ios 12.0, *)) {
         unifiedMemory = true;
     } else if (@available(macOS 10.15, ios 13.0, *)) {
@@ -66,13 +67,18 @@
     }
     
     if (hasAppleSilicon) {
-        // Indirect command buffers only on Apple Silicon GPUs with macOS 12.3 or later.
+        // Indirect command buffers supported only on
+        // Apple Silicon GPUs with macOS 12.3 or later.
         icbSupported = false;
         if (@available(macOS 12.3, *)) {
             icbSupported = true;
         }
-    } else if (hasIntel) {
+    } else if (hasIntelGPU) {
         // Indirect command buffers not currently supported on Intel GPUs.
+        icbSupported = false;
+    }
+
+    if (!TfGetEnvSetting(HGIMETAL_ENABLE_INDIRECT_COMMAND_BUFFER)) {
         icbSupported = false;
     }
 

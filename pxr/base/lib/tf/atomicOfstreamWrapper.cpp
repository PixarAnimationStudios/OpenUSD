--- conflicted
+++ resolved
@@ -178,7 +178,6 @@
     // before calling rename.
     _stream.close();
 
-<<<<<<< HEAD
 #if defined(ARCH_OS_WINDOWS)
 
 	bool success = MoveFileEx(_tmpFilePath.c_str(),
@@ -197,12 +196,6 @@
 	return true;
 
 #else
-    // The default file mode for new files is user r/w and group r/w, subject
-    // to the process umask. If the file already exists, renaming the
-    // temporary file results in temporary file permissions, which doesn't
-    // allow the group to write.
-    mode_t fileMode = S_IRUSR|S_IWUSR|S_IRGRP|S_IWGRP;
-=======
     // The mode of the temporary file is set by ArchMakeTmpFile, which tries
     // to be slightly less restrictive by setting the mode to 0660, whereas
     // the underlying temporary file API used by arch creates files with mode
@@ -210,7 +203,6 @@
     // permissions to match that of an existing target file, or to be created
     // with default permissions modulo umask.
     mode_t fileMode = 0;
->>>>>>> f501b664
     struct stat st;
     if (stat(_filePath.c_str(), &st) != -1) {
         fileMode = st.st_mode & DEFFILEMODE;

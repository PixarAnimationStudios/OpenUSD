//
// Copyright 2016 Pixar
//
// Licensed under the Apache License, Version 2.0 (the "Apache License")
// with the following modification; you may not use this file except in
// compliance with the Apache License and the following modification to it:
// Section 6. Trademarks. is deleted and replaced with:
//
// 6. Trademarks. This License does not grant permission to use the trade
//    names, trademarks, service marks, or product names of the Licensor
//    and its affiliates, except as required to comply with Section 4(c) of
//    the License and to reproduce the content of the NOTICE file.
//
// You may obtain a copy of the Apache License at
//
//     http://www.apache.org/licenses/LICENSE-2.0
//
// Unless required by applicable law or agreed to in writing, software
// distributed under the Apache License with the above modification is
// distributed on an "AS IS" BASIS, WITHOUT WARRANTIES OR CONDITIONS OF ANY
// KIND, either express or implied. See the Apache License for the specific
// language governing permissions and limitations under the Apache License.
//
#ifndef TF_TYPE_H
#define TF_TYPE_H

#include "pxr/base/tf/api.h"
#include "pxr/base/tf/cxxCast.h"
#include "pxr/base/tf/pyIdentity.h"
#include "pxr/base/tf/pyLock.h"
#include "pxr/base/tf/pyObjectFinder.h"
#include "pxr/base/tf/refPtr.h"
#include "pxr/base/tf/registryManager.h"
#include "pxr/base/tf/traits.h"
#include "pxr/base/tf/typeFunctions.h"

#include <boost/function.hpp>
#include <boost/mpl/vector.hpp>
#include <boost/operators.hpp>
#include <boost/python/object.hpp>
#include <boost/scoped_ptr.hpp>

#include <iosfwd>
#include <memory>
#include <set>
#include <type_traits>
#include <typeinfo>
#include <vector>


class TfType;
class Tf_TypeRegistry;

/// \class TfType
///
/// TfType represents a dynamic runtime type.
///
/// TfTypes are created and discovered at runtime, rather than compile
/// time.
///
/// Features:
///
/// - unique typename
/// - safe across DSO boundaries
/// - can represent C++ types, pure Python types, or Python subclasses of
///   wrapped C++ types
/// - lightweight value semantics -- you can copy and default construct
///   TfType, unlike \c std::type_info.
/// - totally ordered -- can use as a \c std::map key
///
class TF_API TfType : boost::totally_ordered<TfType>
{
    struct _TypeInfo;

public:
    /// Callback invoked when a declared type needs to be defined.
    typedef boost::function<void (TfType)> DefinitionCallback;

    /// Base class of all factory types.
    class FactoryBase {
    public:
        TF_API virtual ~FactoryBase();
    };

private:
    /// Helper object used for defining an TfType with the C++ type T.
    ///
    template <typename T>
    class _TypeDefiner {
    public:
        typedef _TypeDefiner<T> This;

        /// Return the type just created.
        TfType GetType();

    private:
        _TypeDefiner(TfType const& type);

        // For each of the C++ base types in TypeVector,
        // add a cast function for casting raw pointers to/from the type BASE.
        template < typename TypeVector >
        This& _AddBaseCppTypes();

        // Add a cast function for casting raw pointers to/from the type BASE.
        template <typename BASE>
        This& _AddBaseCppType();

        // Type being defined.
        // We'd prefer to just hold a TfType, but we can't because this
        // is a nested type and so TfType's definition is not complete.
        // Instead, we store a pointer to an owned TfType.
        TfType const* _type;

        template <typename DERIVED, typename TypeVector, bool empty>
        friend struct Tf_AddBases;

        friend class TfType;
    };

    template <typename DERIVED, typename TypeVector, bool empty>
    friend struct Tf_AddBases;

public:
    
    enum LegacyFlags {
        ABSTRACT =       0x01,   ///< Abstract (unmanufacturable and unclonable)
        CONCRETE =       0x02,   ///< Not abstract
        MANUFACTURABLE = 0x08,   ///< Manufacturable type (implies concrete)
    };

    // This is a non-templated base class for the templated
    // polymorphic-to-Python infrastructure.
    struct PyPolymorphicBase
    {
    protected:
		TF_API virtual ~PyPolymorphicBase();
    };

private:
    // Sentinel placeholder for Bases<> typelist.
    class Unspecified;

public:
    /// A type-list of C++ base types.
    /// \see TfType::Define()
    template <class ... Args>
    struct Bases : boost::mpl::vector<Args ...> {};

public:
    /// Construct an TfType representing an unknown type.
    ///
    /// To actually register a new type with the TfType system, see
    /// TfType::Declare().
    ///
    /// Note that this always holds true:
    /// \code
    ///     TfType().IsUnknown() == true
    /// \endcode
    ///
    TfType();

    /// Return an empty TfType, representing the unknown type.
    ///
    /// This is equivalento the default constructor, TfType().  This form exists
    /// as a clearer way to express intent in code explicitly dealing with
    /// unknown types.
    ///
    /// \see IsUnknown()
    ///
    static TfType const& GetUnknownType();

    /// Equality operator.
    ///
    /// \note All unknown types (see IsUnknown()) are considered equal.
    /// This is so all unknown types will only occupy one key when used in
    /// an associative map.
    inline bool operator ==(const TfType& t) const { return _info == t._info; }

    /// Comparison operator.
    inline bool operator <(const TfType& t) const { return _info < t._info; }

    
    /// \name Finding types
    /// @{

    /// Retrieve the \c TfType corresponding to type \c T.
    ///
    /// The type \c T must have been defined in the type system or the
    /// \c TfType corresponding to an unknown type is returned.
    ///
    /// \see IsUnknown()
    ///
    template <typename T>
    static TfType const& Find() {
        return Find(typeid(T));
    }

    /// Retrieve the \c TfType corresponding to \c obj.
    ///
    /// The \c TfType corresponding to the actual object represented
    /// by \c obj is returned; this may not be the object returned by
    /// \c TfType::Find<T>() if \c T is a polymorphic type.
    ///
    /// This works for Python subclasses of the C++ type \c T as well,
    /// as long as \c T has been wrapped using TfPyPolymorphic.
    ///
    /// Of course, the object's type must have been defined in the type
    /// system or the \c TfType corresponding to an unknown type is returned.
    ///
    /// \see IsUnknown()
    ///
    template <typename T>
    static TfType const& Find(const T &obj) {
        typedef typename TfTraits::Type<T>::UnderlyingType Type;
        // If T is polymorphic to python, we may have to bridge into python.  We
        // could also optimize for Ts that are not polymorphic at all and avoid
        // doing rtti typeid lookups, but we trust the compiler to do this for
        // us.
        if (Type const *rawPtr = TfTypeFunctions<T>::GetRawPtr(obj))
            return _FindImpl(rawPtr);
        return GetUnknownType();
    }

    /// Retrieve the \c TfType corresponding to an obj with the
    /// given \c type_info.
    ///
    static TfType const& Find(const std::type_info &t) {
        return _FindByTypeid(t);
    }
    
    /// Retrieve the \c TfType corresponding to an obj with the
    /// given \c type_info.
    ///
    static TfType const& FindByTypeid(const std::type_info &t) {
        return _FindByTypeid(t);
    }

    /// Retrieve the \c TfType corresponding to the given \c name.
    ///
    /// Every type defined in the TfType system has a unique, implementation
    /// independent name.  In addition, aliases can be added to identify
    /// a type underneath a specific base type; see TfType::AddAlias().
    /// The given name will first be tried as an alias under the root type,
    /// and subsequently as a typename.
    ///
    /// This method is equivalent to:
    /// \code
    ///    TfType::GetRoot().FindDerivedByName(name)
    /// \endcode
    ///
    /// For any object \c obj,
    /// \code
    ///    Find(obj) == FindByName( Find(obj).GetTypeName() )
    /// \endcode
    ///
    static TfType const& FindByName(const std::string &name);

    /// Retrieve the \c TfType that derives from this type and has the
    /// given alias or typename.
    ///
    /// \see AddAlias
    ///
    TfType const& FindDerivedByName(const std::string &name) const;

    /// Retrieve the \c TfType that derives from BASE and has the
    /// given alias or typename.
    ///
    /// This is a convenience method, and is equivalent to:
    /// \code
    ///    TfType::Find<BASE>().FindDerivedByName(name)
    /// \endcode
    ///
    template <typename BASE>
    static TfType const& FindDerivedByName(const std::string &name)
    {
        return TfType::Find<BASE>().FindDerivedByName(name);
    }

    /// Retrieve the \c TfType corresponding to an obj with the
    /// given Python class \c classObj.
    ///
    static TfType const& FindByPythonClass(const boost::python::object & classObj);

    /// @}


    /// \name Type queries
    /// @{

    /// Return the root type of the type hierarchy.
    ///
    /// All known types derive (directly or indirectly) from the root.
    /// If a type is specified with no bases, it is implicitly
    /// considered to derive from the root type.
    ///
    static TfType const& GetRoot();

    /// Return the machine-independent name for this type.
    /// This name is specified when the TfType is declared.
    /// \see Declare()
    ///
    const std::string &GetTypeName() const;

    /// Return a C++ RTTI type_info for this type.
    ///
    /// If this type is unknown or has not yet had a C++ type defined,
    /// \c typeid(void) will be returned.
    ///
    /// \see Define()
    ///
    const std::type_info &GetTypeid() const;

    /// Return the canonical typeName used for a given std::type_info.
    ///
    /// Exactly how the canonical name is generated is left undefined,
    /// but in practice it is likely to be the demangled RTTI name
    /// of the type_info, stripped of namespaces.  The real answer
    /// is implemented by this method.
    ///
    static std::string GetCanonicalTypeName(const std::type_info &);

    /// Returns a vector of the aliases registered for the derivedType
    /// under this, the base type.
    /// \see AddAlias()
    ///
    std::vector<std::string> GetAliases(TfType derivedType) const;

    /// Return the Python class object for this type.
    ///
    /// If this type is unknown or has not yet had a Python class
    /// defined, this will return \c None, as an empty
    /// \c boost::python::object().
    ///
    /// \see DefinePythonClass()
    ///
    boost::python::object GetPythonClass() const;

    /// Return a vector of types from which this type was derived.
    ///
    std::vector<TfType> GetBaseTypes() const;

    /// Return a vector of types derived directly from this type.
    ///
    std::vector<TfType> GetDirectlyDerivedTypes() const;

    /// Return the canonical type for this type.
    TfType const& GetCanonicalType() const;
    
    /// Return the set of all types derived (directly or indirectly)
    /// from this type.
    ///
    void GetAllDerivedTypes( std::set<TfType> *result ) const;

    /// Build a vector of all ancestor types inherited by this type.
    /// The starting type is itself included, as the first element of
    /// the results vector.
    ///
    /// Types are given in "C3" resolution order, as used for new-style
    /// classes starting in Python 2.3.  This algorithm is more complicated
    /// than a simple depth-first traversal of base classes, in order to
    /// prevent some subtle errors with multiple-inheritance.  See the
    /// references below for more background.
    ///
    /// \note This can be expensive; consider caching the results.  TfType
    ///   does not cache this itself since it is not needed internally.
    ///
    /// \see Guido van Rossum.
    ///   "Unifying types and classes in Python 2.2: Method resolution order."
    ///   http://www.python.org/download/releases/2.2.2/descrintro/#mro
    ///
    /// \see Barrett, Cassels, Haahr, Moon, Playford, Withington.
    ///   "A Monotonic Superclass Linearization for Dylan."  OOPSLA 96.
    ///   http://www.webcom.com/haahr/dylan/linearization-oopsla96.html
    ///
    void GetAllAncestorTypes(std::vector<TfType> *result) const;

    /// Return true if this type is the same as or derived from \p queryType.
    /// If \c queryType is unknown, this always returns \c false.
    ///
    bool IsA(TfType queryType) const;

    /// Return true if this type is the same as or derived from T.
    /// This is equivalent to:
    /// \code
    ///     IsA(Find<T>())
    /// \endcode
    ///
    template <typename T>
    bool IsA() const { return IsA(Find<T>()); }

    /// Return true if this is the unknown type, representing a type
    /// unknown to the TfType system.
    ///
    /// The unknown type does not derive from the root type, or any
    /// other type.
    ///
    bool IsUnknown() const { return *this == TfType(); }

    typedef TfType::_TypeInfo * (TfType::*UnspecifiedBoolType);

    /// Convert to bool -- return true if this type is not unknown, false
    /// otherwise.
    operator UnspecifiedBoolType() const {
        return IsUnknown() ? NULL : &TfType::_info;
    }

    /// Boolean not operator -- return true if this type is unknown, false
    /// otherwise.
    bool operator !() const { return not bool(*this); }

    /// Return true if this is the root type.
    ///
    bool IsRoot() const { return *this == GetRoot(); }

    /// Return true if this is an enum type.
    ///
    bool IsEnumType() const;

    /// Return true if this is a plain old data type, as defined by C++.
    ///
    bool IsPlainOldDataType() const;

    /// Return the size required to hold an instance of this type on the stack
    /// (does not include any heap allocated memory the instance uses).
    ///
    /// This is what the C++ sizeof operator returns for the type, so this
    /// value is not very useful for Python types (it will always be
    /// sizeof(boost::python::object)).
    ///
    size_t GetSizeof() const;

    /// @}


    /// \name Registering new types
    /// @{

    /// Declare a TfType with the given \c typeName, but no base type
    /// information.  This just establishes the minimal stub for the
    /// type to exist, prior to it being fleshed out with more
    /// declarations (specifying base types) or a definition.
    ///
    static TfType const&
    Declare( const std::string & typeName );

    /// Declare a TfType with the given \c typeName and \c bases.
    /// If the bases vector is empty, the type will be marked as
    /// deriving from the root TfType (see TfType::GetRootType()).
    /// The \c definitionCallback, if given, will be invoked later to
    /// define the type when needed.
    ///
    /// It is ok to redeclare a type that has already been declared.
    /// The given bases will supplement any existing bases.  An
    /// example use of this is the Plugin system, where only a single
    /// base may be known in the plugin metadata, but when the code
    /// is loaded later, a full set of bases is specified.
    ///
    /// It is an error to redeclare a type's definitionCallback.
    ///
    static TfType const&
    Declare( const std::string & typeName,
             const std::vector<TfType> & bases,
             DefinitionCallback definitionCallback=0 );

    /// Define a TfType with the given C++ type T and C++ base types
    /// B.  Each of the base types will be declared (but not defined)
    /// as TfTypes if they have not already been.
    ///
    /// The typeName of the created TfType will be the canonical
    /// demangled RTTI type name, as defined by GetCanonicalTypeName().
    ///
    /// It is an error to attempt to define a type that has already
    /// been defined.
    ///
    template <typename T, typename B>
    static TfType const& Define();

    /// Define a TfType with the given C++ type T and no bases.
    /// See the other Define() template for more details.
    ///
    /// \note C++ does not allow default template arguments for function
    /// templates, so we provide this separate definition for the case of
    /// no bases.
    ///
    template <typename T>
    static TfType const& Define();

    /// Define the Python class object corresponding to this TfType.
    /// \see TfTypePythonClass
    void DefinePythonClass(boost::python::object &classObj) const;

    /// Add an alias for DERIVED beneath BASE.
    ///
    /// This is a convenience method, that declares both DERIVED and BASE
    /// as TfTypes before adding the alias.
    ///
    template <typename Base, typename Derived>
    static void AddAlias(const std::string &name) {
        TfType b = Declare(GetCanonicalTypeName(typeid(Base)));
        TfType d = Declare(GetCanonicalTypeName(typeid(Derived)));
        d.AddAlias(b, name);
    }

    /// Add an alias name for this type under the given base type.
    ///
    /// Aliases are similar to typedefs in C++: they provide an
    /// alternate name for a type.  The alias is defined with respect
    /// to the given \c base type; aliases must be unique beneath that
    /// base type.
    ///
    void AddAlias(TfType base, const std::string &name) const;

    /// Convenience method to add an alias and return *this.
    /// \see AddAlias()
    const TfType &Alias(TfType base, const std::string &name) const {
        AddAlias(base, name);
        return *this;
    }

    /// @}


    /// \name Pointer casts
    /// @{

    /// Cast \c addr to the address corresponding to the type \c ancestor.
    ///
    /// (This is a dangerous function; there's probably a much better way to
    /// do whatever it is you're trying to do.)
    ///
    /// With multiple inheritance, you can't do a reinterpret_cast back to an
    /// ancestor type; this function figures out how to cast addr to the
    /// address corresponding to the type ancestor if in fact ancestor is
    /// really an ancestor of the type corresponding to \c *this.
    ///
    /// In order for this function to work correctly, \p addr must have been a
    /// pointer of type corresponding to \c *this, which was cast to void; and
    /// of course the type of \p ancestor must be an ancestor of the type of
    /// \c *this.
    ///
    /// \warning You are warned: this is deadly dangerous stuff, and you
    /// shouldn't be doing it!
    void* CastToAncestor(TfType ancestor, void* addr) const;

    const void* CastToAncestor(TfType ancestor,
                               const void* addr) const {
        return CastToAncestor(ancestor, const_cast<void*>(addr));
    }
    
    /// Cast \c addr, which pointed to the ancestor type \p ancestor, to the
    /// type of \c *this.
    ///
    /// This function is the opposite of \c CastToAncestor(); the assumption
    /// is that \c addr was a pointer to the type corresponding to \c
    /// ancestor, and was then reinterpret-cast to \c void*, but now you wish
    /// to turn cast the pointer to the type corresponding to \c *this.  While
    /// the fact that \p addr was a pointer of type \c ancestor is taken on
    /// faith, a runtime check is performed to verify that the underlying
    /// object pointed to by \p addr is of type \c *this (or derived from \c
    /// *this).
    ///
    /// \warning Again, this is dangerous territory, and there's probably
    /// something much better than using this function.
    void* CastFromAncestor(TfType ancestor, void* addr) const;

    const void* CastFromAncestor(TfType ancestor,
                                 const void* addr) const {
        return CastFromAncestor(ancestor, const_cast<void*>(addr));
    }

    /// @}

    /// \name Instantiation / Manufacturing
    /// @{

    /// Sets the factory object for this type.  A type's factory typically
    /// has methods to instantiate the type given various arguments and must
    /// inherit from \c FactoryBase.  The factory cannot be changed once set.
    void SetFactory(std::unique_ptr<FactoryBase> factory) const;

    /// Sets the factory object for this type.  A type's factory typically
    /// has methods to instantiate the type given various arguments and must
    /// inherit from \c FactoryBase.  The factory cannot be changed once set.
    template <class T>
    void SetFactory(std::unique_ptr<T>& factory) const {
        SetFactory(std::unique_ptr<FactoryBase>(std::move(factory)));
    }

    /// Sets the factory object for this type to be a \c T.  The factory
    /// cannot be changed once set.
    template <class T>
    void SetFactory() const { SetFactory(std::unique_ptr<FactoryBase>(new T)); }

    /// Sets the factory object for this type.  A type's factory typically
    /// has methods to instantiate the type given various arguments and must
    /// inherit from \c FactoryBase.  The factory cannot be changed once set.
    const TfType& Factory(std::unique_ptr<FactoryBase> factory) const {
        SetFactory(std::move(factory));
        return *this;
    }

    /// Sets the factory object for this type.  A type's factory typically
    /// has methods to instantiate the type given various arguments and must
    /// inherit from \c FactoryBase.  The factory cannot be changed once set.
    template <class T>
    const TfType& Factory(std::unique_ptr<T>& factory) const
    {
        SetFactory(std::unique_ptr<FactoryBase>(std::move(factory)));
        return *this;
    }

    /// Sets the factory object for this type to be a \c T.  The factory
    /// cannot be changed once set.
    template <class T>
    const TfType& Factory() const {
        SetFactory(std::unique_ptr<FactoryBase>(new T));
        return *this;
    }

    /// Returns the factory object for this type as a \c T*, or \c NULL if
    /// there is no factory or the factory is not or is not derived from \c T.
    /// Clients can check if a factory is set using
    /// \c GetFactory<TfType::FactoryBase>().
    template <class T>
    T *GetFactory() const { return dynamic_cast<T*>(_GetFactory()); }

    /// @}

private:
    FactoryBase* _GetFactory() const;

    static TfType const &_FindImplPyPolymorphic(PyPolymorphicBase const *ptr);
    
    // PyPolymorphic case.
    template <class T>
    static typename std::enable_if<
        std::is_base_of<PyPolymorphicBase, T>::value, TfType const &>::type
    _FindImpl(T const *rawPtr) {
        return _FindImplPyPolymorphic(
            static_cast<PyPolymorphicBase const *>(rawPtr));
    }

    // Polymorphic.
    template <class T>
    static typename std::enable_if<
        std::is_polymorphic<T>::value and
        not std::is_base_of<PyPolymorphicBase, T>::value, TfType const &>::type
    _FindImpl(T const *rawPtr) {
        if (auto ptr = dynamic_cast<PyPolymorphicBase const *>(rawPtr))
            return _FindImplPyPolymorphic(ptr);
        return Find(typeid(*rawPtr));
    }

    template <class T>
    static typename std::enable_if<
        not std::is_polymorphic<T>::value, TfType const &>::type
    _FindImpl(T const *rawPtr) {
        return Find(typeid(T));
    }

    bool _IsAImpl(TfType queryType) const;

    typedef void *(*_CastFunction)(void *, bool derivedToBase);
    
    friend struct _TypeInfo;
    friend class Tf_TypeRegistry;
    friend class TfHash;

    // Construct a TfType with the given _TypeInfo.
    explicit TfType(_TypeInfo *info) : _info(info) {}

    // Add a base type, and link as a derived type of that base.
    void _AddBase( TfType base ) const;

    // Add the given function for casting to/from the given baseType.
    void _AddCppCastFunc(
        const std::type_info &baseTypeInfo, _CastFunction) const;

    // Define this TfType to have the given type_info.
    void _DefineCppType(const std::type_info &,
                        size_t sizeofType,
                        bool isPodType,
                        bool isEnumType) const;

    // Execute the definition callback if one exists.
    void _ExecuteDefinitionCallback() const;

    // Retrieve the \c TfType corresponding to an obj with the
    // given \c type_info.
    static TfType const& _FindByTypeid(const std::type_info &);

    // Pointer to internal type representation.
    // Our only data member.
    _TypeInfo *_info;
};

<<<<<<< HEAD

//! \brief Output a TfType, using the machine-independent type name.
// \ingroup group_tf_DebuggingOutput
TF_API std::ostream& operator<<(std::ostream& out, const TfType &t);
=======
/// Output a TfType, using the machine-independent type name.
/// \ingroup group_tf_DebuggingOutput
std::ostream& operator<<(std::ostream& out, const TfType &t);
>>>>>>> a6e4cf53

/// Metafunction returning sizeof(T) for a type T (or 0 if T is a void type).
template <typename T>
struct TfSizeofType {
    static const size_t value = sizeof(T);
};
template <>
struct TfSizeofType<void> {
    static const size_t value = 0;
};
template <>
struct TfSizeofType<const void> {
    static const size_t value = 0;
};
template <>
struct TfSizeofType<volatile void> {
    static const size_t value = 0;
};
template <>
struct TfSizeofType<const volatile void> {
    static const size_t value = 0;
};

template <typename T>
TfType::_TypeDefiner<T>::_TypeDefiner(TfType const& type)
{
    // Record traits information about T.
    const bool isPodType = std::is_pod<T>::value;
    const bool isEnumType = std::is_enum<T>::value;
    const size_t sizeofType = TfSizeofType<T>::value;

    _type = &type;
    _type->_DefineCppType(typeid(T), sizeofType, isPodType, isEnumType);
}

// Implementation details are put in this header.
#include "pxr/base/tf/type_Impl.h"

#endif // TF_TYPE_H<|MERGE_RESOLUTION|>--- conflicted
+++ resolved
@@ -694,16 +694,9 @@
     _TypeInfo *_info;
 };
 
-<<<<<<< HEAD
-
-//! \brief Output a TfType, using the machine-independent type name.
-// \ingroup group_tf_DebuggingOutput
-TF_API std::ostream& operator<<(std::ostream& out, const TfType &t);
-=======
 /// Output a TfType, using the machine-independent type name.
 /// \ingroup group_tf_DebuggingOutput
-std::ostream& operator<<(std::ostream& out, const TfType &t);
->>>>>>> a6e4cf53
+TF_API std::ostream& operator<<(std::ostream& out, const TfType &t);
 
 /// Metafunction returning sizeof(T) for a type T (or 0 if T is a void type).
 template <typename T>

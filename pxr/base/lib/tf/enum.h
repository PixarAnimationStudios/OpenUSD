//
// Copyright 2016 Pixar
//
// Licensed under the Apache License, Version 2.0 (the "Apache License")
// with the following modification; you may not use this file except in
// compliance with the Apache License and the following modification to it:
// Section 6. Trademarks. is deleted and replaced with:
//
// 6. Trademarks. This License does not grant permission to use the trade
//    names, trademarks, service marks, or product names of the Licensor
//    and its affiliates, except as required to comply with Section 4(c) of
//    the License and to reproduce the content of the NOTICE file.
//
// You may obtain a copy of the Apache License at
//
//     http://www.apache.org/licenses/LICENSE-2.0
//
// Unless required by applicable law or agreed to in writing, software
// distributed under the Apache License with the above modification is
// distributed on an "AS IS" BASIS, WITHOUT WARRANTIES OR CONDITIONS OF ANY
// KIND, either express or implied. See the Apache License for the specific
// language governing permissions and limitations under the Apache License.
//
#ifndef TF_ENUM_H
#define TF_ENUM_H

<<<<<<< HEAD
=======
/// \file tf/enum.h
/// \ingroup group_tf_RuntimeTyping

>>>>>>> cd7567a3
#include "pxr/base/arch/defines.h"
#include "pxr/base/arch/demangle.h"
#include "pxr/base/tf/preprocessorUtils.h"
#include "pxr/base/tf/safeTypeCompare.h"
#include "pxr/base/tf/api.h"

#include <boost/operators.hpp>
#include <boost/preprocessor/punctuation/comma.hpp>
#include <boost/preprocessor/stringize.hpp>
#include <boost/type_traits/is_enum.hpp>
#include <boost/utility/enable_if.hpp>

#include <ciso646>
#include <iosfwd>
#include <string>
#include <typeinfo>
#include <vector>

/// \class TfEnum
/// \ingroup group_tf_RuntimeTyping
///
/// An enum class that records both enum type and enum value.
///
/// \section cppcode_runtimeTyping Run-Time Typing 
///
/// A \c TfEnum can hold an enum variable of any enum type, while still
/// being able to distinguish between various enum types.
/// Here is an example:
///
/// \code
/// enum Monsters { SULLEY = 0, MIKE, ROZ };
/// enum Fish { NEMO = 0, FATHER, DORY };
///
/// TfEnum t1 = MIKE,
///        t2 = NEMO;
///
/// t1 == MIKE;        // yields true
/// t2 == NEMO;        // yields true
/// t1 == t2;          // yields false
/// t1 == SULLEY;      // yields false
///
/// t1.IsA<Monsters>();        // yields true
/// t1.IsA<Fish>();    // yields false
/// \endcode
///
/// Even though \c NEMO and \c SULLEY both are represented with integral
/// value zero, \c t1 and \c t2 compare false.  A \c TfEnum can be passed
/// by value, assigned, etc. just like a regular \c Enum variable.
/// A \c TfEnum can also hold a plain integer, which will compare false against
/// any other enum variable.
///
/// \section cppcode_enumvals Associating Names with Enumerated Values 
///
/// The \c TfEnum class can also be used to represent enumerated values
/// as strings. This can be useful for storing enum values in files for
/// later retrieval.
///
/// Use the \c TF_ADD_ENUM_NAME() macro to set up and enable strings
/// for the values of an enum. Once this is done, several static 
/// \c TfEnum methods may be used to look up names corresponding to enum
/// values and vice-versa.
///
/// For example, see \c TfRegistryManager to understand the use of
/// the \c TF_REGISTRY_FUNCTION() macro below:
///
/// \section cppcode_enumRegMacro Enum Registration Macro
///
/// \code
/// // header file
/// // Declare an enumerated type with some values
/// enum Season {
///     SPRING,
///     SUMMER = 3, // It's ok to have initializers
///     AUTUMN,
///     WINTER
/// };
///
/// // source file
/// #include "pxr/base/tf/registryManager.h"
/// TF_REGISTRY_FUNCTION(TfEnum, Season) {
///     // Register the names for the values:
///     TF_ADD_ENUM_NAME(SPRING);
///     TF_ADD_ENUM_NAME(SUMMER);
///     TF_ADD_ENUM_NAME(AUTUMN);
///     TF_ADD_ENUM_NAME(WINTER);
/// }
///
/// // another source file:
///
/// // Look up the name for a value:
/// string name1 = TfEnum::GetName(SUMMER);     // Returns "SUMMER"
/// string name2 = TfEnum::GetFullName(SUMMER); // Returns "Season::SUMMER"
///
/// // Look up the value for a name:
/// bool found;
/// Season s1 = TfEnum::GetValueFromName<Season>("AUTUMN", &found);
/// // Returns 4, sets found to true
/// Season s2 = TfEnum::GetValueFromName<Season>("MONDAY", &found);
/// // Returns -1, sets found to false
///
/// // Look up a fully-qualified name. Since this is not a templated
/// // function, it has to return a generic value type, so we use
/// // TfEnum.
/// TfEnum s3 = TfEnum::GetValueFromFullName("Season::WINTER", &found);
/// // Returns 5, sets found to \c true
/// \endcode
///
class TfEnum : boost::totally_ordered<TfEnum>
{
public:
    /// Default constructor assigns integer value zero.
    TfEnum()
        : _typeInfo(&typeid(int)), _value(0)
    {
    }

    /// Initializes value to enum variable \c value of enum type \c T.
    template <class T>
    TfEnum(T value,
           typename boost::enable_if<boost::is_enum<T> >::type *dummy = 0)
        : _typeInfo(&typeid(T)), _value(int(value))
    {
    }

    /// Initializes value to integral value \p value with enum type \c ti.
    ///
    /// \warning This is only for use in extreme circumstances; there is no
    /// way for an implemenation to guarantee that \p ti is really an enum
    /// type, and/or that \p value is a valid value for that enum type.
    TfEnum(const std::type_info& ti, int value)
        : _typeInfo(&ti), _value(value)
    {
    }

    /// True if \c *this and \c t have both the same type and value.
    bool operator==(const TfEnum& t) const {
        return t._value == _value and
            TfSafeTypeCompare(*t._typeInfo, *_typeInfo);
    }

    /// Less than comparison. Enum values belonging to the same type are
    /// ordered according to their numeric value.  Enum values belonging to
    /// different types are ordered in a consistent but arbitrary way which
    /// may vary between program runs.
    bool operator<(const TfEnum& t) const {
        return _typeInfo->before(*t._typeInfo) or
            (not t._typeInfo->before(*_typeInfo) and _value < t._value);
    }

    /// True if \c *this has been assigned with \c value.
    template <class T>
    typename boost::enable_if<boost::is_enum<T>, bool>::type
    operator==(T value) const {
        return int(value) == _value && IsA<T>();
    }

    /// False if \c *this has been assigned with \c value.
    template <class T>
    typename boost::enable_if<boost::is_enum<T>, bool>::type
    operator!=(T value) const {
        return int(value) != _value || !IsA<T>();
    }

    /// Compare a literal enum value \a val of enum type \a T with TfEnum \a e.
    template <class T>
    friend typename boost::enable_if<boost::is_enum<T>, bool>::type
    operator==(T val, TfEnum const &e) {
        return e == val;
    }

    /// Compare a literal enum value \a val of enum type \a T with TfEnum \a e.
    template <class T>
    friend typename boost::enable_if<boost::is_enum<T>, bool>::type
    operator!=(T val, TfEnum const &e) {
        return e != val;
    }

    /// True if \c *this has been assigned any enumerated value of type \c T.
    template <class T>
    bool IsA() const {
        return TfSafeTypeCompare(*_typeInfo, typeid(T));
    }
    
    /// True if \c *this has been assigned any enumerated value of type
    /// \c T with \c typeid(T)==t.
    bool IsA(const std::type_info& t) const {
        return TfSafeTypeCompare(*_typeInfo, t);
    }

    /// Returns the type of the enum value, as an \c std::type_info.
    const std::type_info& GetType() const {
        return *_typeInfo;
    }

    /// Returns the integral value of the enum value.
    const int& GetValueAsInt() const {
        return _value;
    }

    /// Returns the enum value for the enum type \c T.
    ///
    /// \warning This function can cause your program to abort if not used
    /// properly.
    ///
    /// If it is possible that the enum value is not of type \c T, first use
    /// \c IsA() to test whether the enum value is of type \c T before calling
    /// \c GetValue<T>().
    ///
    /// Note that if \c IsA<T>() succeeds, then \c GetValue<T>() will also
    /// succeed.
    template <typename T>
    T GetValue() const {
        if (!IsA<T>())
            _FatalGetValueError(typeid(T));

        return T(_value);
    }

    template <class T>
    operator T() const {
        return T(_value);
    }

<<<<<<< HEAD
    /*!
     * \name Retrieving Corresponding Names and Enumerated Values
     * The methods in this group can be used to retrieve corresponding
     * names and values. The correspondences are set up with the \c
     * TF_ADD_ENUM_NAME() macro.
     */
    //@{

    /*!
     * \brief Returns the name associated with an enumerated value.
     *
     * If there is no such name registered, an empty string is
     * returned.
     */
    TF_API static std::string  GetName(TfEnum val);

    /*!
     * \brief Returns the fully-qualified name for an enumerated value.
     *
     * This returns a fully-qualified enumerated value name (e.g.,
     * \c "Season::WINTER") associated with the given value. If there is
     * no such name registered, an empty string is returned.
     */
    TF_API static std::string  GetFullName(TfEnum val);

    /*!
     * \brief Returns the display name for an enumerated value.
     *
     * This returns a user interface-suitable string for the given
     * enumerated value.
     */
    TF_API static std::string  GetDisplayName(TfEnum val);

    /*!
     * \brief Returns a vector of all the names associated with an enum type.
     *
     * This returns a vector of all the names associated with the enum that
     * contains the type \p val.  The names are not fully qualified.  For
     * example, \c TfEnum::GetAllNames(WINTER) would return a vector
     * containing "SPRING", "SUMMER", "AUTUMN", and "WINTER".
     *
     * If there are no such names registered, an empty vector is
     * returned.
     */
=======
    /// \name Retrieving Corresponding Names and Enumerated Values
    ///
    /// The methods in this group can be used to retrieve corresponding names
    /// and values. The correspondences are set up with the
    /// \c TF_ADD_ENUM_NAME() macro.
    ///
    ///@{

    /// Returns the name associated with an enumerated value.
    ///
    /// If there is no such name registered, an empty string is returned.
    TF_API static std::string  GetName(TfEnum val);

    /// Returns the fully-qualified name for an enumerated value.
    ///
    /// This returns a fully-qualified enumerated value name (e.g.,
    /// \c "Season::WINTER") associated with the given value. If there is no
    /// such name registered, an empty string is returned.
    TF_API static std::string  GetFullName(TfEnum val);

    /// Returns the display name for an enumerated value.
    ///
    /// This returns a user interface-suitable string for the given enumerated
    /// value.
    TF_API static std::string  GetDisplayName(TfEnum val);

    /// Returns a vector of all the names associated with an enum type.
    ///
    /// This returns a vector of all the names associated with the enum that
    /// contains the type \p val.  The names are not fully qualified.  For
    /// example, \c TfEnum::GetAllNames(WINTER) would return a vector
    /// containing "SPRING", "SUMMER", "AUTUMN", and "WINTER".
    ///
    /// If there are no such names registered, an empty vector is returned.
>>>>>>> cd7567a3
    static std::vector<std::string> GetAllNames(TfEnum val) {
        return GetAllNames(val.GetType());
    }
    
<<<<<<< HEAD
    //! \overload
    TF_API static std::vector<std::string> GetAllNames(const std::type_info &ti);

    /*!
     * \brief Returns a vector of all the names associated with an enum type.
     *
     * This returns a vector of all the names associated with the enum 
     * type \c T.  The names are not fully qualified.  For
     * example, \c TfEnum::GetAllNames<Season>() would return a vector
     * containing "SPRING", "SUMMER", "AUTUMN", and "WINTER".
     *
     * If there are no such names registered, an empty vector is
     * returned.
     */
=======
    /// \overload
    TF_API static std::vector<std::string> GetAllNames(const std::type_info &ti);

    /// Returns a vector of all the names associated with an enum type.
    ///
    /// This returns a vector of all the names associated with the enum 
    /// type \c T.  The names are not fully qualified.  For
    /// example, \c TfEnum::GetAllNames<Season>() would return a vector
    /// containing "SPRING", "SUMMER", "AUTUMN", and "WINTER".
    ///
    /// If there are no such names registered, an empty vector is returned.
>>>>>>> cd7567a3
    template <class T>
    static std::vector<std::string> GetAllNames() {
        return GetAllNames(typeid(T));
    }

<<<<<<< HEAD
    /*!
     * \brief Returns the typeid for a given enum type name.
     *
     * This returns a pointer to the type_info associated with
     * the enum that has the type name \c typeName.  If no such
     * enum is registered, returns NULL.
     */
=======
    /// Returns the typeid for a given enum type name.
    ///
    /// This returns a pointer to the type_info associated with the enum that
    /// has the type name \c typeName.  If no such enum is registered, returns
    /// NULL.
>>>>>>> cd7567a3
    TF_API
    static const std::type_info *GetTypeFromName(const std::string& typeName);

    /// Returns the enumerated value for a name.
    ///
    /// If there is no such name registered, this returns -1. Since -1 can
    /// sometimes be a valid value, the \p foundIt flag pointer, if not \c
    /// NULL, is set to \c true if the name was found and \c false otherwise.
    template <class T>
    static T GetValueFromName(const std::string &name, bool *foundIt = NULL) {
        TfEnum e = GetValueFromName(typeid(T), name, foundIt);
        return T(e.GetValueAsInt());
    }

<<<<<<< HEAD
    /*!
     * \brief Returns the enumerated value for a name.
     *
     * This is a template-independent version of \c GetValueFromName().
     *
     */
=======
    /// Returns the enumerated value for a name.
    ///
    /// This is a template-independent version of \c GetValueFromName().
>>>>>>> cd7567a3
    TF_API
    static TfEnum GetValueFromName(const std::type_info& ti,
                                   const std::string &name,
                                   bool *foundIt = NULL);

<<<<<<< HEAD
    /*!
     * \brief Returns the enumerated value for a fully-qualified name.
     *
     * This takes a fully-qualified enumerated value name (e.g.,
     * \c "Season::WINTER") and returns the associated value. If there is
     * no such name, this returns -1. Since -1 can sometimes be a
     * valid value, the \p foundIt flag pointer, if not \c NULL, is
     * set to \c true if the name was found and \c false
     * otherwise. Also, since this is not a templated function, it has
     * to return a generic value type, so we use \c TfEnum.
     */
    TF_API
    static TfEnum       GetValueFromFullName(const std::string &fullname,
                                             bool *foundIt = NULL);

    /*!
     * \brief Returns true if \p typeName is a known enum type.
     *
     * If any enum whose demangled type name is \p typeName has been
     * added via \c TF_ADD_ENUM_NAME(), this function returns true.
     */
=======
    /// Returns the enumerated value for a fully-qualified name.
    ///
    /// This takes a fully-qualified enumerated value name (e.g.,
    /// \c "Season::WINTER") and returns the associated value. If there is
    /// no such name, this returns -1. Since -1 can sometimes be a
    /// valid value, the \p foundIt flag pointer, if not \c NULL, is
    /// set to \c true if the name was found and \c false
    /// otherwise. Also, since this is not a templated function, it has
    /// to return a generic value type, so we use \c TfEnum.
    TF_API
    static TfEnum GetValueFromFullName(const std::string &fullname,
                                       bool *foundIt = NULL);

    /// Returns true if \p typeName is a known enum type.
    ///
    /// If any enum whose demangled type name is \p typeName has been
    /// added via \c TF_ADD_ENUM_NAME(), this function returns true.
>>>>>>> cd7567a3
    TF_API
    static bool IsKnownEnumType(const std::string& typeName);

    ///@}

<<<<<<< HEAD
    /*!
     * \brief Associates a name with an enumerated value.
     *
     * This method is called by the \c TF_ADD_ENUM_NAME() macro,
     * and should NOT be called directly.
     *
     * Instead, call AddName(), which does exactly the same thing.
     */
=======
    /// Associates a name with an enumerated value.
    ///
    /// \warning This method is called by the \c TF_ADD_ENUM_NAME() macro, and
    /// should NOT be called directly. Instead, call AddName(), which does
    /// exactly the same thing.
>>>>>>> cd7567a3
    TF_API
    static void _AddName(TfEnum val, const std::string &valName,
                         const std::string &displayName="");

    /// Associates a name with an enumerated value.
    /// \see _AddName().
    static void AddName(TfEnum val, const std::string &valName,
                        const std::string &displayName="")
    {
        _AddName(val, valName, displayName);
    }
     
    template <typename T>
    static TfEnum IntegralEnum(T value) {
        TfEnum e;
        e._typeInfo = &typeid(T);
        e._value = int(value);
        return e;
    }

private:
    // Internal constructor for int values.
    explicit TfEnum(int value)
        : _typeInfo(&typeid(int)), _value(value)
    {
    }

    // Internal constructor for size_t values.
    explicit TfEnum(size_t value)
        : _typeInfo(&typeid(size_t)), _value(static_cast<int>(value))
    {
    }

    void _FatalGetValueError(std::type_info const& typeInfo) const;

    const std::type_info* _typeInfo;
    int _value;
};


<<<<<<< HEAD
//! \brief Output a TfEnum value.
// \ingroup group_tf_DebuggingOutput
TF_API std::ostream& operator<<(std::ostream& out, const TfEnum & e);


/*!
 * \hideinitializer
 * \ingroup group_tf_RuntimeTyping
 * \brief Macro used to associate a name with an enumerated value.
 *
 * \c TF_ADD_ENUM_NAME() registers a name for an enumerated value so
 * that the association can be accessed in calls to \c
 * TfEnum::GetValueFromName(), \c TfEnum::GetValueFromFullName(), \c
 * TfEnum::GetName(), and \c TfEnum::GetFullName().  It's first
 * argument, \p VAL,
 * is the symbolic name of the enumerated value or a \c TfEnum
 * instance constructed from it. The name defined for the value is
 * created by putting double quotes around the VAL argument.
 *
 * An optional second argument, \p DISPLAY, is a name to be used
 * for display purposes (i.e. in a user interface). The display name
 * can contain characters like spaces and punctuation, and does not
 * need to be a unique string. If this argument is not specified,
 * the display name will be derived from \p VAL.
 *
 * Only the names for which TF_ADD_ENUM_NAME() is called will be
 * accessible with the name/value methods; you can hide values from
 * this mechanism by not adding them.
 *
 * Please note that the best way to call \c TF_ADD_ENUM_NAME()
 * is using the \c TfRegistryManager macro \c TF_REGISTRY_FUNCTION().
 */

// cpp magic for an optional second argument
=======
/// Output a TfEnum value.
/// \ingroup group_tf_DebuggingOutput
TF_API std::ostream& operator<<(std::ostream& out, const TfEnum & e);

/// Macro used to associate a name with an enumerated value.
///
/// \c TF_ADD_ENUM_NAME() registers a name for an enumerated value so that the
/// association can be accessed in calls to \c TfEnum::GetValueFromName(),
/// \c TfEnum::GetValueFromFullName(), \c TfEnum::GetName(), and
/// \c TfEnum::GetFullName(). It's first argument, \p VAL, is the symbolic
/// name of the enumerated value or a \c TfEnum instance constructed from it.
/// The name defined for the value is created by putting double quotes around
/// the \p VAL argument.
///
/// An optional second argument, \p DISPLAY, is a name to be used for display
/// purposes (i.e. in a user interface). The display name can contain
/// characters like spaces and punctuation, and does not need to be a unique
/// string. If this argument is not specified, the display name will be
/// derived from \p VAL.
///
/// Only the names for which \c TF_ADD_ENUM_NAME() is called will be
/// accessible with the name/value methods; you can hide values from this
/// mechanism by not adding them.
///
/// Please note that the best way to call \c TF_ADD_ENUM_NAME() is using the
/// \c TfRegistryManager macro \c TF_REGISTRY_FUNCTION().
///
/// \ingroup group_tf_RuntimeTyping
/// \hideinitializer
>>>>>>> cd7567a3
#define TF_ADD_ENUM_NAME(VAL, ...)                                      \
    TfEnum::_AddName(VAL,                                               \
                     BOOST_PP_STRINGIZE(VAL)                            \
                     BOOST_PP_COMMA_IF(TF_NUM_ARGS(__VA_ARGS__))        \
                     __VA_ARGS__)

#endif<|MERGE_RESOLUTION|>--- conflicted
+++ resolved
@@ -24,12 +24,9 @@
 #ifndef TF_ENUM_H
 #define TF_ENUM_H
 
-<<<<<<< HEAD
-=======
 /// \file tf/enum.h
 /// \ingroup group_tf_RuntimeTyping
 
->>>>>>> cd7567a3
 #include "pxr/base/arch/defines.h"
 #include "pxr/base/arch/demangle.h"
 #include "pxr/base/tf/preprocessorUtils.h"
@@ -253,52 +250,6 @@
         return T(_value);
     }
 
-<<<<<<< HEAD
-    /*!
-     * \name Retrieving Corresponding Names and Enumerated Values
-     * The methods in this group can be used to retrieve corresponding
-     * names and values. The correspondences are set up with the \c
-     * TF_ADD_ENUM_NAME() macro.
-     */
-    //@{
-
-    /*!
-     * \brief Returns the name associated with an enumerated value.
-     *
-     * If there is no such name registered, an empty string is
-     * returned.
-     */
-    TF_API static std::string  GetName(TfEnum val);
-
-    /*!
-     * \brief Returns the fully-qualified name for an enumerated value.
-     *
-     * This returns a fully-qualified enumerated value name (e.g.,
-     * \c "Season::WINTER") associated with the given value. If there is
-     * no such name registered, an empty string is returned.
-     */
-    TF_API static std::string  GetFullName(TfEnum val);
-
-    /*!
-     * \brief Returns the display name for an enumerated value.
-     *
-     * This returns a user interface-suitable string for the given
-     * enumerated value.
-     */
-    TF_API static std::string  GetDisplayName(TfEnum val);
-
-    /*!
-     * \brief Returns a vector of all the names associated with an enum type.
-     *
-     * This returns a vector of all the names associated with the enum that
-     * contains the type \p val.  The names are not fully qualified.  For
-     * example, \c TfEnum::GetAllNames(WINTER) would return a vector
-     * containing "SPRING", "SUMMER", "AUTUMN", and "WINTER".
-     *
-     * If there are no such names registered, an empty vector is
-     * returned.
-     */
-=======
     /// \name Retrieving Corresponding Names and Enumerated Values
     ///
     /// The methods in this group can be used to retrieve corresponding names
@@ -333,27 +284,10 @@
     /// containing "SPRING", "SUMMER", "AUTUMN", and "WINTER".
     ///
     /// If there are no such names registered, an empty vector is returned.
->>>>>>> cd7567a3
     static std::vector<std::string> GetAllNames(TfEnum val) {
         return GetAllNames(val.GetType());
     }
     
-<<<<<<< HEAD
-    //! \overload
-    TF_API static std::vector<std::string> GetAllNames(const std::type_info &ti);
-
-    /*!
-     * \brief Returns a vector of all the names associated with an enum type.
-     *
-     * This returns a vector of all the names associated with the enum 
-     * type \c T.  The names are not fully qualified.  For
-     * example, \c TfEnum::GetAllNames<Season>() would return a vector
-     * containing "SPRING", "SUMMER", "AUTUMN", and "WINTER".
-     *
-     * If there are no such names registered, an empty vector is
-     * returned.
-     */
-=======
     /// \overload
     TF_API static std::vector<std::string> GetAllNames(const std::type_info &ti);
 
@@ -365,27 +299,16 @@
     /// containing "SPRING", "SUMMER", "AUTUMN", and "WINTER".
     ///
     /// If there are no such names registered, an empty vector is returned.
->>>>>>> cd7567a3
     template <class T>
     static std::vector<std::string> GetAllNames() {
         return GetAllNames(typeid(T));
     }
 
-<<<<<<< HEAD
-    /*!
-     * \brief Returns the typeid for a given enum type name.
-     *
-     * This returns a pointer to the type_info associated with
-     * the enum that has the type name \c typeName.  If no such
-     * enum is registered, returns NULL.
-     */
-=======
     /// Returns the typeid for a given enum type name.
     ///
     /// This returns a pointer to the type_info associated with the enum that
     /// has the type name \c typeName.  If no such enum is registered, returns
     /// NULL.
->>>>>>> cd7567a3
     TF_API
     static const std::type_info *GetTypeFromName(const std::string& typeName);
 
@@ -400,46 +323,14 @@
         return T(e.GetValueAsInt());
     }
 
-<<<<<<< HEAD
-    /*!
-     * \brief Returns the enumerated value for a name.
-     *
-     * This is a template-independent version of \c GetValueFromName().
-     *
-     */
-=======
     /// Returns the enumerated value for a name.
     ///
     /// This is a template-independent version of \c GetValueFromName().
->>>>>>> cd7567a3
     TF_API
     static TfEnum GetValueFromName(const std::type_info& ti,
                                    const std::string &name,
                                    bool *foundIt = NULL);
 
-<<<<<<< HEAD
-    /*!
-     * \brief Returns the enumerated value for a fully-qualified name.
-     *
-     * This takes a fully-qualified enumerated value name (e.g.,
-     * \c "Season::WINTER") and returns the associated value. If there is
-     * no such name, this returns -1. Since -1 can sometimes be a
-     * valid value, the \p foundIt flag pointer, if not \c NULL, is
-     * set to \c true if the name was found and \c false
-     * otherwise. Also, since this is not a templated function, it has
-     * to return a generic value type, so we use \c TfEnum.
-     */
-    TF_API
-    static TfEnum       GetValueFromFullName(const std::string &fullname,
-                                             bool *foundIt = NULL);
-
-    /*!
-     * \brief Returns true if \p typeName is a known enum type.
-     *
-     * If any enum whose demangled type name is \p typeName has been
-     * added via \c TF_ADD_ENUM_NAME(), this function returns true.
-     */
-=======
     /// Returns the enumerated value for a fully-qualified name.
     ///
     /// This takes a fully-qualified enumerated value name (e.g.,
@@ -457,28 +348,16 @@
     ///
     /// If any enum whose demangled type name is \p typeName has been
     /// added via \c TF_ADD_ENUM_NAME(), this function returns true.
->>>>>>> cd7567a3
     TF_API
     static bool IsKnownEnumType(const std::string& typeName);
 
     ///@}
 
-<<<<<<< HEAD
-    /*!
-     * \brief Associates a name with an enumerated value.
-     *
-     * This method is called by the \c TF_ADD_ENUM_NAME() macro,
-     * and should NOT be called directly.
-     *
-     * Instead, call AddName(), which does exactly the same thing.
-     */
-=======
     /// Associates a name with an enumerated value.
     ///
     /// \warning This method is called by the \c TF_ADD_ENUM_NAME() macro, and
     /// should NOT be called directly. Instead, call AddName(), which does
     /// exactly the same thing.
->>>>>>> cd7567a3
     TF_API
     static void _AddName(TfEnum val, const std::string &valName,
                          const std::string &displayName="");
@@ -519,42 +398,6 @@
 };
 
 
-<<<<<<< HEAD
-//! \brief Output a TfEnum value.
-// \ingroup group_tf_DebuggingOutput
-TF_API std::ostream& operator<<(std::ostream& out, const TfEnum & e);
-
-
-/*!
- * \hideinitializer
- * \ingroup group_tf_RuntimeTyping
- * \brief Macro used to associate a name with an enumerated value.
- *
- * \c TF_ADD_ENUM_NAME() registers a name for an enumerated value so
- * that the association can be accessed in calls to \c
- * TfEnum::GetValueFromName(), \c TfEnum::GetValueFromFullName(), \c
- * TfEnum::GetName(), and \c TfEnum::GetFullName().  It's first
- * argument, \p VAL,
- * is the symbolic name of the enumerated value or a \c TfEnum
- * instance constructed from it. The name defined for the value is
- * created by putting double quotes around the VAL argument.
- *
- * An optional second argument, \p DISPLAY, is a name to be used
- * for display purposes (i.e. in a user interface). The display name
- * can contain characters like spaces and punctuation, and does not
- * need to be a unique string. If this argument is not specified,
- * the display name will be derived from \p VAL.
- *
- * Only the names for which TF_ADD_ENUM_NAME() is called will be
- * accessible with the name/value methods; you can hide values from
- * this mechanism by not adding them.
- *
- * Please note that the best way to call \c TF_ADD_ENUM_NAME()
- * is using the \c TfRegistryManager macro \c TF_REGISTRY_FUNCTION().
- */
-
-// cpp magic for an optional second argument
-=======
 /// Output a TfEnum value.
 /// \ingroup group_tf_DebuggingOutput
 TF_API std::ostream& operator<<(std::ostream& out, const TfEnum & e);
@@ -584,7 +427,6 @@
 ///
 /// \ingroup group_tf_RuntimeTyping
 /// \hideinitializer
->>>>>>> cd7567a3
 #define TF_ADD_ENUM_NAME(VAL, ...)                                      \
     TfEnum::_AddName(VAL,                                               \
                      BOOST_PP_STRINGIZE(VAL)                            \

//
// Copyright 2016 Pixar
//
// Licensed under the Apache License, Version 2.0 (the "Apache License")
// with the following modification; you may not use this file except in
// compliance with the Apache License and the following modification to it:
// Section 6. Trademarks. is deleted and replaced with:
//
// 6. Trademarks. This License does not grant permission to use the trade
//    names, trademarks, service marks, or product names of the Licensor
//    and its affiliates, except as required to comply with Section 4(c) of
//    the License and to reproduce the content of the NOTICE file.
//
// You may obtain a copy of the Apache License at
//
//     http://www.apache.org/licenses/LICENSE-2.0
//
// Unless required by applicable law or agreed to in writing, software
// distributed under the Apache License with the above modification is
// distributed on an "AS IS" BASIS, WITHOUT WARRANTIES OR CONDITIONS OF ANY
// KIND, either express or implied. See the Apache License for the specific
// language governing permissions and limitations under the Apache License.
//
#ifndef TF_ENUM_H
#define TF_ENUM_H

<<<<<<< HEAD
#include "pxr/base/arch/defines.h"
=======
/// \file tf/enum.h
/// \ingroup group_tf_RuntimeTyping

>>>>>>> a6e4cf53
#include "pxr/base/arch/demangle.h"
#include "pxr/base/tf/preprocessorUtils.h"
#include "pxr/base/tf/safeTypeCompare.h"
#include "pxr/base/tf/api.h"

#include <boost/operators.hpp>
#include <boost/preprocessor/punctuation/comma.hpp>
#include <boost/preprocessor/stringize.hpp>
#include <boost/type_traits/is_enum.hpp>
#include <boost/utility/enable_if.hpp>

#include <ciso646>
#include <iosfwd>
#include <string>
#include <typeinfo>
#include <vector>

/// \class TfEnum
/// \ingroup group_tf_RuntimeTyping
///
/// An enum class that records both enum type and enum value.
///
/// \section cppcode_runtimeTyping Run-Time Typing 
///
/// A \c TfEnum can hold an enum variable of any enum type, while still
/// being able to distinguish between various enum types.
/// Here is an example:
///
/// \code
/// enum Monsters { SULLEY = 0, MIKE, ROZ };
/// enum Fish { NEMO = 0, FATHER, DORY };
///
/// TfEnum t1 = MIKE,
///        t2 = NEMO;
///
/// t1 == MIKE;        // yields true
/// t2 == NEMO;        // yields true
/// t1 == t2;          // yields false
/// t1 == SULLEY;      // yields false
///
/// t1.IsA<Monsters>();        // yields true
/// t1.IsA<Fish>();    // yields false
/// \endcode
///
/// Even though \c NEMO and \c SULLEY both are represented with integral
/// value zero, \c t1 and \c t2 compare false.  A \c TfEnum can be passed
/// by value, assigned, etc. just like a regular \c Enum variable.
/// A \c TfEnum can also hold a plain integer, which will compare false against
/// any other enum variable.
///
/// \section cppcode_enumvals Associating Names with Enumerated Values 
///
/// The \c TfEnum class can also be used to represent enumerated values
/// as strings. This can be useful for storing enum values in files for
/// later retrieval.
///
/// Use the \c TF_ADD_ENUM_NAME() macro to set up and enable strings
/// for the values of an enum. Once this is done, several static 
/// \c TfEnum methods may be used to look up names corresponding to enum
/// values and vice-versa.
///
/// For example, see \c TfRegistryManager to understand the use of
/// the \c TF_REGISTRY_FUNCTION() macro below:
///
/// \section cppcode_enumRegMacro Enum Registration Macro
///
/// \code
/// // header file
/// // Declare an enumerated type with some values
/// enum Season {
///     SPRING,
///     SUMMER = 3, // It's ok to have initializers
///     AUTUMN,
///     WINTER
/// };
///
/// // source file
/// #include "pxr/base/tf/registryManager.h"
/// TF_REGISTRY_FUNCTION(TfEnum, Season) {
///     // Register the names for the values:
///     TF_ADD_ENUM_NAME(SPRING);
///     TF_ADD_ENUM_NAME(SUMMER);
///     TF_ADD_ENUM_NAME(AUTUMN);
///     TF_ADD_ENUM_NAME(WINTER);
/// }
///
/// // another source file:
///
/// // Look up the name for a value:
/// string name1 = TfEnum::GetName(SUMMER);     // Returns "SUMMER"
/// string name2 = TfEnum::GetFullName(SUMMER); // Returns "Season::SUMMER"
///
/// // Look up the value for a name:
/// bool found;
/// Season s1 = TfEnum::GetValueFromName<Season>("AUTUMN", &found);
/// // Returns 4, sets found to true
/// Season s2 = TfEnum::GetValueFromName<Season>("MONDAY", &found);
/// // Returns -1, sets found to false
///
/// // Look up a fully-qualified name. Since this is not a templated
/// // function, it has to return a generic value type, so we use
/// // TfEnum.
/// TfEnum s3 = TfEnum::GetValueFromFullName("Season::WINTER", &found);
/// // Returns 5, sets found to \c true
/// \endcode
///
class TfEnum : boost::totally_ordered<TfEnum>
{
public:
    /// Default constructor assigns integer value zero.
    TfEnum()
        : _typeInfo(&typeid(int)), _value(0)
    {
    }

    /// Initializes value to enum variable \c value of enum type \c T.
    template <class T>
    TfEnum(T value,
           typename boost::enable_if<boost::is_enum<T> >::type *dummy = 0)
        : _typeInfo(&typeid(T)), _value(int(value))
    {
    }

    /// Initializes value to integral value \p value with enum type \c ti.
    ///
    /// \warning This is only for use in extreme circumstances; there is no
    /// way for an implemenation to guarantee that \p ti is really an enum
    /// type, and/or that \p value is a valid value for that enum type.
    TfEnum(const std::type_info& ti, int value)
        : _typeInfo(&ti), _value(value)
    {
    }

    /// True if \c *this and \c t have both the same type and value.
    bool operator==(const TfEnum& t) const {
        return t._value == _value and
            TfSafeTypeCompare(*t._typeInfo, *_typeInfo);
    }

    /// Less than comparison. Enum values belonging to the same type are
    /// ordered according to their numeric value.  Enum values belonging to
    /// different types are ordered in a consistent but arbitrary way which
    /// may vary between program runs.
    bool operator<(const TfEnum& t) const {
        return _typeInfo->before(*t._typeInfo) or
            (not t._typeInfo->before(*_typeInfo) and _value < t._value);
    }

    /// True if \c *this has been assigned with \c value.
    template <class T>
    typename boost::enable_if<boost::is_enum<T>, bool>::type
    operator==(T value) const {
        return int(value) == _value && IsA<T>();
    }

    /// False if \c *this has been assigned with \c value.
    template <class T>
    typename boost::enable_if<boost::is_enum<T>, bool>::type
    operator!=(T value) const {
        return int(value) != _value || !IsA<T>();
    }

    /// Compare a literal enum value \a val of enum type \a T with TfEnum \a e.
    template <class T>
    friend typename boost::enable_if<boost::is_enum<T>, bool>::type
    operator==(T val, TfEnum const &e) {
        return e == val;
    }

    /// Compare a literal enum value \a val of enum type \a T with TfEnum \a e.
    template <class T>
    friend typename boost::enable_if<boost::is_enum<T>, bool>::type
    operator!=(T val, TfEnum const &e) {
        return e != val;
    }

    /// True if \c *this has been assigned any enumerated value of type \c T.
    template <class T>
    bool IsA() const {
        return TfSafeTypeCompare(*_typeInfo, typeid(T));
    }
    
    /// True if \c *this has been assigned any enumerated value of type
    /// \c T with \c typeid(T)==t.
    bool IsA(const std::type_info& t) const {
        return TfSafeTypeCompare(*_typeInfo, t);
    }

    /// Returns the type of the enum value, as an \c std::type_info.
    const std::type_info& GetType() const {
        return *_typeInfo;
    }

    /// Returns the integral value of the enum value.
    const int& GetValueAsInt() const {
        return _value;
    }

    /// Returns the enum value for the enum type \c T.
    ///
    /// \warning This function can cause your program to abort if not used
    /// properly.
    ///
    /// If it is possible that the enum value is not of type \c T, first use
    /// \c IsA() to test whether the enum value is of type \c T before calling
    /// \c GetValue<T>().
    ///
    /// Note that if \c IsA<T>() succeeds, then \c GetValue<T>() will also
    /// succeed.
    template <typename T>
    T GetValue() const {
        if (!IsA<T>())
            _FatalGetValueError(typeid(T));

        return T(_value);
    }

    template <class T>
    operator T() const {
        return T(_value);
    }

<<<<<<< HEAD
    /*!
     * \name Retrieving Corresponding Names and Enumerated Values
     * The methods in this group can be used to retrieve corresponding
     * names and values. The correspondences are set up with the \c
     * TF_ADD_ENUM_NAME() macro.
     */
    //@{

    /*!
     * \brief Returns the name associated with an enumerated value.
     *
     * If there is no such name registered, an empty string is
     * returned.
     */
    TF_API static std::string  GetName(TfEnum val);

    /*!
     * \brief Returns the fully-qualified name for an enumerated value.
     *
     * This returns a fully-qualified enumerated value name (e.g.,
     * \c "Season::WINTER") associated with the given value. If there is
     * no such name registered, an empty string is returned.
     */
    TF_API static std::string  GetFullName(TfEnum val);

    /*!
     * \brief Returns the display name for an enumerated value.
     *
     * This returns a user interface-suitable string for the given
     * enumerated value.
     */
    TF_API static std::string  GetDisplayName(TfEnum val);
=======
    /// \name Retrieving Corresponding Names and Enumerated Values
    ///
    /// The methods in this group can be used to retrieve corresponding names
    /// and values. The correspondences are set up with the
    /// \c TF_ADD_ENUM_NAME() macro.
    ///
    ///@{

    /// Returns the name associated with an enumerated value.
    ///
    /// If there is no such name registered, an empty string is returned.
    static std::string  GetName(TfEnum val);

    /// Returns the fully-qualified name for an enumerated value.
    ///
    /// This returns a fully-qualified enumerated value name (e.g.,
    /// \c "Season::WINTER") associated with the given value. If there is no
    /// such name registered, an empty string is returned.
    static std::string  GetFullName(TfEnum val);

    /// Returns the display name for an enumerated value.
    ///
    /// This returns a user interface-suitable string for the given enumerated
    /// value.
    static std::string  GetDisplayName(TfEnum val);
>>>>>>> a6e4cf53

    /// Returns a vector of all the names associated with an enum type.
    ///
    /// This returns a vector of all the names associated with the enum that
    /// contains the type \p val.  The names are not fully qualified.  For
    /// example, \c TfEnum::GetAllNames(WINTER) would return a vector
    /// containing "SPRING", "SUMMER", "AUTUMN", and "WINTER".
    ///
    /// If there are no such names registered, an empty vector is returned.
    static std::vector<std::string> GetAllNames(TfEnum val) {
        return GetAllNames(val.GetType());
    }
    
<<<<<<< HEAD
    //! \overload
    TF_API static std::vector<std::string> GetAllNames(const std::type_info &ti);
=======
    /// \overload
    static std::vector<std::string> GetAllNames(const std::type_info &ti);
>>>>>>> a6e4cf53

    /// Returns a vector of all the names associated with an enum type.
    ///
    /// This returns a vector of all the names associated with the enum 
    /// type \c T.  The names are not fully qualified.  For
    /// example, \c TfEnum::GetAllNames<Season>() would return a vector
    /// containing "SPRING", "SUMMER", "AUTUMN", and "WINTER".
    ///
    /// If there are no such names registered, an empty vector is returned.
    template <class T>
    static std::vector<std::string> GetAllNames() {
        return GetAllNames(typeid(T));
    }

<<<<<<< HEAD
    /*!
     * \brief Returns the typeid for a given enum type name.
     *
     * This returns a pointer to the type_info associated with
     * the enum that has the type name \c typeName.  If no such
     * enum is registered, returns NULL.
     */
    TF_API
=======
    /// Returns the typeid for a given enum type name.
    ///
    /// This returns a pointer to the type_info associated with the enum that
    /// has the type name \c typeName.  If no such enum is registered, returns
    /// NULL.
>>>>>>> a6e4cf53
    static const std::type_info *GetTypeFromName(const std::string& typeName);

    /// Returns the enumerated value for a name.
    ///
    /// If there is no such name registered, this returns -1. Since -1 can
    /// sometimes be a valid value, the \p foundIt flag pointer, if not \c
    /// NULL, is set to \c true if the name was found and \c false otherwise.
    template <class T>
    static T GetValueFromName(const std::string &name, bool *foundIt = NULL) {
        TfEnum e = GetValueFromName(typeid(T), name, foundIt);
        return T(e.GetValueAsInt());
    }

<<<<<<< HEAD
    /*!
     * \brief Returns the enumerated value for a name.
     *
     * This is a template-independent version of \c GetValueFromName().
     *
     */
    TF_API
=======
    /// Returns the enumerated value for a name.
    ///
    /// This is a template-independent version of \c GetValueFromName().
>>>>>>> a6e4cf53
    static TfEnum GetValueFromName(const std::type_info& ti,
                                   const std::string &name,
                                   bool *foundIt = NULL);

<<<<<<< HEAD
    /*!
     * \brief Returns the enumerated value for a fully-qualified name.
     *
     * This takes a fully-qualified enumerated value name (e.g.,
     * \c "Season::WINTER") and returns the associated value. If there is
     * no such name, this returns -1. Since -1 can sometimes be a
     * valid value, the \p foundIt flag pointer, if not \c NULL, is
     * set to \c true if the name was found and \c false
     * otherwise. Also, since this is not a templated function, it has
     * to return a generic value type, so we use \c TfEnum.
     */
    TF_API
    static TfEnum       GetValueFromFullName(const std::string &fullname,
                                             bool *foundIt = NULL);

    /*!
     * \brief Returns true if \p typeName is a known enum type.
     *
     * If any enum whose demangled type name is \p typeName has been
     * added via \c TF_ADD_ENUM_NAME(), this function returns true.
     */
    TF_API
=======
    /// Returns the enumerated value for a fully-qualified name.
    ///
    /// This takes a fully-qualified enumerated value name (e.g.,
    /// \c "Season::WINTER") and returns the associated value. If there is
    /// no such name, this returns -1. Since -1 can sometimes be a
    /// valid value, the \p foundIt flag pointer, if not \c NULL, is
    /// set to \c true if the name was found and \c false
    /// otherwise. Also, since this is not a templated function, it has
    /// to return a generic value type, so we use \c TfEnum.
    static TfEnum GetValueFromFullName(const std::string &fullname,
                                       bool *foundIt = NULL);

    /// Returns true if \p typeName is a known enum type.
    ///
    /// If any enum whose demangled type name is \p typeName has been
    /// added via \c TF_ADD_ENUM_NAME(), this function returns true.
>>>>>>> a6e4cf53
    static bool IsKnownEnumType(const std::string& typeName);

    ///@}

<<<<<<< HEAD
    /*!
     * \brief Associates a name with an enumerated value.
     *
     * This method is called by the \c TF_ADD_ENUM_NAME() macro,
     * and should NOT be called directly.
     *
     * Instead, call AddName(), which does exactly the same thing.
     */
    TF_API
=======
    /// Associates a name with an enumerated value.
    ///
    /// \warning This method is called by the \c TF_ADD_ENUM_NAME() macro, and
    /// should NOT be called directly. Instead, call AddName(), which does
    /// exactly the same thing.
>>>>>>> a6e4cf53
    static void _AddName(TfEnum val, const std::string &valName,
                         const std::string &displayName="");

    /// Associates a name with an enumerated value.
    /// \see _AddName().
    static void AddName(TfEnum val, const std::string &valName,
                        const std::string &displayName="")
    {
        _AddName(val, valName, displayName);
    }
     
    template <typename T>
    static TfEnum IntegralEnum(T value) {
        TfEnum e;
        e._typeInfo = &typeid(T);
        e._value = int(value);
        return e;
    }

private:
    // Internal constructor for int values.
    explicit TfEnum(int value)
        : _typeInfo(&typeid(int)), _value(value)
    {
    }

    // Internal constructor for size_t values.
    explicit TfEnum(size_t value)
        : _typeInfo(&typeid(size_t)), _value(static_cast<int>(value))
    {
    }

    void _FatalGetValueError(std::type_info const& typeInfo) const;

    const std::type_info* _typeInfo;
    int _value;
};


<<<<<<< HEAD
//! \brief Output a TfEnum value.
// \ingroup group_tf_DebuggingOutput
TF_API std::ostream& operator<<(std::ostream& out, const TfEnum & e);
=======
/// Output a TfEnum value.
/// \ingroup group_tf_DebuggingOutput
std::ostream& operator<<(std::ostream& out, const TfEnum & e);
>>>>>>> a6e4cf53

/// Macro used to associate a name with an enumerated value.
///
/// \c TF_ADD_ENUM_NAME() registers a name for an enumerated value so that the
/// association can be accessed in calls to \c TfEnum::GetValueFromName(),
/// \c TfEnum::GetValueFromFullName(), \c TfEnum::GetName(), and
/// \c TfEnum::GetFullName(). It's first argument, \p VAL, is the symbolic
/// name of the enumerated value or a \c TfEnum instance constructed from it.
/// The name defined for the value is created by putting double quotes around
/// the \p VAL argument.
///
/// An optional second argument, \p DISPLAY, is a name to be used for display
/// purposes (i.e. in a user interface). The display name can contain
/// characters like spaces and punctuation, and does not need to be a unique
/// string. If this argument is not specified, the display name will be
/// derived from \p VAL.
///
/// Only the names for which \c TF_ADD_ENUM_NAME() is called will be
/// accessible with the name/value methods; you can hide values from this
/// mechanism by not adding them.
///
/// Please note that the best way to call \c TF_ADD_ENUM_NAME() is using the
/// \c TfRegistryManager macro \c TF_REGISTRY_FUNCTION().
///
/// \ingroup group_tf_RuntimeTyping
/// \hideinitializer
#define TF_ADD_ENUM_NAME(VAL, ...)                                      \
    TfEnum::_AddName(VAL,                                               \
                     BOOST_PP_STRINGIZE(VAL)                            \
                     BOOST_PP_COMMA_IF(TF_NUM_ARGS(__VA_ARGS__))        \
                     __VA_ARGS__)

#endif<|MERGE_RESOLUTION|>--- conflicted
+++ resolved
@@ -24,13 +24,10 @@
 #ifndef TF_ENUM_H
 #define TF_ENUM_H
 
-<<<<<<< HEAD
-#include "pxr/base/arch/defines.h"
-=======
 /// \file tf/enum.h
 /// \ingroup group_tf_RuntimeTyping
 
->>>>>>> a6e4cf53
+#include "pxr/base/arch/defines.h"
 #include "pxr/base/arch/demangle.h"
 #include "pxr/base/tf/preprocessorUtils.h"
 #include "pxr/base/tf/safeTypeCompare.h"
@@ -253,40 +250,6 @@
         return T(_value);
     }
 
-<<<<<<< HEAD
-    /*!
-     * \name Retrieving Corresponding Names and Enumerated Values
-     * The methods in this group can be used to retrieve corresponding
-     * names and values. The correspondences are set up with the \c
-     * TF_ADD_ENUM_NAME() macro.
-     */
-    //@{
-
-    /*!
-     * \brief Returns the name associated with an enumerated value.
-     *
-     * If there is no such name registered, an empty string is
-     * returned.
-     */
-    TF_API static std::string  GetName(TfEnum val);
-
-    /*!
-     * \brief Returns the fully-qualified name for an enumerated value.
-     *
-     * This returns a fully-qualified enumerated value name (e.g.,
-     * \c "Season::WINTER") associated with the given value. If there is
-     * no such name registered, an empty string is returned.
-     */
-    TF_API static std::string  GetFullName(TfEnum val);
-
-    /*!
-     * \brief Returns the display name for an enumerated value.
-     *
-     * This returns a user interface-suitable string for the given
-     * enumerated value.
-     */
-    TF_API static std::string  GetDisplayName(TfEnum val);
-=======
     /// \name Retrieving Corresponding Names and Enumerated Values
     ///
     /// The methods in this group can be used to retrieve corresponding names
@@ -298,21 +261,20 @@
     /// Returns the name associated with an enumerated value.
     ///
     /// If there is no such name registered, an empty string is returned.
-    static std::string  GetName(TfEnum val);
+    TF_API static std::string  GetName(TfEnum val);
 
     /// Returns the fully-qualified name for an enumerated value.
     ///
     /// This returns a fully-qualified enumerated value name (e.g.,
     /// \c "Season::WINTER") associated with the given value. If there is no
     /// such name registered, an empty string is returned.
-    static std::string  GetFullName(TfEnum val);
+    TF_API static std::string  GetFullName(TfEnum val);
 
     /// Returns the display name for an enumerated value.
     ///
     /// This returns a user interface-suitable string for the given enumerated
     /// value.
-    static std::string  GetDisplayName(TfEnum val);
->>>>>>> a6e4cf53
+    TF_API static std::string  GetDisplayName(TfEnum val);
 
     /// Returns a vector of all the names associated with an enum type.
     ///
@@ -326,13 +288,8 @@
         return GetAllNames(val.GetType());
     }
     
-<<<<<<< HEAD
-    //! \overload
+    /// \overload
     TF_API static std::vector<std::string> GetAllNames(const std::type_info &ti);
-=======
-    /// \overload
-    static std::vector<std::string> GetAllNames(const std::type_info &ti);
->>>>>>> a6e4cf53
 
     /// Returns a vector of all the names associated with an enum type.
     ///
@@ -347,22 +304,12 @@
         return GetAllNames(typeid(T));
     }
 
-<<<<<<< HEAD
-    /*!
-     * \brief Returns the typeid for a given enum type name.
-     *
-     * This returns a pointer to the type_info associated with
-     * the enum that has the type name \c typeName.  If no such
-     * enum is registered, returns NULL.
-     */
-    TF_API
-=======
     /// Returns the typeid for a given enum type name.
     ///
     /// This returns a pointer to the type_info associated with the enum that
     /// has the type name \c typeName.  If no such enum is registered, returns
     /// NULL.
->>>>>>> a6e4cf53
+    TF_API
     static const std::type_info *GetTypeFromName(const std::string& typeName);
 
     /// Returns the enumerated value for a name.
@@ -376,47 +323,14 @@
         return T(e.GetValueAsInt());
     }
 
-<<<<<<< HEAD
-    /*!
-     * \brief Returns the enumerated value for a name.
-     *
-     * This is a template-independent version of \c GetValueFromName().
-     *
-     */
+    /// Returns the enumerated value for a name.
+    ///
+    /// This is a template-independent version of \c GetValueFromName().
     TF_API
-=======
-    /// Returns the enumerated value for a name.
-    ///
-    /// This is a template-independent version of \c GetValueFromName().
->>>>>>> a6e4cf53
     static TfEnum GetValueFromName(const std::type_info& ti,
                                    const std::string &name,
                                    bool *foundIt = NULL);
 
-<<<<<<< HEAD
-    /*!
-     * \brief Returns the enumerated value for a fully-qualified name.
-     *
-     * This takes a fully-qualified enumerated value name (e.g.,
-     * \c "Season::WINTER") and returns the associated value. If there is
-     * no such name, this returns -1. Since -1 can sometimes be a
-     * valid value, the \p foundIt flag pointer, if not \c NULL, is
-     * set to \c true if the name was found and \c false
-     * otherwise. Also, since this is not a templated function, it has
-     * to return a generic value type, so we use \c TfEnum.
-     */
-    TF_API
-    static TfEnum       GetValueFromFullName(const std::string &fullname,
-                                             bool *foundIt = NULL);
-
-    /*!
-     * \brief Returns true if \p typeName is a known enum type.
-     *
-     * If any enum whose demangled type name is \p typeName has been
-     * added via \c TF_ADD_ENUM_NAME(), this function returns true.
-     */
-    TF_API
-=======
     /// Returns the enumerated value for a fully-qualified name.
     ///
     /// This takes a fully-qualified enumerated value name (e.g.,
@@ -426,6 +340,7 @@
     /// set to \c true if the name was found and \c false
     /// otherwise. Also, since this is not a templated function, it has
     /// to return a generic value type, so we use \c TfEnum.
+    TF_API
     static TfEnum GetValueFromFullName(const std::string &fullname,
                                        bool *foundIt = NULL);
 
@@ -433,28 +348,17 @@
     ///
     /// If any enum whose demangled type name is \p typeName has been
     /// added via \c TF_ADD_ENUM_NAME(), this function returns true.
->>>>>>> a6e4cf53
+    TF_API
     static bool IsKnownEnumType(const std::string& typeName);
 
     ///@}
 
-<<<<<<< HEAD
-    /*!
-     * \brief Associates a name with an enumerated value.
-     *
-     * This method is called by the \c TF_ADD_ENUM_NAME() macro,
-     * and should NOT be called directly.
-     *
-     * Instead, call AddName(), which does exactly the same thing.
-     */
-    TF_API
-=======
     /// Associates a name with an enumerated value.
     ///
     /// \warning This method is called by the \c TF_ADD_ENUM_NAME() macro, and
     /// should NOT be called directly. Instead, call AddName(), which does
     /// exactly the same thing.
->>>>>>> a6e4cf53
+    TF_API
     static void _AddName(TfEnum val, const std::string &valName,
                          const std::string &displayName="");
 
@@ -494,15 +398,9 @@
 };
 
 
-<<<<<<< HEAD
-//! \brief Output a TfEnum value.
-// \ingroup group_tf_DebuggingOutput
-TF_API std::ostream& operator<<(std::ostream& out, const TfEnum & e);
-=======
 /// Output a TfEnum value.
 /// \ingroup group_tf_DebuggingOutput
-std::ostream& operator<<(std::ostream& out, const TfEnum & e);
->>>>>>> a6e4cf53
+TF_API std::ostream& operator<<(std::ostream& out, const TfEnum & e);
 
 /// Macro used to associate a name with an enumerated value.
 ///

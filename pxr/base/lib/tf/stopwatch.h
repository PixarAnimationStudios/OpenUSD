--- conflicted
+++ resolved
@@ -52,38 +52,6 @@
 ///
 class TfStopwatch {
 public:
-<<<<<<< HEAD
-    /*!
-     * \brief Constructor with optionally supplied name, which is used only
-     * by GetName().  If \c share is true, then this stopwatch is saved in
-     * an internal set and can be retrieved via \c GetNamedStopwatch.  No
-     * provision is made for multiple stopwatches with the same name.  So
-     * if you want to retrieve it, make sure you name it uniquely.
-     */
-	TF_API TfStopwatch(const std::string& name = std::string(),
-                bool share = false);
-
-    /*!
-     * \brief Copy constructor.
-     *
-     * We have a copies copy constructor because copies are never shared.
-     */
-	TF_API TfStopwatch(const TfStopwatch& other);
-
-    /*!
-     * \brief Destroy a stopwatch.
-     */
-	TF_API virtual ~TfStopwatch();
-
-    /*!
-     * \brief Record the current time for use by the next \c Stop() call.
-     *
-     * The \c Start() function records the current time.  A subsequent
-     * call to \c Start() before a call to \c Stop() simply records
-     * a later current time, but does not change the accumulated
-     * time of the \c TfStopwatch.
-     */
-=======
     /// Constructor with optionally supplied name, which is used only by
     /// GetName().  If \c share is true, then this stopwatch is saved in an
     /// internal set and can be retrieved via \c GetNamedStopwatch.  No
@@ -106,7 +74,6 @@
     /// to \c Start() before a call to \c Stop() simply records a later
     /// current time, but does not change the accumulated time of the \c
     /// TfStopwatch.
->>>>>>> cd7567a3
     inline void Start() {
         _startTick = ArchGetTickTime();
     }
@@ -149,17 +116,9 @@
         return _name;
     }
 
-<<<<<<< HEAD
-    /*!
-     * \brief Return a copy of a particular named stopwatch.
-     *
-     * \c GetNamedStopwatch returns an unshared copy of the named stopwatch.
-     */
-=======
     /// Return a copy of a particular named stopwatch.
     ///
     /// \c GetNamedStopwatch returns an unshared copy of the named stopwatch.
->>>>>>> cd7567a3
 	TF_API static TfStopwatch GetNamedStopwatch(const std::string& name);
     
     /// Return the accumulated time in nanoseconds.
@@ -198,20 +157,6 @@
         return ArchTicksToSeconds(_nTicks);
     }
 
-<<<<<<< HEAD
-    /*!
-     * \brief Return the names of the currently shared stopwatches.
-     *
-     * Return a vector of strings that are the names of the currently
-     * available shared stopwatches.  Note that in a multithreaded
-     * environment, the available stopwatches can change
-     * between the time you retrieve the list of their names and when
-     * you retrieve the stopwatch objects themselves.  Fortunately,
-     * TfStopwatch objects are typically static and even if they are
-     * not, it does no harm to request a named stopwatch that does not
-     * exist.
-     */
-=======
     /// Return the names of the currently shared stopwatches.
     ///
     /// Return a vector of strings that are the names of the currently
@@ -221,7 +166,6 @@
     /// objects themselves.  Fortunately, TfStopwatch objects are typically
     /// static and even if they are not, it does no harm to request a named
     /// stopwatch that does not exist.
->>>>>>> cd7567a3
     TF_API
     static std::vector<std::string> GetStopwatchNames();
 
@@ -230,18 +174,9 @@
         return _shared;
     }
 
-<<<<<<< HEAD
-    /*!
-     * \brief Assignment operator
-     *
-     * We have a custom assignment operator because copies are never
-     * shared.
-     */
-=======
     /// Assignment operator
     ///
     /// We have a custom assignment operator because copies are never shared.
->>>>>>> cd7567a3
 	TF_API TfStopwatch& operator=(const TfStopwatch& other);
 
 private:
@@ -252,18 +187,6 @@
     bool        _shared;
 };
 
-<<<<<<< HEAD
-
-/*!
- * \brief Output a TfStopwatch, using the format seconds.
- * \ingroup group_tf_DebuggingOutput
- *
- * The elapsed time in the stopwatch is output in seconds.  Note that
- * the timer need not be stopped.
- */
-TF_API std::ostream& operator<<(std::ostream& out, const TfStopwatch& s);
-
-=======
 /// Output a TfStopwatch, using the format seconds.
 ///
 /// The elapsed time in the stopwatch is output in seconds.  Note that the
@@ -271,6 +194,5 @@
 ///
 /// \ingroup group_tf_DebuggingOutput
 TF_API std::ostream& operator<<(std::ostream& out, const TfStopwatch& s);
->>>>>>> cd7567a3
 
 #endif
--- conflicted
+++ resolved
@@ -151,19 +151,11 @@
             object func(handle<>(borrowed(PyMethod_GET_FUNCTION(pyCallable))));
             object weakSelf(handle<>(PyWeakref_NewRef(self, NULL)));
             new (storage)
-<<<<<<< HEAD
-                FuncType(bind(CallMethod,
-                              TfPyObjWrapper(func),
-                              TfPyObjWrapper(weakSelf),
-                              TfPyObjWrapper(cls)
-                              BOOST_PP_ENUM_TRAILING(N, PLACEHOLDER, ~)));
-=======
                 FuncType(CallMethod{
                     TfPyObjWrapper(func),
                     TfPyObjWrapper(weakSelf),
                     TfPyObjWrapper(cls)});
 
->>>>>>> cc6709e4
         } else if (PyObject_HasAttrString(pyCallable, "__name__") and
                    extract<string>(callable.attr("__name__"))() == "<lambda>") {
             // Explicitly hold on to strong references to lambdas.

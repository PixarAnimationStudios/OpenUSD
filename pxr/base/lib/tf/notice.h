--- conflicted
+++ resolved
@@ -369,47 +369,6 @@
         return _Register(_MakeDeliverer(noticeType, listener, method, sender));
     }
     
-<<<<<<< HEAD
-    /*!
-     * \brief Revoke interest by a listener.
-     *
-     * This revokes interest by the listener for the particular
-     * notice type and call-back method for which this key was
-     * created.
-     *
-     * \c Revoke will return a bool value indicating whether or not
-     * the key was successfully revoked.  Subsequent calls to \c Revoke
-     * with the same key will return false.
-     */
-	TF_API static bool Revoke(TfNotice::Key& key);
-    
-    /*!
-     * \brief Revoke interest by listeners.
-     *
-     * This revokes interest by the listeners for the particular
-     * notice types and call-back methods for which the keys were
-     * created.  It then clears the keys container.
-     */
-	TF_API static void Revoke(TfNotice::Keys* keys);
-
-    /*!
-     * \brief Deliver the notice to interested listeners, returning the number
-     * of interested listeners.  
-     *
-     * For most clients it is recommended to use the Send(sender) version of
-     * Send() rather than this one.  Clients that use this form of Send
-     * will prevent listeners from being able to register to receive notices
-     * based on the sender of the notice.
-     *
-     * ONLY listeners that registered globally will get the notice.
-     *
-     * Listeners are invoked synchronously and in arbitrary order. The value
-     * returned is the total number of times the notice was sent to listeners.
-     * Note that a listener is called in the thread in which \c Send() is called
-     * and \e not necessarily in the thread that \c Register() was called in.
-     */
-    TF_API 
-=======
     /// Revoke interest by a listener.
     ///
     /// This revokes interest by the listener for the particular notice type
@@ -418,14 +377,14 @@
     /// \c Revoke will return a bool value indicating whether or not the key
     /// was successfully revoked.  Subsequent calls to \c Revoke with the same
     /// key will return false.
-    static bool Revoke(TfNotice::Key& key);
+	TF_API static bool Revoke(TfNotice::Key& key);
     
     /// Revoke interest by listeners.
     ///
     /// This revokes interest by the listeners for the particular
     /// notice types and call-back methods for which the keys were
     /// created.  It then clears the keys container.
-    static void Revoke(TfNotice::Keys* keys);
+	TF_API static void Revoke(TfNotice::Keys* keys);
 
     /// Deliver the notice to interested listeners, returning the number
     /// of interested listeners.  
@@ -441,7 +400,7 @@
     /// returned is the total number of times the notice was sent to listeners.
     /// Note that a listener is called in the thread in which \c Send() is called
     /// and \e not necessarily in the thread that \c Register() was called in.
->>>>>>> a6e4cf53
+    TF_API 
     size_t Send() const;
     
     /// Deliver the notice to interested listeners, returning the number of
@@ -461,24 +420,13 @@
     template <typename SenderPtr>
     size_t Send(SenderPtr const &s) const;
     
-<<<<<<< HEAD
-    /*!
-     * \brief Variant of Send() that takes a specific sender in the form of
-     * a TfWeakBase pointer and a typeid.
-     *
-     * This version is used by senders who don't have static knowledge of
-     * sender's type, but have access to its weak base pointer and its
-     * typeid.
-     */
-    TF_API 
-=======
     /// Variant of Send() that takes a specific sender in the form of a
     /// TfWeakBase pointer and a typeid.
     ///
     /// This version is used by senders who don't have static knowledge of
     /// sender's type, but have access to its weak base pointer and its
     /// typeid.
->>>>>>> a6e4cf53
+    TF_API 
     size_t SendWithWeakBase(const TfWeakBase *senderWeakBase,
                             const void *senderUniqueId,
                             const std::type_info &type) const;
@@ -795,15 +743,8 @@
     };
 
 private:
-<<<<<<< HEAD
-    /*
-     * Internal non-templated function to install listeners.
-     */
+    // Internal non-templated function to install listeners.
     TF_API static Key _Register(_DelivererBase*);
-=======
-    // Internal non-templated function to install listeners.
-    static Key _Register(_DelivererBase*);
->>>>>>> a6e4cf53
 
     TF_API static void _VerifyFailedCast(const std::type_info& toType,
                                   const TfNotice& notice, const TfNotice* castNotice);

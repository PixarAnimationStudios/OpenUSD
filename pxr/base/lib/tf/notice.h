--- conflicted
+++ resolved
@@ -369,46 +369,6 @@
         return _Register(_MakeDeliverer(noticeType, listener, method, sender));
     }
     
-<<<<<<< HEAD
-    /*!
-     * \brief Revoke interest by a listener.
-     *
-     * This revokes interest by the listener for the particular
-     * notice type and call-back method for which this key was
-     * created.
-     *
-     * \c Revoke will return a bool value indicating whether or not
-     * the key was successfully revoked.  Subsequent calls to \c Revoke
-     * with the same key will return false.
-     */
-	TF_API static bool Revoke(TfNotice::Key& key);
-    
-    /*!
-     * \brief Revoke interest by listeners.
-     *
-     * This revokes interest by the listeners for the particular
-     * notice types and call-back methods for which the keys were
-     * created.  It then clears the keys container.
-     */
-	TF_API static void Revoke(TfNotice::Keys* keys);
-
-    /*!
-     * \brief Deliver the notice to interested listeners, returning the number
-     * of interested listeners.  
-     *
-     * For most clients it is recommended to use the Send(sender) version of
-     * Send() rather than this one.  Clients that use this form of Send
-     * will prevent listeners from being able to register to receive notices
-     * based on the sender of the notice.
-     *
-     * ONLY listeners that registered globally will get the notice.
-     *
-     * Listeners are invoked synchronously and in arbitrary order. The value
-     * returned is the total number of times the notice was sent to listeners.
-     * Note that a listener is called in the thread in which \c Send() is called
-     * and \e not necessarily in the thread that \c Register() was called in.
-     */
-=======
     /// Revoke interest by a listener.
     ///
     /// This revokes interest by the listener for the particular notice type
@@ -440,7 +400,6 @@
     /// returned is the total number of times the notice was sent to listeners.
     /// Note that a listener is called in the thread in which \c Send() is called
     /// and \e not necessarily in the thread that \c Register() was called in.
->>>>>>> cd7567a3
     TF_API 
     size_t Send() const;
     
@@ -461,23 +420,12 @@
     template <typename SenderPtr>
     size_t Send(SenderPtr const &s) const;
     
-<<<<<<< HEAD
-    /*!
-     * \brief Variant of Send() that takes a specific sender in the form of
-     * a TfWeakBase pointer and a typeid.
-     *
-     * This version is used by senders who don't have static knowledge of
-     * sender's type, but have access to its weak base pointer and its
-     * typeid.
-     */
-=======
     /// Variant of Send() that takes a specific sender in the form of a
     /// TfWeakBase pointer and a typeid.
     ///
     /// This version is used by senders who don't have static knowledge of
     /// sender's type, but have access to its weak base pointer and its
     /// typeid.
->>>>>>> cd7567a3
     TF_API 
     size_t SendWithWeakBase(const TfWeakBase *senderWeakBase,
                             const void *senderUniqueId,
@@ -485,19 +433,6 @@
 
     TF_API virtual ~TfNotice();
 
-<<<<<<< HEAD
-    /*!
-     * \brief Blocks sending of all notices in current thread.
-     *
-     * NOTE: This is intended to be temporary and should NOT be used.
-     *
-     * While one or more \c TfNotice::Block is instantiated, any call to
-     * \c TfNotice::Send in the current thread will be silently ignored.  
-     * This will continue until all \c TfNotice::Block objects are 
-     * destroyed.  Notices that are sent when blocking is active will 
-     * *not* be resent.
-     */
-=======
     /// Blocks sending of all notices in current thread.
     ///
     /// \note This is intended to be temporary and should NOT be used.
@@ -506,7 +441,6 @@
     /// TfNotice::Send in the current thread will be silently ignored.  This
     /// will continue until all \c TfNotice::Block objects are destroyed.
     /// Notices that are sent when blocking is active will *not* be resent.
->>>>>>> cd7567a3
     class Block {
     public:
         Block();
@@ -809,13 +743,7 @@
     };
 
 private:
-<<<<<<< HEAD
-    /*
-     * Internal non-templated function to install listeners.
-     */
-=======
     // Internal non-templated function to install listeners.
->>>>>>> cd7567a3
     TF_API static Key _Register(_DelivererBase*);
 
     TF_API static void _VerifyFailedCast(const std::type_info& toType,

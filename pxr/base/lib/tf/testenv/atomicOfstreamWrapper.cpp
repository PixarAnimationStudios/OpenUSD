--- conflicted
+++ resolved
@@ -236,8 +236,10 @@
 TestFilePermissions()
 {
     // Set the umask for this duration of this test to a predictable value.
+#if !defined(ARCH_OS_WINDOWS)
     const mode_t testUmask = 00002;
     const mode_t mask = umask(testUmask);
+#endif
 
     {
         ArchUnlinkFile("testTf_NewFilePerm.txt");
@@ -248,16 +250,10 @@
 #if !defined(ARCH_OS_WINDOWS)
         struct stat st;
         TF_AXIOM(stat("testTf_NewFilePerm.txt", &st) != -1);
-<<<<<<< HEAD
-        mode_t fileMode = st.st_mode & 0777;
-        fprintf(stderr, "testTf_NewFilePerm: fileMode = %03o\n", fileMode);
-        TF_AXIOM(fileMode == (S_IRUSR|S_IWUSR|S_IRGRP|S_IWGRP));
-#endif
-=======
         mode_t perms = st.st_mode & ACCESSPERMS;
         fprintf(stderr, "testTf_NewFilePerm: fileMode = 0%03o\n", perms);
         TF_AXIOM(perms == (DEFFILEMODE - testUmask));
->>>>>>> f501b664
+#endif
     }
 
     {
@@ -284,8 +280,10 @@
 #endif
     }
 
+#if !defined(ARCH_OS_WINDOWS)
     // Restore umask to whatever it was.
     umask(mask);
+#endif
 }
 
 static bool

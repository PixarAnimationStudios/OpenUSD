--- conflicted
+++ resolved
@@ -30,19 +30,6 @@
 #include "pxr/base/arch/hints.h"
 #include "pxr/base/tf/api.h"
 
-<<<<<<< HEAD
-/*!
- * \class TfErrorTransport
- * \brief A facility for transporting errors from thread to thread.
- *
- * Typical use is to create a TfErrorMark in the thread that is the error source
- * (e.g. the child thread), then call TfErrorMark::Transport() or
- * TfErrorMark::TransportTo() to lift generated errors out into a
- * TfErrorTransport object.  Later the thread that wants to sink those errors
- * (e.g. the parent thread) invokes TfErrorTransport::Post() to post all
- * contained errors to its own thread's error list.
- */
-=======
 /// \class TfErrorTransport
 ///
 /// A facility for transporting errors from thread to thread.
@@ -53,7 +40,6 @@
 /// TfErrorTransport object.  Later the thread that wants to sink those errors
 /// (e.g. the parent thread) invokes TfErrorTransport::Post() to post all
 /// contained errors to its own thread's error list.
->>>>>>> cd7567a3
 class TfErrorTransport
 {
 public:

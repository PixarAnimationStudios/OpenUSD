//
// Copyright 2016 Pixar
//
// Licensed under the Apache License, Version 2.0 (the "Apache License")
// with the following modification; you may not use this file except in
// compliance with the Apache License and the following modification to it:
// Section 6. Trademarks. is deleted and replaced with:
//
// 6. Trademarks. This License does not grant permission to use the trade
//    names, trademarks, service marks, or product names of the Licensor
//    and its affiliates, except as required to comply with Section 4(c) of
//    the License and to reproduce the content of the NOTICE file.
//
// You may obtain a copy of the Apache License at
//
//     http://www.apache.org/licenses/LICENSE-2.0
//
// Unless required by applicable law or agreed to in writing, software
// distributed under the Apache License with the above modification is
// distributed on an "AS IS" BASIS, WITHOUT WARRANTIES OR CONDITIONS OF ANY
// KIND, either express or implied. See the Apache License for the specific
// language governing permissions and limitations under the Apache License.
//
#ifndef TF_MALLOCTAG_H
#define TF_MALLOCTAG_H

#include "pxr/base/tf/api.h"

#include <boost/noncopyable.hpp>
#include <boost/optional.hpp>

#include <cstdlib>
#include <iosfwd>
#include <stdint.h>
#include <string>
#include <vector>

/// \file tf/mallocTag.h
/// \ingroup group_tf_MallocTag

struct Tf_MallocPathNode;

/// \class TfMallocTag
/// \ingroup group_tf_MallocTag
///
/// Top-down memory tagging system.
///
/// See \ref page_tf_MallocTag for a detailed description.
class TfMallocTag {
public:
    struct CallStackInfo;

    /// \struct CallTree
    /// Summary data structure for \c malloc statistics.
    ///
    /// The \c CallTree structure is used to deliver a snapshot of the current
    /// malloc usage.  It is accessible as publicly modifiable data because it
    /// is simply a returned snapshot of the current memory state.
    struct CallTree {
        /// \struct PathNode
        /// Node in the call tree structure.
        ///
        /// A \c PathNode captures the hiearchy of active \c TfAutoMallocTag
        /// objects that are pushed and popped during program execution.  Each
        /// \c PathNode thus describes a sequence of call-sites (i.e. a path
        /// down the call tree).  Repeated call sites (in the case of
        /// co-recursive function calls) can be skipped, e.g. pushing tags
        /// "A", "B", "C", "B", "C" leads to only three path-nodes,
        /// representing the paths "A", "AB", and "ABC".  Allocations done at
        /// the bottom (i.e. when tags "A", "B", "C", "B", "C" are all active)
        /// are billed to the longest path node in the sequence, which
        /// corresponds to the path "ABC").
        ///
        /// Path nodes track both the memory they incur directly (\c
        /// nBytesDirect) but more importantly, the total memory allocated by
        /// themselves and any of their children (\c nBytes).  The name of a
        /// node (\c siteName) corresponds to the tag name of the final tag in
        /// the path.
        struct PathNode {
            size_t nBytes,          ///< Allocated bytes by this or descendent nodes.
                   nBytesDirect;    ///< Allocated bytes (only for this node).
            size_t nAllocations;    ///< The number of allocations for this node.
            std::string siteName;   ///< Tag name.
            std::vector<PathNode>
                        children;   ///< Children nodes.
        };

        /// \struct CallSite
        /// Record of the bytes allocated under each different tag.
        ///
        /// Each construction of a \c TfAutoMallocTag object with a different
        /// argument produces a distinct \c CallSite record.  The total bytes
        /// outstanding for all memory allocations made under a given
        /// call-site are recorded in \c nBytes, while the name of the call
        /// site is available as \c name.
        struct CallSite {
            std::string name;       ///< Tag name.
            size_t nBytes;          ///< Allocated bytes.
        };

        // Note: enum below must be kept in sync with tfmodule/mallocCallTree.h

        /// Specify which parts of the report to print.
        enum PrintSetting {
            TREE = 0,                   ///< Print the full call tree
            CALLSITES,                  ///< Print just the call sites > 0.1%
            BOTH                        ///< Print both tree and call sites
        };

<<<<<<< HEAD
        /*!
         * \brief Return the malloc report string.
         *
         * Get a malloc report of the tree and/or callsites.
         *
         * The columns in the report are abbreviated. Here are the definitions.
         *
         * \b TAGNAME : The name of the tag being tracked. This matches the
         * string argument to TfAutoMallocTag constructor.
         *
         * \b BytesIncl : Bytes Inclusive. This includes all bytes allocated by
         * this tag and any bytes of its children.
         *
         * \b BytesExcl : Bytes Exclusive. Only bytes allocated exclusively by
         * this tag, not including any bytes of its children.
         *
         * \b %%Prnt : (%% Parent).  me.BytesIncl / parent.BytesIncl * 100
         *
         * \b %%Exc : BytesExcl / BytesIncl * 100
         *
         * \b %%Totl : (%% Total). BytesExcl / TotalBytes * 100
         *
         */
=======
        /// Return the malloc report string.
        ///
        /// Get a malloc report of the tree and/or callsites.
        ///
        /// The columns in the report are abbreviated. Here are the definitions.
        ///
        /// \b TAGNAME : The name of the tag being tracked. This matches the
        /// string argument to TfAutoMallocTag constructor.
        ///
        /// \b BytesIncl : Bytes Inclusive. This includes all bytes allocated by
        /// this tag and any bytes of its children.
        ///
        /// \b BytesExcl : Bytes Exclusive. Only bytes allocated exclusively by
        /// this tag, not including any bytes of its children.
        ///
        /// \b %%Prnt : (%% Parent).  me.BytesIncl / parent.BytesIncl * 100
        ///
        /// \b %%Exc : BytesExcl / BytesIncl * 100
        ///
        /// \b %%Totl : (%% Total). BytesExcl / TotalBytes * 100
>>>>>>> cd7567a3
        TF_API
        std::string GetPrettyPrintString(PrintSetting setting = BOTH,
                                         size_t maxPrintedNodes = 100000) const;

<<<<<<< HEAD
        /*!
         * \brief Generates a report to the ostream \p out.
         *
         * This report is printed in a way that is intened to be used by
         * xxtracediff.  If \p rootName is provided and is non-empty it will
         * replace the name of the tree root in the report.
         */
=======
        /// Generates a report to the ostream \p out.
        ///
        /// This report is printed in a way that is intened to be used by
        /// xxtracediff.  If \p rootName is provided and is non-empty it will
        /// replace the name of the tree root in the report.
>>>>>>> cd7567a3
        TF_API
        void Report(
            std::ostream &out,
            const boost::optional<std::string> &rootName =
                boost::optional<std::string>()) const;

        /// All call sites.
        std::vector<CallSite> callSites;

        /// Root node of the call-site hierarchy.
        PathNode root;

        /// The captured malloc stacks.
        std::vector<CallStackInfo> capturedCallStacks;
    };

    /// \struct CallStackInfo
    /// This struct is used to represent a call stack taken for an allocation
    /// that was  billed under a specific malloc tag.
    struct CallStackInfo
    {
        /// The stack frame pointers.
        std::vector<uintptr_t> stack;

        /// The amount of allocated memory (accumulated over all allocations
        /// sharing this call stack).
        size_t size;

        /// The number of allocations (always one unless stack frames have
        /// been combined to create unique stacks).
        size_t numAllocations;
    };

<<<<<<< HEAD
    /*!
     * \brief Initialize the memory tagging system.
     *
     * This function returns \c true if the memory tagging system can be
     * succesfully initialized or it has already been initialized.  Otherwise,
     * \p *errMsg is set with an explanation for the failure.
     *
     * Until the system is initialized, the various memory reporting calls will
     * indicate that no memory has been allocated.  Note also that memory
     * allocated prior to calling \c Initialize() is not tracked i.e. all data
     * refers to allocations that happen subsequent to calling \c Initialize().
     */
    TF_API static bool Initialize(std::string* errMsg);

    /*!
     * \brief Return true if the tagging system is active.
     *
     * If \c Initialize() has been succesfully called, this function returns \c true.
     */
=======
    /// Initialize the memory tagging system.
    ///
    /// This function returns \c true if the memory tagging system can be
    /// succesfully initialized or it has already been initialized. Otherwise,
    /// \p *errMsg is set with an explanation for the failure.
    ///
    /// Until the system is initialized, the various memory reporting calls
    /// will indicate that no memory has been allocated.  Note also that
    /// memory allocated prior to calling \c Initialize() is not tracked i.e.
    /// all data refers to allocations that happen subsequent to calling \c
    /// Initialize().
    TF_API static bool Initialize(std::string* errMsg);

    /// Return true if the tagging system is active.
    ///
    /// If \c Initialize() has been succesfully called, this function returns
    /// \c true.
>>>>>>> cd7567a3
    static bool IsInitialized() {
        return TfMallocTag::_doTagging;
    }

<<<<<<< HEAD
    /*!
     * \brief Return total number of allocated bytes.
     *
     * The current total memory that has been allocated and not freed is returned.
     * Memory allocated before calling \c Initialize() is not accounted for.
     */
    TF_API static size_t GetTotalBytes();

    /*!
     * \brief Return the maximum total number of bytes that have ever been
     * allocated at one time.
     *
     * This is simply the maximum value of GetTotalBytes() since Initialize()
     * was called.
     */
    TF_API static size_t GetMaxTotalBytes();

    /*!
     * \brief Return a snapshot of memory usage.
     *
     * Returns a snapshot by writing into \c *tree.  See the \c CallTree
     * structure for documentation.  If \c Initialize() has not been called,
     * \c *tree is set to a rather blank structure (empty vectors, empty strings,
     * zero in all integral fields) and \c false is returned; otherwise, \p *tree
     * is set with the contents of the current memory snapshot and \c true
     * is returned. It is fine to call this function on the same \p *tree
     * instance; each call simply overwrites the data from the last call.
     * If /p skipRepeated is \c true, then any repeated callsite is skipped. See
     * the \c CallTree documentation for more details.
     */
=======
    /// Return total number of allocated bytes.
    ///
    /// The current total memory that has been allocated and not freed is
    /// returned. Memory allocated before calling \c Initialize() is not
    /// accounted for.
    TF_API static size_t GetTotalBytes();

    /// Return the maximum total number of bytes that have ever been allocated
    /// at one time.
    ///
    /// This is simply the maximum value of GetTotalBytes() since Initialize()
    /// was called.
    TF_API static size_t GetMaxTotalBytes();

    /// Return a snapshot of memory usage.
    ///
    /// Returns a snapshot by writing into \c *tree.  See the \c C *tree
    /// structure for documentation.  If \c Initialize() has not been called,
    /// \ *tree is set to a rather blank structure (empty vectors, empty
    /// strings, zero in all integral fields) and \c false is returned;
    /// otherwise, \p *tree is set with the contents of the current memory
    /// snapshot and \c true is returned. It is fine to call this function on
    /// the same \p *tree instance; each call simply overwrites the data from
    /// the last call. If /p skipRepeated is \c true, then any repeated
    /// callsite is skipped. See the \c CallTree documentation for more
    /// details.
>>>>>>> cd7567a3
    TF_API static bool GetCallTree(CallTree* tree, bool skipRepeated = true);

private:
    // Enum describing whether allocations are being tagged in an associated
    // thread.
    enum _Tagging {
        _TaggingEnabled,   // Allocations are being tagged
        _TaggingDisabled,  // Allocations are not being tagged

        _TaggingDormant    // Tagging has not been initialized in this
                           // thread as no malloc tags have been pushed onto
                           // the stack.
    };

    struct _ThreadData;

public:

    /// \class Auto
    /// \ingroup group_tf_MallocTag
    ///
    /// Scoped (i.e. local) object for creating/destroying memory tags.
    ///
    /// Note: \c TfAutoMallocTag is a typedef to \c TfMallocTag::Auto; the
    /// convention is to use \c TfAutoMallocTag to make it clear that the
    /// local object exists only because its constructor and destructor modify
    /// program state.
    ///
    /// A \c TfAutoMallocTag object is used to push a memory tag onto the
    /// current call stack; destruction of the object pops the call stack.
    /// Note that each thread has its own call-stack.
    ///
    /// There is no (measurable) cost to creating or destroying memory tags if
    /// \c TfMallocTag::Initialize() has not been called; if it has, then
    /// there is a small (but measurable) cost associated with pushing and
    /// popping memory tags on the local call stack.  Most of the cost is
    /// simply locking a mutex; typically, pushing or popping the call stack
    /// does not actually cause any memory allocation unless this is the first
    /// time that the given named tag has been encountered.
    class Auto : public boost::noncopyable {
    public:
        /// Push a memory tag onto the local-call stack with name \p name.
        ///
        /// If \c TfMallocTag::Initialize() has not been called, this
        /// constructor does essentially no (measurable) work, assuming \p
        /// name is a string literal or just a pointer to an existing string.
        ///
        /// Objects of this class should only be created as local variables;
        /// never as member variables, global variables, or via \c new.  If
        /// you can't create your object as a local variable, you can make
        /// manual calls to \c TfMallocTag::Push() and \c TfMallocTag::Pop(),
        /// though you should do this only as a last resort.
        Auto(const char* name) : _threadData(0) {
            if (TfMallocTag::_doTagging)
                _Begin(name);
        }

        /// Push a memory tag onto the local-call stack with name \p name.
        ///
        /// If \c TfMallocTag::Initialize() has not been called, this
        /// constructor does essentially no (measurable) work.  However, any
        /// work done in constructing the \c std::string object \p name will
        /// be incurred even if tagging is not active.  If this is an issue,
        /// you can query \c TfMallocTag::IsInitialized() to avoid unneeded
        /// work when tagging is inactive.  Note that the case when \p name is
        /// a string literal does not apply here: instead, the constuctor that
        /// takes a \c const \c char* (above) will be called.
        ///
        /// Objects of this class should only be created as local variables;
        /// never as member variables, global variables, or via \c new.  If
        /// you can't create your object as a local variable, you can make
        /// manual calls to \c TfMallocTag::Push() and \c TfMallocTag::Pop(),
        /// though you should do this only as a last resort.
        Auto(const std::string& name) : _threadData(0) {
            if (TfMallocTag::_doTagging)
                _Begin(name);
        }

        /// Pop the tag from the stack before it is destructed.
        ///
        /// Normally you should not use this.  The normal destructor is
        /// preferable because it insures proper release order.  If you call
        /// \c Release(), make sure all tags are released in the opposite
        /// order they were declared in.  It is better to use sub-scopes to
        /// control the life span of tags, but if that won't work, \c
        /// Release() is still preferable to \c TfMallocTag::Push() and \c
        /// TfMallocTag::Pop() because it isn't vulnerable to early returns or
        /// exceptions.
        inline void Release() {
            if (_threadData) {
                _End();
                _threadData = NULL;
            }
        }

        /// Pop a memory tag from the local-call stack.
        ///
        /// If \c TfMallocTag::Initialize() was not called when this tag was
        /// pushed onto the stack, popping the tag from the stack does
        /// essentially no (measurable) work.
        inline ~Auto() {
            Release();
        }

    private:
        TF_API void _Begin(const char* name);
        TF_API void _Begin(const std::string& name);
        TF_API void _End();

        _ThreadData* _threadData;

        friend class TfMallocTag;
    };

    /// \class Auto2
    /// \ingroup group_tf_MallocTag
    ///
    /// Scoped (i.e. local) object for creating/destroying memory tags.
    ///
    /// Auto2 is just like Auto, except it pushes two tags onto the stack.
    class Auto2 {
    public:
        /// Push two memory tags onto the local-call stack.
        ///
        /// \see TfMallocTag::Auto(const char* name).
        Auto2(const char* name1, const char* name2) :
            _tag1(name1),
            _tag2(name2)
        {
        }

        /// Push two memory tags onto the local-call stack.
        ///
        /// \see TfMallocTag::Auto(const std::string& name).
        Auto2(const std::string& name1, const std::string& name2) :
            _tag1(name1),
            _tag2(name2)
        {
        }

        /// Pop two memory tags from the local-call stack.
        ///
        /// \see TfMallocTag::Auto(const char* name).
        void Release() {
            _tag2.Release();
            _tag1.Release();
        }

    private:
        Auto _tag1;
        Auto _tag2;
    };

    /// Manually push a tag onto the stack.
    ///
    /// This call has the same effect as the constructor for \c
    /// TfMallocTag::Auto (aka \c TfAutoMallocTag), however a matching call to
    /// \c Pop() is required.
    ///
    /// Note that initializing the tagging system between matching calls to \c
    /// Push() and \c Pop() is ill-advised, which is yet another reason to
    /// prefer using \c TfAutoMallocTag whenever possible.
    static void Push(const std::string& name) {
        TfMallocTag::Auto noname(name);
        noname._threadData = NULL;  // disable destructor
    }

    /// \overload
    static void Push(const char* name) {
        TfMallocTag::Auto noname(name);
        noname._threadData = NULL;  // disable destructor
    }

<<<<<<< HEAD
    /*!
     * \brief Manually pop a tag from the stack.
     *
     * This call has the same effect as the destructor for
     * \c TfMallocTag::Auto; it must properly nest with a matching
     * call to \c Push(), of course.
     *
     * If \c name is supplied and does not match the tag
     * at the top of the stack, a warning message is issued.
     */
    TF_API static void Pop(const char* name = NULL);

    //! \overload
=======
    /// Manually pop a tag from the stack.
    ///
    /// This call has the same effect as the destructor for \c
    /// TfMallocTag::Auto; it must properly nest with a matching call to \c
    /// Push(), of course.
    ///
    /// If \c name is supplied and does not match the tag at the top of the
    /// stack, a warning message is issued.
    TF_API static void Pop(const char* name = NULL);

    /// \overload
>>>>>>> cd7567a3
    static void Pop(const std::string& name) {
        Pop(name.c_str());
    }

<<<<<<< HEAD
    /*!
     * \brief Sets the tags to trap in the debugger.
     *
     * When memory is allocated or freed for any tag that matches \p matchList
     * the debugger trap is invoked.  If a debugger is attached the program
     * will stop in the debugger, otherwise the program will continue to run.
     * See \c ArchDebuggerTrap() and \c ArchDebuggerWait().
     *
     * \p matchList is a comma, tab or newline separated list of malloc tag
     * names.  The names can have internal spaces but leading and trailing
     * spaces are stripped.  If a name ends in '*' then the suffix is
     * wildcarded.  A name can have a leading '-' or '+' to prevent or allow
     * a match.  Each name is considered in order and later matches override
     * earlier matches.  For example, 'Csd*, -CsdScene::_Populate*,
     * +CsdScene::_PopulatePrimCacheLocal' matches any malloc tag starting
     * with 'Csd' but nothing starting with 'CsdScene::_Populate' except
     * 'CsdScene::_PopulatePrimCacheLocal'.  Use the empty string to disable
     * debugging traps.
     */
    TF_API static void SetDebugMatchList(const std::string& matchList);

    /*!
     * \brief Sets the tags to trace.
     *
     * When memory is allocated for any tag that matches \p matchList a stack
     * trace is recorded.  When that memory is released the stack trace is
     * discarded.  Clients can call \c GetCapturedMallocStacks() to get a list
     * of all recorded stack traces.  This is useful for finding leaks.
     *
     * Traces recorded for any tag that will no longer be matched are discarded
     * by this call.  Traces recorded for tags that continue to be matched are
     * retained.
     *
     * \p matchList is a comma, tab or newline separated list of malloc tag
     * names.  The names can have internal spaces but leading and trailing
     * spaces are stripped.  If a name ends in '*' then the suffix is
     * wildcarded.  A name can have a leading '-' or '+' to prevent or allow
     * a match.  Each name is considered in order and later matches override
     * earlier matches.  For example, 'Csd*, -CsdScene::_Populate*,
     * +CsdScene::_PopulatePrimCacheLocal' matches any malloc tag starting
     * with 'Csd' but nothing starting with 'CsdScene::_Populate' except
     * 'CsdScene::_PopulatePrimCacheLocal'.  Use the empty string to disable
     * stack capturing.
     */
    TF_API static void SetCapturedMallocStacksMatchList(const std::string& matchList);

    /*!
     * \brief Returns the captured malloc stack traces for allocations billed
     * to the malloc tags passed to SetCapturedMallocStacksMatchList().
     *
     * Note that this also clears the internally held set of captured stacks.
     */
=======
    /// Sets the tags to trap in the debugger.
    ///
    /// When memory is allocated or freed for any tag that matches \p
    /// matchList the debugger trap is invoked. If a debugger is attached the
    /// program will stop in the debugger, otherwise the program will continue
    /// to run. See \c ArchDebuggerTrap() and \c ArchDebuggerWait().
    ///
    /// \p matchList is a comma, tab or newline separated list of malloc tag
    /// names. The names can have internal spaces but leading and trailing
    /// spaces are stripped. If a name ends in '*' then the suffix is
    /// wildcarded. A name can have a leading '-' or '+' to prevent or allow a
    /// match. Each name is considered in order and later matches override
    /// earlier matches. For example, 'Csd*, -CsdScene::_Populate*,
    /// +CsdScene::_PopulatePrimCacheLocal' matches any malloc tag starting
    /// with 'Csd' but nothing starting with 'CsdScene::_Populate' except
    /// 'CsdScene::_PopulatePrimCacheLocal'. Use the empty string to disable
    /// debugging traps.
    TF_API static void SetDebugMatchList(const std::string& matchList);

    /// Sets the tags to trace.
    ///
    /// When memory is allocated for any tag that matches \p matchList a stack
    /// trace is recorded.  When that memory is released the stack trace is
    /// discarded.  Clients can call \c GetCapturedMallocStacks() to get a
    /// list of all recorded stack traces.  This is useful for finding leaks.
    ///
    /// Traces recorded for any tag that will no longer be matched are
    /// discarded by this call.  Traces recorded for tags that continue to be
    /// matched are retained.
    ///
    /// \p matchList is a comma, tab or newline separated list of malloc tag
    /// names.  The names can have internal spaces but leading and trailing
    /// spaces are stripped.  If a name ends in '*' then the suffix is
    /// wildcarded.  A name can have a leading '-' or '+' to prevent or allow
    /// a match.  Each name is considered in order and later matches override
    /// earlier matches.  For example, 'Csd*, -CsdScene::_Populate*,
    /// +CsdScene::_PopulatePrimCacheLocal' matches any malloc tag starting
    /// with 'Csd' but nothing starting with 'CsdScene::_Populate' except
    /// 'CsdScene::_PopulatePrimCacheLocal'.  Use the empty string to disable
    /// stack capturing.
    TF_API static void SetCapturedMallocStacksMatchList(const std::string& matchList);

    /// Returns the captured malloc stack traces for allocations billed to the
    /// malloc tags passed to SetCapturedMallocStacksMatchList().
    ///
    /// \note This method also clears the internally held set of captured
    /// stacks.
>>>>>>> cd7567a3
    TF_API static std::vector<std::vector<uintptr_t> > GetCapturedMallocStacks();

private:
    friend struct Tf_MallocGlobalData;
    
    class _TemporaryTaggingState : public boost::noncopyable {
    public:
        explicit _TemporaryTaggingState(_Tagging state);
        ~_TemporaryTaggingState();

    private:
        _Tagging _oldState;
    };

    static void _SetTagging(_Tagging state);
    static _Tagging _GetTagging();

    static bool _Initialize(std::string* errMsg);

    static inline bool _ShouldNotTag(_ThreadData**, _Tagging* t = NULL);
    static inline Tf_MallocPathNode* _GetCurrentPathNodeNoLock(
        const _ThreadData* threadData);

    static void* _MallocWrapper_ptmalloc(size_t, const void*);
    static void* _ReallocWrapper_ptmalloc(void*, size_t, const void*);
    static void* _MemalignWrapper_ptmalloc(size_t, size_t, const void*);
    static void  _FreeWrapper_ptmalloc(void*, const void*);

    static void* _MallocWrapper(size_t, const void*);
    static void* _ReallocWrapper(void*, size_t, const void*);
    static void* _MemalignWrapper(size_t, size_t, const void*);
    static void  _FreeWrapper(void*, const void*);

    friend class TfMallocTag::Auto;
    class Tls;
    friend class TfMallocTag::Tls;
    TF_API static bool _doTagging;
};

/// Top-down memory tagging system.
typedef TfMallocTag::Auto TfAutoMallocTag;

/// Top-down memory tagging system.
typedef TfMallocTag::Auto2 TfAutoMallocTag2;

/// Enable lib/tf memory management.
///
/// Invoking this macro inside a class body causes the class operator \c new to push
/// two \c TfAutoMallocTag objects onto the stack before actually allocating memory for the
/// class.  The names passed into the tag are used for the two tags; pass NULL if you
/// don't need the second tag.  For example,
/// \code
/// class MyBigMeshVertex {
/// public:
///     TF_MALLOC_TAG_NEW("MyBigMesh", "Vertex");
///     ...
/// }
/// \endcode
/// will cause dynamic allocations of \c MyBigMeshVertex to be grouped under
/// the tag \c Vertex which is in turn grouped under \c MyBigMesh.  However,
/// \code
/// class MyBigMesh {
/// public:
///     TF_MALLOC_TAG_NEW("MyBigMesh", NULL);
///     ...
/// }
/// \endcode
/// specifies \c NULL for the second tag because the first tag is sufficient.
///
/// Normally, this macro should be placed in the public section of a class.
/// Note that you cannot specify both this and \c TF_FIXED_SIZE_ALLOCATOR()
/// for the same class.
///
/// Also, note that allocations of a class inside an STL datastructure will
/// not be grouped under the indicated tags.
/// \remark Placed in .h files.
///
/// \hideinitializer
#define TF_MALLOC_TAG_NEW(name1, name2)                                       \
    /* this is for STL purposes */                                            \
    inline void* operator new(size_t, void* ptr) {                            \
        return ptr;                                                           \
    }                                                                         \
                                                                              \
    inline void* operator new(size_t s) {                                     \
        TfAutoMallocTag tag1(name1);                                          \
        TfAutoMallocTag tag2(name2);                                          \
        return malloc(s);                                                     \
    }                                                                         \
                                                                              \
    inline void* operator new[](size_t s) {                                   \
        TfAutoMallocTag tag1(name1);                                          \
        TfAutoMallocTag tag2(name2);                                          \
        return malloc(s);                                                     \
    }                                                                         \
                                                                              \
    /* Required due to the placement-new override above. */                   \
    inline void operator delete(void* ptr, void* place) {}                    \
                                                                              \
    inline void operator delete(void* ptr, size_t) {                          \
        free(ptr);                                                            \
    }                                                                         \
                                                                              \
    inline void operator delete[] (void* ptr, size_t) {                       \
        free(ptr);                                                            \
    }                                                                         \

#endif<|MERGE_RESOLUTION|>--- conflicted
+++ resolved
@@ -107,31 +107,6 @@
             BOTH                        ///< Print both tree and call sites
         };
 
-<<<<<<< HEAD
-        /*!
-         * \brief Return the malloc report string.
-         *
-         * Get a malloc report of the tree and/or callsites.
-         *
-         * The columns in the report are abbreviated. Here are the definitions.
-         *
-         * \b TAGNAME : The name of the tag being tracked. This matches the
-         * string argument to TfAutoMallocTag constructor.
-         *
-         * \b BytesIncl : Bytes Inclusive. This includes all bytes allocated by
-         * this tag and any bytes of its children.
-         *
-         * \b BytesExcl : Bytes Exclusive. Only bytes allocated exclusively by
-         * this tag, not including any bytes of its children.
-         *
-         * \b %%Prnt : (%% Parent).  me.BytesIncl / parent.BytesIncl * 100
-         *
-         * \b %%Exc : BytesExcl / BytesIncl * 100
-         *
-         * \b %%Totl : (%% Total). BytesExcl / TotalBytes * 100
-         *
-         */
-=======
         /// Return the malloc report string.
         ///
         /// Get a malloc report of the tree and/or callsites.
@@ -152,26 +127,15 @@
         /// \b %%Exc : BytesExcl / BytesIncl * 100
         ///
         /// \b %%Totl : (%% Total). BytesExcl / TotalBytes * 100
->>>>>>> cd7567a3
         TF_API
         std::string GetPrettyPrintString(PrintSetting setting = BOTH,
                                          size_t maxPrintedNodes = 100000) const;
 
-<<<<<<< HEAD
-        /*!
-         * \brief Generates a report to the ostream \p out.
-         *
-         * This report is printed in a way that is intened to be used by
-         * xxtracediff.  If \p rootName is provided and is non-empty it will
-         * replace the name of the tree root in the report.
-         */
-=======
         /// Generates a report to the ostream \p out.
         ///
         /// This report is printed in a way that is intened to be used by
         /// xxtracediff.  If \p rootName is provided and is non-empty it will
         /// replace the name of the tree root in the report.
->>>>>>> cd7567a3
         TF_API
         void Report(
             std::ostream &out,
@@ -205,27 +169,6 @@
         size_t numAllocations;
     };
 
-<<<<<<< HEAD
-    /*!
-     * \brief Initialize the memory tagging system.
-     *
-     * This function returns \c true if the memory tagging system can be
-     * succesfully initialized or it has already been initialized.  Otherwise,
-     * \p *errMsg is set with an explanation for the failure.
-     *
-     * Until the system is initialized, the various memory reporting calls will
-     * indicate that no memory has been allocated.  Note also that memory
-     * allocated prior to calling \c Initialize() is not tracked i.e. all data
-     * refers to allocations that happen subsequent to calling \c Initialize().
-     */
-    TF_API static bool Initialize(std::string* errMsg);
-
-    /*!
-     * \brief Return true if the tagging system is active.
-     *
-     * If \c Initialize() has been succesfully called, this function returns \c true.
-     */
-=======
     /// Initialize the memory tagging system.
     ///
     /// This function returns \c true if the memory tagging system can be
@@ -243,43 +186,10 @@
     ///
     /// If \c Initialize() has been succesfully called, this function returns
     /// \c true.
->>>>>>> cd7567a3
     static bool IsInitialized() {
         return TfMallocTag::_doTagging;
     }
 
-<<<<<<< HEAD
-    /*!
-     * \brief Return total number of allocated bytes.
-     *
-     * The current total memory that has been allocated and not freed is returned.
-     * Memory allocated before calling \c Initialize() is not accounted for.
-     */
-    TF_API static size_t GetTotalBytes();
-
-    /*!
-     * \brief Return the maximum total number of bytes that have ever been
-     * allocated at one time.
-     *
-     * This is simply the maximum value of GetTotalBytes() since Initialize()
-     * was called.
-     */
-    TF_API static size_t GetMaxTotalBytes();
-
-    /*!
-     * \brief Return a snapshot of memory usage.
-     *
-     * Returns a snapshot by writing into \c *tree.  See the \c CallTree
-     * structure for documentation.  If \c Initialize() has not been called,
-     * \c *tree is set to a rather blank structure (empty vectors, empty strings,
-     * zero in all integral fields) and \c false is returned; otherwise, \p *tree
-     * is set with the contents of the current memory snapshot and \c true
-     * is returned. It is fine to call this function on the same \p *tree
-     * instance; each call simply overwrites the data from the last call.
-     * If /p skipRepeated is \c true, then any repeated callsite is skipped. See
-     * the \c CallTree documentation for more details.
-     */
-=======
     /// Return total number of allocated bytes.
     ///
     /// The current total memory that has been allocated and not freed is
@@ -306,7 +216,6 @@
     /// the last call. If /p skipRepeated is \c true, then any repeated
     /// callsite is skipped. See the \c CallTree documentation for more
     /// details.
->>>>>>> cd7567a3
     TF_API static bool GetCallTree(CallTree* tree, bool skipRepeated = true);
 
 private:
@@ -480,21 +389,6 @@
         noname._threadData = NULL;  // disable destructor
     }
 
-<<<<<<< HEAD
-    /*!
-     * \brief Manually pop a tag from the stack.
-     *
-     * This call has the same effect as the destructor for
-     * \c TfMallocTag::Auto; it must properly nest with a matching
-     * call to \c Push(), of course.
-     *
-     * If \c name is supplied and does not match the tag
-     * at the top of the stack, a warning message is issued.
-     */
-    TF_API static void Pop(const char* name = NULL);
-
-    //! \overload
-=======
     /// Manually pop a tag from the stack.
     ///
     /// This call has the same effect as the destructor for \c
@@ -506,65 +400,10 @@
     TF_API static void Pop(const char* name = NULL);
 
     /// \overload
->>>>>>> cd7567a3
     static void Pop(const std::string& name) {
         Pop(name.c_str());
     }
 
-<<<<<<< HEAD
-    /*!
-     * \brief Sets the tags to trap in the debugger.
-     *
-     * When memory is allocated or freed for any tag that matches \p matchList
-     * the debugger trap is invoked.  If a debugger is attached the program
-     * will stop in the debugger, otherwise the program will continue to run.
-     * See \c ArchDebuggerTrap() and \c ArchDebuggerWait().
-     *
-     * \p matchList is a comma, tab or newline separated list of malloc tag
-     * names.  The names can have internal spaces but leading and trailing
-     * spaces are stripped.  If a name ends in '*' then the suffix is
-     * wildcarded.  A name can have a leading '-' or '+' to prevent or allow
-     * a match.  Each name is considered in order and later matches override
-     * earlier matches.  For example, 'Csd*, -CsdScene::_Populate*,
-     * +CsdScene::_PopulatePrimCacheLocal' matches any malloc tag starting
-     * with 'Csd' but nothing starting with 'CsdScene::_Populate' except
-     * 'CsdScene::_PopulatePrimCacheLocal'.  Use the empty string to disable
-     * debugging traps.
-     */
-    TF_API static void SetDebugMatchList(const std::string& matchList);
-
-    /*!
-     * \brief Sets the tags to trace.
-     *
-     * When memory is allocated for any tag that matches \p matchList a stack
-     * trace is recorded.  When that memory is released the stack trace is
-     * discarded.  Clients can call \c GetCapturedMallocStacks() to get a list
-     * of all recorded stack traces.  This is useful for finding leaks.
-     *
-     * Traces recorded for any tag that will no longer be matched are discarded
-     * by this call.  Traces recorded for tags that continue to be matched are
-     * retained.
-     *
-     * \p matchList is a comma, tab or newline separated list of malloc tag
-     * names.  The names can have internal spaces but leading and trailing
-     * spaces are stripped.  If a name ends in '*' then the suffix is
-     * wildcarded.  A name can have a leading '-' or '+' to prevent or allow
-     * a match.  Each name is considered in order and later matches override
-     * earlier matches.  For example, 'Csd*, -CsdScene::_Populate*,
-     * +CsdScene::_PopulatePrimCacheLocal' matches any malloc tag starting
-     * with 'Csd' but nothing starting with 'CsdScene::_Populate' except
-     * 'CsdScene::_PopulatePrimCacheLocal'.  Use the empty string to disable
-     * stack capturing.
-     */
-    TF_API static void SetCapturedMallocStacksMatchList(const std::string& matchList);
-
-    /*!
-     * \brief Returns the captured malloc stack traces for allocations billed
-     * to the malloc tags passed to SetCapturedMallocStacksMatchList().
-     *
-     * Note that this also clears the internally held set of captured stacks.
-     */
-=======
     /// Sets the tags to trap in the debugger.
     ///
     /// When memory is allocated or freed for any tag that matches \p
@@ -612,7 +451,6 @@
     ///
     /// \note This method also clears the internally held set of captured
     /// stacks.
->>>>>>> cd7567a3
     TF_API static std::vector<std::vector<uintptr_t> > GetCapturedMallocStacks();
 
 private:

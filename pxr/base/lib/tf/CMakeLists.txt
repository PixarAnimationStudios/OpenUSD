--- conflicted
+++ resolved
@@ -202,30 +202,21 @@
         testenv/testTfScriptModuleLoader_Unknown.py
 )
 
-<<<<<<< HEAD
 if(UNIX)
+    pxr_build_test(testTfPyFunction
+        LIBRARIES
+            tf
+            ${Boost_PYTHON_LIBRARY}
+        CPPFILES
+            testenv/testTfPyFunction.cpp
+    ) 
+
     pxr_build_test(testTfPyInterpreter
         LIBRARIES
             tf
         CPPFILES
             testenv/testTfPyInterpreter.cpp
     ) 
-=======
-pxr_build_test(testTfPyFunction
-    LIBRARIES
-        tf
-        ${Boost_PYTHON_LIBRARY}
-    CPPFILES
-        testenv/testTfPyFunction.cpp
-) 
-
-pxr_build_test(testTfPyInterpreter
-    LIBRARIES
-        tf
-    CPPFILES
-        testenv/testTfPyInterpreter.cpp
-) 
->>>>>>> 5847fbfa
 
     pxr_build_test(testTfPyLock
         LIBRARIES
@@ -373,7 +364,6 @@
         DEST testTfScriptModuleLoader/baseline
     )
 
-<<<<<<< HEAD
     pxr_register_test(TfAtomicOfstreamWrapper
         COMMAND "${CMAKE_INSTALL_PREFIX}/tests/testTf TfAtomicOfstreamWrapper"
     )
@@ -590,6 +580,9 @@
         PYTHON
         COMMAND "${CMAKE_INSTALL_PREFIX}/tests/testTfPython"
     )
+    pxr_register_test(testTfPyFunction
+        COMMAND "${CMAKE_INSTALL_PREFIX}/tests/testTfPyFunction"
+    )
     pxr_register_test(testTfPyNotice
         PYTHON
         COMMAND "${CMAKE_INSTALL_PREFIX}/tests/testTfPyNotice"
@@ -641,276 +634,4 @@
     pxr_register_test(testTfCxxCast
         COMMAND "${CMAKE_INSTALL_PREFIX}/tests/testTfCast"
     )
-endif()
-=======
-pxr_register_test(TfAtomicOfstreamWrapper
-    COMMAND "${CMAKE_INSTALL_PREFIX}/tests/testTf TfAtomicOfstreamWrapper"
-)
-pxr_register_test(TfBitUtils
-    COMMAND "${CMAKE_INSTALL_PREFIX}/tests/testTf TfBitUtils"
-)
-pxr_register_test(TfDl
-    COMMAND "${CMAKE_INSTALL_PREFIX}/tests/testTf TfDl"
-)
-pxr_register_test(TfDebug
-    COMMAND "${CMAKE_INSTALL_PREFIX}/tests/testTf TfDebug"
-    STDOUT_REDIRECT debug.out
-    DIFF_COMPARE debug.out
-)
-pxr_register_test(TfDebugFatal_1
-    COMMAND "${CMAKE_INSTALL_PREFIX}/tests/testTf TfDebugFatal_1"
-    EXPECTED_RETURN_CODE 134
-)
-pxr_register_test(TfDebugFatal_2
-    COMMAND "${CMAKE_INSTALL_PREFIX}/tests/testTf TfDebugFatal_2"
-    EXPECTED_RETURN_CODE 134
-)
-pxr_register_test(TfDebugFatal_3
-    COMMAND "${CMAKE_INSTALL_PREFIX}/tests/testTf TfDebugFatal_3"
-    EXPECTED_RETURN_CODE 134
-)
-pxr_register_test(TfDebugFatal_4
-    COMMAND "${CMAKE_INSTALL_PREFIX}/tests/testTf TfDebugFatal_4"
-    EXPECTED_RETURN_CODE 134
-)
-pxr_register_test(TfDebugTestEnv
-    COMMAND "${CMAKE_INSTALL_PREFIX}/tests/testTf TfDebugTestEnv"
-    ENV TF_DEBUG="FOO* FLAM_* FLAM -FOOFLIMFLAM TF_DISCOVERY_D*"
-    STDOUT_REDIRECT debugTestEnv.out
-    DIFF_COMPARE debugTestEnv.out
-)
-pxr_register_test(TfDebugTestEnvHelp
-    ENV TF_DEBUG=help
-    COMMAND "${CMAKE_INSTALL_PREFIX}/tests/testTf TfDebugTestEnvHelp"
-)
-pxr_register_test(TfDebugTestEnvList
-    ENV TF_DEBUG=list
-    COMMAND "${CMAKE_INSTALL_PREFIX}/tests/testTf TfDebugTestEnvList"
-    STDOUT_REDIRECT debugTestEnvList.out
-    DIFF_COMPARE debugTestEnvList.out
-)
-pxr_register_test(TfDenseHashMap
-    COMMAND "${CMAKE_INSTALL_PREFIX}/tests/testTf TfDenseHashMap"
-)
-pxr_register_test(TfError
-    ENV TF_FATAL_VERIFY=0
-    COMMAND "${CMAKE_INSTALL_PREFIX}/tests/testTf TfError"
-)
-pxr_register_test(TfErrorThreadTransport
-    COMMAND "${CMAKE_INSTALL_PREFIX}/tests/testTf TfErrorThreadTransport"
-)
-pxr_register_test(TfDiagnosticNotices
-    COMMAND "${CMAKE_INSTALL_PREFIX}/tests/testTf TfDiagnosticNotices"
-    DIFF_COMPARE output.txt
-)
-pxr_register_test(TfDiagnosticNotice_Fatal
-    COMMAND "${CMAKE_INSTALL_PREFIX}/tests/testTf TfDiagnosticNotice_Fatal"
-    EXPECTED_RETURN_CODE 134
-    DIFF_COMPARE output_fatal.txt
-)
-pxr_register_test(TfDiagnosticNotices_Python
-    PYTHON
-    COMMAND "${CMAKE_INSTALL_PREFIX}/tests/testTfPyDiagnosticNotices"
-    DIFF_COMPARE pyDiagnosticNoticeOutput.txt
-)
-pxr_register_test(TfEnvSetting
-    ENV
-        TF_TEST_BOOL_ENV_SETTING=1
-        TF_TEST_INT_ENV_SETTING=123
-        TF_TEST_STRING_ENV_SETTING=alpha
-        TF_ENV_SETTING_ALERTS_ENABLED=0
-    COMMAND "${CMAKE_INSTALL_PREFIX}/tests/testTf TfEnvSetting"
-    STDERR_REDIRECT debugTfEnvSettingStderr.txt
-    DIFF_COMPARE debugTfEnvSettingStderr.txt
-)
-pxr_register_test(TfFileUtils
-    COMMAND "${CMAKE_INSTALL_PREFIX}/tests/testTf TfFileUtils"
-)
-pxr_register_test(TfFileUtils_Python
-    PYTHON
-    COMMAND "${CMAKE_INSTALL_PREFIX}/tests/testTfFileUtils"
-)
-pxr_register_test(TfStringUtils_Python
-    PYTHON
-    COMMAND "${CMAKE_INSTALL_PREFIX}/tests/testTfStringUtils"
-)
-pxr_register_test(TfGetenv
-    COMMAND "${CMAKE_INSTALL_PREFIX}/tests/testTf TfGetenv"
-)
-pxr_register_test(TfHash
-    COMMAND "${CMAKE_INSTALL_PREFIX}/tests/testTf TfHash"
-)
-pxr_register_test(TfIterator
-    COMMAND "${CMAKE_INSTALL_PREFIX}/tests/testTf TfIterator"
-)
-pxr_register_test(TfMallocTag
-    ENV GLIBCXX_FORCE_NEW=1
-    COMMAND "${CMAKE_INSTALL_PREFIX}/tests/testTf TfMallocTag"
-)
-pxr_register_test(TfRefPtr
-    COMMAND "${CMAKE_INSTALL_PREFIX}/tests/testTf TfRefPtr"
-)
-pxr_register_test(TfEnum
-    COMMAND "${CMAKE_INSTALL_PREFIX}/tests/testTf TfEnum"
-    STDOUT_REDIRECT enum.out
-    DIFF_COMPARE enum.out
-)
-pxr_register_test(TfNotice
-    COMMAND "${CMAKE_INSTALL_PREFIX}/tests/testTf TfNotice"
-    STDOUT_REDIRECT notice.out
-    DIFF_COMPARE notice.out
-)
-pxr_register_test(TfPathUtils
-    COMMAND "${CMAKE_INSTALL_PREFIX}/tests/testTf TfPathUtils"
-)
-pxr_register_test(TfPathUtils_Python
-    PYTHON
-    COMMAND "${CMAKE_INSTALL_PREFIX}/tests/testTfPathUtils"
-)
-pxr_register_test(TfPatternMatcher
-    COMMAND "${CMAKE_INSTALL_PREFIX}/tests/testTf TfPatternMatcher"
-)
-pxr_register_test(TfPointerAndBits
-    COMMAND "${CMAKE_INSTALL_PREFIX}/tests/testTf TfPointerAndBits"
-)
-pxr_register_test(TfPreprocessorUtils
-    COMMAND "${CMAKE_INSTALL_PREFIX}/tests/testTf TfPreprocessorUtils"
-)
-pxr_register_test(TfProbe
-    COMMAND "${CMAKE_INSTALL_PREFIX}/tests/testTf TfProbe"
-)
-pxr_register_test(TfRegistryManager
-    COMMAND "${CMAKE_INSTALL_PREFIX}/tests/testTf TfRegistryManager"
-)
-pxr_register_test(TfRegistryManagerUnload
-    COMMAND "${CMAKE_INSTALL_PREFIX}/tests/testTf TfRegistryManagerUnload"
-)
-pxr_register_test(TfRegTest
-    COMMAND "${CMAKE_INSTALL_PREFIX}/tests/testTf"
-    EXPECTED_RETURN_CODE 2
-)
-pxr_register_test(TfRegTest_TfScoped
-    COMMAND "${CMAKE_INSTALL_PREFIX}/tests/testTf TfScoped no args expected"
-    EXPECTED_RETURN_CODE 2
-)
-pxr_register_test(TfRegTest_TfUndefinedTest
-    COMMAND "${CMAKE_INSTALL_PREFIX}/tests/testTf TfUndefinedTest"
-    EXPECTED_RETURN_CODE 3
-)
-pxr_register_test(TfScopeDescription
-    COMMAND "${CMAKE_INSTALL_PREFIX}/tests/testTf TfScopeDescription"
-)
-pxr_register_test(TfScoped
-    COMMAND "${CMAKE_INSTALL_PREFIX}/tests/testTf TfScoped"
-)
-pxr_register_test(TfScopedVar
-    COMMAND "${CMAKE_INSTALL_PREFIX}/tests/testTf TfScopedVar"
-)
-pxr_register_test(TfSetenv
-    COMMAND "${CMAKE_INSTALL_PREFIX}/tests/testTf TfSetenv"
-)
-pxr_register_test(TfStacked
-    COMMAND "${CMAKE_INSTALL_PREFIX}/tests/testTf TfStacked"
-)
-pxr_register_test(TfStaticData
-    COMMAND "${CMAKE_INSTALL_PREFIX}/tests/testTf TfStaticData"
-)
-pxr_register_test(TfStaticTokens
-    COMMAND "${CMAKE_INSTALL_PREFIX}/tests/testTf TfStaticTokens"
-)
-pxr_register_test(TfStl
-    COMMAND "${CMAKE_INSTALL_PREFIX}/tests/testTf TfStl"
-)
-pxr_register_test(TfStopwatch
-    COMMAND "${CMAKE_INSTALL_PREFIX}/tests/testTf TfStopwatch"
-)
-pxr_register_test(TfStringUtils
-    COMMAND "${CMAKE_INSTALL_PREFIX}/tests/testTf TfStringUtils"
-)
-pxr_register_test(TfTemplateString
-    COMMAND "${CMAKE_INSTALL_PREFIX}/tests/testTf TfTemplateString"
-)
-pxr_register_test(testTfTemplateString
-    PYTHON
-    COMMAND "${CMAKE_INSTALL_PREFIX}/tests/testTfTemplateString"
-)
-pxr_register_test(TfTimeStamp
-    COMMAND "${CMAKE_INSTALL_PREFIX}/tests/testTf TfTimeStamp"
-)
-pxr_register_test(TfToken
-    COMMAND "${CMAKE_INSTALL_PREFIX}/tests/testTf TfToken"
-)
-pxr_register_test(TfType
-    COMMAND "${CMAKE_INSTALL_PREFIX}/tests/testTf TfType"
-)
-pxr_register_test(TfTypeInfoMap
-    COMMAND "${CMAKE_INSTALL_PREFIX}/tests/testTf TfTypeInfoMap"
-)
-pxr_register_test(TfType_MultipleInheritance
-    COMMAND "${CMAKE_INSTALL_PREFIX}/tests/testTf TfType_MultipleInheritance"
-)
-pxr_register_test(TfWeakPtr
-    COMMAND "${CMAKE_INSTALL_PREFIX}/tests/testTf TfWeakPtr"
-)
-pxr_register_test(TfWeakPtrConversion
-    COMMAND "${CMAKE_INSTALL_PREFIX}/tests/testTf TfWeakPtrConversion"
-)
-pxr_register_test(testTfPython
-    PYTHON
-    COMMAND "${CMAKE_INSTALL_PREFIX}/tests/testTfPython"
-)
-pxr_register_test(testTfPyFunction
-    COMMAND "${CMAKE_INSTALL_PREFIX}/tests/testTfPyFunction"
-)
-pxr_register_test(testTfPyNotice
-    PYTHON
-    COMMAND "${CMAKE_INSTALL_PREFIX}/tests/testTfPyNotice"
-)
-pxr_register_test(testTfPyInterpreter
-    COMMAND "${CMAKE_INSTALL_PREFIX}/tests/testTfPyInterpreter"
-)
-pxr_register_test(testTfPyLock
-    COMMAND "${CMAKE_INSTALL_PREFIX}/tests/testTfPyLock"
-)
-pxr_register_test(testTfPyScopeDescription
-    PYTHON
-    COMMAND "${CMAKE_INSTALL_PREFIX}/tests/testTfPyScopeDescription"
-)
-pxr_register_test(testTfScriptModuleLoader
-    PYTHON
-    COMMAND "${CMAKE_INSTALL_PREFIX}/tests/testTfScriptModuleLoader"
-    STDOUT_REDIRECT scriptModuleLoader.out
-    DIFF_COMPARE scriptModuleLoader.out
-)
-pxr_register_test(testTfType
-    PYTHON
-    COMMAND "${CMAKE_INSTALL_PREFIX}/tests/testTfType"
-)
-pxr_register_test(testTfSIGSEGV
-    PYTHON
-    COMMAND "${CMAKE_INSTALL_PREFIX}/tests/testTfCrashHandler ${CMAKE_INSTALL_PREFIX}/tests/testTfSIGSEGV SIGSEGV"
-)
-pxr_register_test(testTfSIGFPE
-    PYTHON
-    COMMAND "${CMAKE_INSTALL_PREFIX}/tests/testTfCrashHandler ${CMAKE_INSTALL_PREFIX}/tests/testTfSIGFPE SIGFPE"
-)
-pxr_register_test(testTf_PyContainerConversions
-    PYTHON
-    COMMAND "${CMAKE_INSTALL_PREFIX}/tests/testTf_PyContainerConversions"
-)
-pxr_register_test(testTf_PyOptional
-    PYTHON
-    COMMAND "${CMAKE_INSTALL_PREFIX}/tests/testTfPyOptional"
-)
-pxr_register_test(testTf_PyDateTime
-    PYTHON
-    COMMAND "${CMAKE_INSTALL_PREFIX}/tests/testTfPyDateTime"
-)
-pxr_register_test(testTf_PyStaticTokens
-    PYTHON
-    COMMAND "${CMAKE_INSTALL_PREFIX}/tests/testTfPyStaticTokens"
-)
-pxr_register_test(testTfCxxCast
-    COMMAND "${CMAKE_INSTALL_PREFIX}/tests/testTfCast"
-)
->>>>>>> 5847fbfa
+endif()
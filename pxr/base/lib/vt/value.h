//
// Copyright 2016 Pixar
//
// Licensed under the Apache License, Version 2.0 (the "Apache License")
// with the following modification; you may not use this file except in
// compliance with the Apache License and the following modification to it:
// Section 6. Trademarks. is deleted and replaced with:
//
// 6. Trademarks. This License does not grant permission to use the trade
//    names, trademarks, service marks, or product names of the Licensor
//    and its affiliates, except as required to comply with Section 4(c) of
//    the License and to reproduce the content of the NOTICE file.
//
// You may obtain a copy of the Apache License at
//
//     http://www.apache.org/licenses/LICENSE-2.0
//
// Unless required by applicable law or agreed to in writing, software
// distributed under the Apache License with the above modification is
// distributed on an "AS IS" BASIS, WITHOUT WARRANTIES OR CONDITIONS OF ANY
// KIND, either express or implied. See the Apache License for the specific
// language governing permissions and limitations under the Apache License.
//
#ifndef VT_VALUE_H
#define VT_VALUE_H

#include "pxr/base/arch/demangle.h"
#include "pxr/base/arch/hints.h"
#include "pxr/base/tf/move.h"
#include "pxr/base/tf/pointerAndBits.h"
#include "pxr/base/tf/pyObjWrapper.h"
#include "pxr/base/tf/safeTypeCompare.h"
#include "pxr/base/tf/stringUtils.h"
#include "pxr/base/tf/tf.h"
#include "pxr/base/tf/type.h"

#include "pxr/base/vt/hash.h"
#include "pxr/base/vt/streamOut.h"
#include "pxr/base/vt/traits.h"
#include "pxr/base/vt/types.h"
#include "pxr/base/vt/api.h"

#include <boost/aligned_storage.hpp>
#include <boost/intrusive_ptr.hpp>
#include <boost/mpl/and.hpp>
#include <boost/mpl/if.hpp>
#include <boost/static_assert.hpp>
#include <boost/type_traits/decay.hpp>
#include <boost/type_traits/has_trivial_assign.hpp>
#include <boost/type_traits/has_trivial_constructor.hpp>
#include <boost/type_traits/has_trivial_copy.hpp>
#include <boost/type_traits/has_trivial_destructor.hpp>
#include <boost/type_traits/is_same.hpp>
#include <boost/utility/enable_if.hpp>
#include <boost/utility/value_init.hpp>

#include <tbb/atomic.h>

#include <typeinfo>
#include <iostream>

/// Make a default value.
/// VtValue uses this to create values to be returned from failed calls to \a
/// Get. Clients may specialize this for their own types.
template <class T>
struct Vt_DefaultValueFactory;

// This is a helper class used by Vt_DefaultValueFactory to return a value with
// its type erased and only known at runtime via a std::type_info.
struct Vt_DefaultValueHolder
{
    // Constructor and implicit conversion from any type.  Creates a copy of the
    // object and stores the type_info for the static type.
    template<class T>
    static Vt_DefaultValueHolder Create(T const &val) {
        return Vt_DefaultValueHolder(
            boost::shared_ptr<void>(new T(val)), typeid(T));
    }

    // Return the runtime type of the held object.
    std::type_info const &GetType() const {
        return _type;
    }

    // Return a pointer to the held object.  This may be safely cast to the
    // static type corresponding to the type_info returned by GetType.
    void const *GetPointer() const {
        return _ptr.get();
    }

private:
    Vt_DefaultValueHolder(boost::shared_ptr<void> const &ptr,
                          std::type_info const &type)
        : _ptr(ptr), _type(type) {}

    boost::shared_ptr<void> _ptr;
    std::type_info const &_type;
};

class VtValue;

// Overload VtStreamOut for vector<VtValue>.  Produces output like [value1,
// value2, ... valueN].
VT_API std::ostream &VtStreamOut(std::vector<VtValue> const &val, std::ostream &);

// Base implementations for VtGetProxied{Type,Value}.
template <class T>
bool VtProxyHoldsType(T const &, std::type_info const &) { return false; }
template <class T>
TfType VtGetProxiedType(T const &) { return TfType(); }
template <class T>
VtValue const *VtGetProxiedValue(T const &) { return NULL; }

#define VT_VALUE_SET_STORED_TYPE(SRC, DST)                      \
    template <> struct Vt_ValueStoredType<SRC> { typedef DST Type; }

template <class T> struct Vt_ValueStoredType { typedef T Type; };
VT_VALUE_SET_STORED_TYPE(char const *, std::string);
VT_VALUE_SET_STORED_TYPE(char *, std::string);
VT_VALUE_SET_STORED_TYPE(boost::python::object, TfPyObjWrapper);

#undef VT_VALUE_SET_STORED_TYPE

// A metafunction that gives the type VtValue should store for a given type T.
template <class T>
struct Vt_ValueGetStored 
    : Vt_ValueStoredType<typename boost::decay<T>::type> {};

/// Provides a container which may hold any type, and provides introspection
/// and iteration over array types.  See \a VtIsArray for more info.
///
/// \section VtValue_Casting Held-type Conversion with VtValue::Cast
///
/// VtValue provides a suite of "Cast" methods that convert or create a
/// VtValue holding a requested type (via template parameter, typeid, or
/// type-matching to another VtValue) from the type of the currently-held
/// value.  Clients can add conversions between their own types using the
/// RegisterCast(), RegisterSimpleCast(), and
/// RegisterSimpleBidirectionalCast() methods.  Conversions from plugins can
/// be guaranteed to be registered before they are needed by registering them
/// from within a
/// \code
/// TF_REGISTRY_FUNCTION(VtValue) {
/// }
/// \endcode
/// block.
///
/// \subsection VtValue_builtin_conversions Builtin Type Conversion
///
/// Conversions between most of the basic "value types" that are intrinsically
/// convertible are builtin, including all numeric types (including Gf's \c
/// half), std::string/TfToken, GfVec* (for vecs of the same dimension), and
/// VtArray<T> for floating-point POD and GfVec of the preceding.
///
/// \subsection VtValue_numeric_conversion Numeric Conversion Safety
///
/// The conversions between all scalar numeric types are performed with range
/// checks such as provided by boost::numeric_cast(), and will fail, returning
/// an empty VtValue if the source value is out of range of the destination
/// type.
///
/// Conversions between GfVec and other compound-numeric types provide no more
/// or less safety or checking than the conversion constructors of the types
/// themselves.  This includes VtArray, even VtArray<T> for T in scalar types
/// that are range-checked when held singly.
class VtValue
{
    static const unsigned int _LocalFlag       = 1 << 0;
    static const unsigned int _TrivialCopyFlag = 1 << 1;
    static const unsigned int _ProxyFlag       = 1 << 2;

    template <class T>
    struct _Counted {
        explicit _Counted(T const &obj) : _obj(obj) {
            _refCount = 0;
            TF_AXIOM(static_cast<void const *>(this) ==
                     static_cast<void const *>(&_obj));
        }
        bool IsUnique() const { return _refCount == 1; }
        T const &Get() const { return _obj; }
        T &GetMutable() { return _obj; }

    private:
        T _obj;
        mutable tbb::atomic<int> _refCount;

        friend inline void intrusive_ptr_add_ref(_Counted const *d) {
            ++d->_refCount;
        }
        friend inline void intrusive_ptr_release(_Counted const *d) {
            if (d->_refCount.fetch_and_decrement() == 1)
                delete d;
        }
    };

    // Hold objects up to 1 word large locally.  This makes the total structure
    // 16 bytes when compiled 64 bit (1 word type-info pointer, 1 word storage
    // space).
    static const size_t _MaxLocalSize = sizeof(void*);
    typedef boost::aligned_storage<
        /* size */_MaxLocalSize, /* alignment */_MaxLocalSize>::type _Storage;

    template <class T>
    struct _IsTriviallyCopyable : boost::mpl::and_<
        boost::has_trivial_constructor<T>,
        boost::has_trivial_copy<T>,
        boost::has_trivial_assign<T>,
        boost::has_trivial_destructor<T> > {};

    // Metafunction that returns true if T should be stored locally, false if it
    // should be stored remotely.
    template <class T>
    struct _UsesLocalStore : boost::mpl::bool_<
        (sizeof(T) <= sizeof(_Storage)) and
        VtValueTypeHasCheapCopy<T>::value > {};

    // Type information base class.
    struct _TypeInfo {
        constexpr _TypeInfo(const std::type_info &ti,
                            const std::type_info &elementTi,
                           bool isArray)
            : typeInfo(ti)
            , elementTypeInfo(elementTi)
            , isArray(isArray)
            {}

        virtual void CopyInit(_Storage const &, _Storage &) const = 0;
        virtual void Destroy(_Storage &) const = 0;
        virtual void Move(_Storage &, _Storage &) const = 0;
        virtual size_t Hash(_Storage const &) const = 0;
        virtual bool Equal(_Storage const &, _Storage const &) const = 0;
        virtual void MakeMutable(_Storage &) const = 0;
        virtual TfPyObjWrapper GetPyObj(_Storage const &) const = 0;
        virtual std::ostream & StreamOut(_Storage const &,
                                         std::ostream &) const = 0;
        virtual const Vt_Reserved* GetReserved(_Storage const &) const = 0;
        virtual size_t GetNumElements(_Storage const &) const = 0;
        virtual bool ProxyHoldsType(_Storage const &,
                                    std::type_info const &) const = 0;
        virtual TfType GetProxiedType(_Storage const &) const = 0;
        virtual VtValue const *GetProxiedValue(_Storage const &) const = 0;

        const std::type_info &typeInfo;
        const std::type_info &elementTypeInfo;
        bool isArray;
    };

    // Type-dispatching overloads.

    // Array type helper.
    template <class T, class Enable=void>
    struct _ArrayHelper {
        static const Vt_Reserved* GetReserved(T const &) { return NULL; }
        static size_t GetNumElements(T const &) { return 0; }
        constexpr static std::type_info const &GetElementTypeid() { return typeid(void); }
    };
    template <class Array>
    struct _ArrayHelper<Array,
                        typename boost::enable_if<VtIsArray<Array> >::type> {
        static const Vt_Reserved* GetReserved(Array const &obj) {
            return obj._GetReserved();
        }
        static size_t GetNumElements(Array const &obj) {
            return obj.size();
        }
        constexpr static std::type_info const &GetElementTypeid() {
            return typeid(typename Array::ElementType);
        }
    };

    // _TypeInfo implementation helper.  This is a CRTP base that the
    // _LocalTypeInfo and _RemoteTypeInfo types derive.  It wraps their
    // type-specific implementations with type-generic interfaces.
    template <class T, class Container, class Derived>
    struct _TypeInfoImpl : public _TypeInfo
    {
        static const bool IsLocal = _UsesLocalStore<T>::value;
        static const bool HasTrivialCopy = _IsTriviallyCopyable<T>::value;
        static const bool IsProxy = VtIsValueProxy<T>::value;

        constexpr _TypeInfoImpl()
            : _TypeInfo(typeid(T),
                        _ArrayHelper<T>::GetElementTypeid(),
                        VtIsArray<T>::value) {}

        ////////////////////////////////////////////////////////////////////
        // Typed API for client use.
        static T const &GetObj(_Storage const &storage) {
            return Derived::_GetObj(_Container(storage));
        }

        static T &GetMutableObj(_Storage &storage) {
            return Derived::_GetMutableObj(_Container(storage));
        }

        static void CopyInitObj(T const &objSrc, _Storage &dst) {
            Derived::_PlaceCopy(&_Container(dst), objSrc);
        }

    private:
        BOOST_STATIC_ASSERT(sizeof(Container) <= sizeof(_Storage));

        ////////////////////////////////////////////////////////////////////
        // Virtual function implementations.
        virtual void CopyInit(_Storage const &src, _Storage &dst) const {
            new (&dst) Container(_Container(src));
        }

        virtual void Destroy(_Storage &storage) const {
            _Container(storage).~Container();
        }

        virtual size_t Hash(_Storage const &storage) const {
            return VtHashValue(GetObj(storage));
        }

        virtual bool Equal(_Storage const &lhs, _Storage const &rhs) const {
            // Equal is only ever invoked with an object of this specific type.
            // That is, we only ever ask a proxy to compare to a proxy; we never
            // ask a proxy to compare to the proxied object.
            return GetObj(lhs) == GetObj(rhs);
        }

        virtual void Move(_Storage &src, _Storage &dst) const {
            TfMoveTo(&_Container(dst), _Container(src));
            Destroy(src);
        }

        virtual void MakeMutable(_Storage &storage) const {
            GetMutableObj(storage);
        }

        virtual TfPyObjWrapper GetPyObj(_Storage const &storage) const {
            TfPyLock lock;
            return boost::python::api::object(this->GetObj(storage));
        }

        virtual std::ostream &StreamOut(
            _Storage const &storage, std::ostream &out) const {
            return VtStreamOut(GetObj(storage), out);
        }

        virtual const Vt_Reserved* GetReserved(_Storage const &storage) const {
            return _ArrayHelper<T>::GetReserved(GetObj(storage));
        }

        virtual size_t GetNumElements(_Storage const &storage) const {
            return _ArrayHelper<T>::GetNumElements(GetObj(storage));
        }

        virtual bool
        ProxyHoldsType(_Storage const &storage, std::type_info const &t) const {
            return VtProxyHoldsType(GetObj(storage), t);
        }

        virtual TfType
        GetProxiedType(_Storage const &storage) const {
            return VtGetProxiedType(GetObj(storage));
        }

        virtual VtValue const *
        GetProxiedValue(_Storage const &storage) const {
            return VtGetProxiedValue(GetObj(storage));
        }

        ////////////////////////////////////////////////////////////////////
        // Internal helper -- cast type-generic storage to type-specific
        // container.
        static Container &_Container(_Storage &storage) {
            return *((Container *)&storage);
        }
        static Container const &_Container(_Storage const &storage) {
            return *((Container const *)&storage);
        }
    };

    ////////////////////////////////////////////////////////////////////////
    // Local-storage type info implementation.  The container and the object are
    // the same -- there is no distinct container.
    template <class T>
    struct _LocalTypeInfo : _TypeInfoImpl<
        T,                 // type
        T,                 // container
        _LocalTypeInfo<T>  // CRTP
        >
    {
        constexpr _LocalTypeInfo()
            : _TypeInfoImpl<T, T, _LocalTypeInfo<T>>()
        {}

        // Get returns object directly.
        static T &_GetMutableObj(T &obj) { return obj; }
        static T const &_GetObj(T const &obj) { return obj; }
        // Place placement new's object directly.
        static void _PlaceCopy(T *dst, T const &src) { new (dst) T(src); }
    };

    ////////////////////////////////////////////////////////////////////////
    // Remote-storage type info implementation.  The container is an
    // intrusive_ptr to an object holder: _Counted<T>.
    template <class T>
    struct _RemoteTypeInfo : _TypeInfoImpl<
        T,                                  // type
        boost::intrusive_ptr<_Counted<T> >, // container
        _RemoteTypeInfo<T>                  // CRTP
        >
    {
        constexpr _RemoteTypeInfo()
            : _TypeInfoImpl<
                  T, boost::intrusive_ptr<_Counted<T>>, _RemoteTypeInfo<T>>()
        {}

        typedef boost::intrusive_ptr<_Counted<T> > Ptr;
        // Get returns object stored in the pointed-to _Counted<T>.
        static T &_GetMutableObj(Ptr &ptr) {
            if (not ptr->IsUnique())
                ptr.reset(new _Counted<T>(ptr->Get()));
            return ptr->GetMutable();
        }
        static T const &_GetObj(Ptr const &ptr) { return ptr->Get(); }
        // PlaceCopy() allocates a new _Counted<T> with a copy of the object.
        static void _PlaceCopy(Ptr *dst, T const &src) {
            new (dst) Ptr(new _Counted<T>(src));
        }
    };

    // Metafunction that returns the specific _TypeInfo subclass for T.
    template <class T>
    struct _TypeInfoFor {
        // return _UsesLocalStore(T) ? _LocalTypeInfo<T> : _RemoteTypeInfo<T>;
        typedef typename boost::mpl::if_<_UsesLocalStore<T>,
                                         _LocalTypeInfo<T>,
                                         _RemoteTypeInfo<T> >::type Type;
    };

    // Runtime function to return a _TypeInfo base pointer to a specific
    // _TypeInfo subclass for type T.
    template <class T>
    TfPointerAndBits<const _TypeInfo> GetTypeInfo() {
        typedef typename _TypeInfoFor<T>::Type TI;
        static const TI ti;
        static const TfPointerAndBits<const _TypeInfo>
            ptrAndBits(&ti, (TI::IsLocal ? _LocalFlag : 0) |
                       (TI::HasTrivialCopy ? _TrivialCopyFlag : 0) |
                       (TI::IsProxy ? _ProxyFlag : 0));
        return ptrAndBits;
    }

    // A helper that moves a held value to temporary storage, but keeps it alive
    // until the _HoldAside object is destroyed.  This is used when assigning
    // over a VtValue that might own the object being assigned.  For instance,
    // if I have a VtValue holding a map<string, VtValue>, and I reassign this
    // VtValue with one of the elements from the map, we must ensure that the
    // map isn't destroyed until after the assignment has taken place.
    friend struct _HoldAside;
    struct _HoldAside {
        explicit _HoldAside(VtValue *val)
            : info((val->IsEmpty() or val->_IsLocalAndTriviallyCopyable())
                   ? static_cast<_TypeInfo const *>(NULL) : val->_info) {
            if (info)
                info->Move(val->_storage, storage);
        }
        ~_HoldAside() {
            if (info)
                info->Destroy(storage);
        }
        _Storage storage;
        _TypeInfo const *info;
    };

    template <class T>
    typename boost::enable_if<
        boost::is_same<T, typename Vt_ValueGetStored<T>::Type> >::type
    _Init(T const &obj) {
        _info = GetTypeInfo<T>();
        typedef typename _TypeInfoFor<T>::Type TypeInfo;
        TypeInfo::CopyInitObj(obj, _storage);
    }

    template <class T>
    typename boost::disable_if<
        boost::is_same<T, typename Vt_ValueGetStored<T>::Type> >::type
    _Init(T const &obj) {
        _Init(typename Vt_ValueGetStored<T>::Type(obj));
    }

public:

    /// Default ctor gives empty VtValue.
    VtValue() {}

    /// Copy construct with \p other.
    VtValue(VtValue const &other) {
        // If other is local, can memcpy without derefing info ptrs.
        _info = other._info;
        if (other._IsLocalAndTriviallyCopyable()) {
            _storage = other._storage;
        } else if (_info) {
            _info->CopyInit(other._storage, _storage);
        }
    }

    /// Construct a VtValue holding a copy of \p obj.
    /// 
    /// If T is a char pointer or array, produce a VtValue holding a
    /// std::string. If T is boost::python::object, produce a VtValue holding
    /// a TfPyObjWrapper.
    template <class T>
    explicit VtValue(T const &obj) {
        _Init(obj);
    }

    /// Create a new VtValue, taking its contents from \p obj.
    /// 
    /// This is equivalent to creating a VtValue holding a value-initialized
    /// \p T instance, then invoking swap(<held-value>, obj), leaving obj in a
    /// default-constructed (value-initialized) state.  In the case that \p
    /// obj is expensive to copy, it may be significantly faster to use this
    /// idiom when \p obj need not retain its contents:
    ///
    /// \code
    /// MyExpensiveObject obj = CreateObject();
    /// return VtValue::Take(obj);
    /// \endcode
    ///
    /// Rather than:
    ///
    /// \code
    /// MyExpensiveObject obj = CreateObject();
    /// return VtValue(obj);
    /// \endcode
    template <class T>
    static VtValue Take(T &obj) {
        VtValue ret;
        ret.Swap(obj);
        return ret;
    }

    /// Destructor.
    ~VtValue() { _Clear(); }

    /// Assignment from another \a VtValue.
    VtValue &operator=(VtValue const &other) {
        if (ARCH_LIKELY(this != &other))
            _Copy(other, *this);
        return *this;
    }

    /// Assignment operator from any type.
    template <class T>
    inline
    typename boost::enable_if_c<
        _TypeInfoFor<T>::Type::IsLocal and
        _TypeInfoFor<T>::Type::HasTrivialCopy,
    VtValue &>::type
    operator=(T obj) {
        _Clear();
        _Init(obj);
        return *this;
    }

    /// Assignment operator from any type.
    template <class T>
    typename boost::disable_if_c<
        _TypeInfoFor<T>::Type::IsLocal and
        _TypeInfoFor<T>::Type::HasTrivialCopy,
    VtValue &>::type
    operator=(T const &obj) {
        _HoldAside tmp(this);
        _Init(obj);
        return *this;
    }

    /// Assigning a char const * gives a VtValue holding a std::string.
    VtValue &operator=(char const *cstr) {
        std::string tmp(cstr);
        _Clear();
        _Init(tmp);
        return *this;
    }

    /// Assigning a char * gives a VtValue holding a std::string.
    VtValue &operator=(char *cstr) {
        return *this = const_cast<char const *>(cstr);
    }

    /// Swap this with \a rhs.
    VtValue &Swap(VtValue &rhs) {
        // Do nothing if both empty.  Otherwise general swap.
        if (not IsEmpty() or not rhs.IsEmpty()) {
            VtValue tmp;
            _Move(*this, tmp);
            _Move(rhs, *this);
            _Move(tmp, rhs);
        }
        return *this;
    }

    /// Overloaded swap() for generic code/stl/etc.
    friend void swap(VtValue &lhs, VtValue &rhs) { lhs.Swap(rhs); }

    /// Swap the held value with \a rhs.  If this value is holding a T,
    // make an unqualified call to swap(<held-value>, rhs).  If this value is
    // not holding a T, replace the held value with a value-initialized T
    // instance first, then swap.
    template <class T>
    typename boost::enable_if<
        boost::is_same<T, typename Vt_ValueGetStored<T>::Type> >::type
    Swap(T &rhs) {
        if (not IsHolding<T>())
            *this = T();
        UncheckedSwap(rhs);
    }

    /// Swap the held value with \a rhs.  This VtValue must be holding an
    /// object of type \p T.  If it does not, this invokes undefined behavior.
    /// Use Swap() if this VtValue is not known to contain an object of type
    /// \p T.
    template <class T>
    typename boost::enable_if<
        boost::is_same<T, typename Vt_ValueGetStored<T>::Type> >::type
    UncheckedSwap(T &rhs) {
        using std::swap;
        swap(_GetMutable<T>(), rhs);
    }

    /// \overload
    void UncheckedSwap(VtValue &rhs) { Swap(rhs); }

    /// Make this value empty and return the held \p T instance.  If
    /// this value does not hold a \p T instance, make this value empty and
    /// return a default-constructed \p T.
    template <class T>
    T Remove() {
        T result;
        Swap(result);
        _Clear();
        return result;
    }

    /// Make this value empty and return the held \p T instance.  If this
    /// value does not hold a \p T instance, this method invokes undefined
    /// behavior.
    template <class T>
    T UncheckedRemove() {
        T result;
        UncheckedSwap(result);
        _Clear();
        return result;
    }

    /// Return true if this value is holding an object of type \p T, false
    /// otherwise.
    template <class T>
    bool IsHolding() const {
        return _info and _TypeIs<T>();
    }

<<<<<<< HEAD
    //! \brief Returns true iff this is holding an array type (see
    // VtIsArray<>).
	VT_API bool IsArrayValued() const;

    //! \brief Return the number of elements in the held value if
    //! IsArrayValued(), return 0 otherwise.
	VT_API size_t GetArraySize() const { return _GetNumElements(); }

    //! \brief Returns the typeid of the type held by this value.
	VT_API std::type_info const &GetTypeid() const;

    //! \brief Return the typeid of elements in a array valued type.  If not
    // holding an array valued type, return typeid(void).
	VT_API std::type_info const &GetElementTypeid() const;

    //! \brief Returns the TfType of the type held by this value.
	VT_API TfType GetType() const;

    //! \brief Return the type name of the held typeid.
=======
    /// Returns true iff this is holding an array type (see VtIsArray<>).
	VT_API bool IsArrayValued() const;

    /// Return the number of elements in the held value if IsArrayValued(),
    /// return 0 otherwise.
	VT_API size_t GetArraySize() const { return _GetNumElements(); }

    /// Returns the typeid of the type held by this value.
	VT_API std::type_info const &GetTypeid() const;

    /// Return the typeid of elements in a array valued type.  If not
    /// holding an array valued type, return typeid(void).
	VT_API std::type_info const &GetElementTypeid() const;

    /// Returns the TfType of the type held by this value.
	VT_API TfType GetType() const;

    /// Return the type name of the held typeid.
>>>>>>> cd7567a3
	VT_API std::string GetTypeName() const;

    /// Returns a const reference to the held object if the held object
    /// is of type \a T.  Invokes undefined behavior otherwise.  This is the
    /// fastest \a Get() method to use after a successful \a IsHolding() check.
    template <class T>
    T const &UncheckedGet() const { return _Get<T>(); }

    /// Returns a const reference to the held object if the held object
    /// is of type \a T.  Issues an error and returns a const reference to a
    /// default value if the held object is not of type \a T.  Use \a IsHolding
    /// to verify correct type before calling this function.  The default value
    /// returned in case of type mismatch is constructed using
    /// Vt_DefaultValueFactory<T>.  That may be specialized for client types.
    /// The default implementation of the default value factory produces a
    /// value-initialized T.
    template <class T>
    T const &Get() const {
        typedef Vt_DefaultValueFactory<T> Factory;

        // In the unlikely case that the types don't match, we obtain a default
        // value to return and issue an error via _FailGet.
        if (ARCH_UNLIKELY(not IsHolding<T>())) {
            return *(static_cast<T const *>(
                         _FailGet(Factory::Invoke, typeid(T))));
        }

        return _Get<T>();
    }

    /// Return a copy of the held object if the held object is of type T.
    /// Return a copy of the default value \a def otherwise.  Note that this
    /// always returns a copy, as opposed to \a Get() which always returns a
    /// reference.
    template <class T>
    T GetWithDefault(T const &def = T()) const {
        return IsHolding<T>() ? UncheckedGet<T>() : def;
    }

    /// Register a cast from VtValue holding From to VtValue holding To.
    template <typename From, typename To>
    static void RegisterCast(VtValue (*castFn)(VtValue const &)) {
        _RegisterCast(typeid(From), typeid(To), castFn);
    }

    /// Register a simple cast from VtValue holding From to VtValue
    // holding To.
    template <typename From, typename To>
    static void RegisterSimpleCast() {
        _RegisterCast(typeid(From), typeid(To), _SimpleCast<From, To>);
    }

    /// Register a two-way cast from VtValue holding From to VtValue
    /// holding To.
    template <typename From, typename To>
    static void RegisterSimpleBidirectionalCast() {
        RegisterSimpleCast<From, To>();
        RegisterSimpleCast<To, From>();
    }

    /// Return a VtValue holding \c val cast to hold T.  Return empty VtValue
    /// if cast fails.
    ///
    /// This Cast() function is safe to call in multiple threads as it does
    /// not mutate the operant \p val.
    ///
    /// \sa \ref VtValue_Casting
    template <typename T>
    static VtValue Cast(VtValue const &val) {
        VtValue ret = val;
        return ret.Cast<T>();
    }

<<<<<<< HEAD
    //! \brief Return a VtValue holding \c val cast to same type that \c other
    // is holding.  Return empty VtValue if cast fails.
    //
    // This Cast() function is safe to call in multiple threads as it does not
    // mutate the operant \p val.
    //
    // \sa \ref VtValue_Casting
	VT_API static VtValue CastToTypeOf(VtValue const &val, VtValue const &other);

    //! \brief Return a VtValue holding \a val cast to \a type.  Return empty
    // VtValue if cast fails.
    //
    // This Cast() function is safe to call in multiple threads as it does not
    // mutate the operant \p val.
    //
    // \sa \ref VtValue_Casting
	VT_API static VtValue CastToTypeid(VtValue const &val, std::type_info const &type);

    //! \brief Return if a value of type \a from can be cast to type \a to.
    //
    // \sa \ref VtValue_Casting
=======
    /// Return a VtValue holding \c val cast to same type that \c other is
    /// holding.  Return empty VtValue if cast fails.
    ///
    /// This Cast() function is safe to call in multiple threads as it does not
    /// mutate the operant \p val.
    ///
    /// \sa \ref VtValue_Casting
	VT_API static VtValue CastToTypeOf(VtValue const &val, VtValue const &other);

    /// Return a VtValue holding \a val cast to \a type.  Return empty VtValue
    /// if cast fails.
    ///
    /// This Cast() function is safe to call in multiple threads as it does not
    /// mutate the operant \p val.
    ///
    /// \sa \ref VtValue_Casting
	VT_API static VtValue CastToTypeid(VtValue const &val, std::type_info const &type);

    /// Return if a value of type \a from can be cast to type \a to.
    ///
    /// \sa \ref VtValue_Casting
>>>>>>> cd7567a3
    static bool CanCastFromTypeidToTypeid(std::type_info const &from,
                                          std::type_info const &to) {
        return _CanCast(from, to);
    }

    /// Return \c this holding value type cast to T.  This value is left
    /// empty if the cast fails.
    ///
    /// \note Since this method mutates this value, it is not safe to invoke on
    /// the same VtValue in multiple threads simultaneously.
    ///
    /// \sa \ref VtValue_Casting
    template <typename T>
    VtValue &Cast() {
        if (IsHolding<T>())
            return *this;
        return *this = _PerformCast(typeid(T), *this);
    }

    /// Return \c this holding value type cast to same type that
    /// \c other is holding.  This value is left empty if the cast fails.
    ///
    /// \note Since this method mutates this value, it is not safe to invoke on
    /// the same VtValue in multiple threads simultaneously.
    ///
    /// \sa \ref VtValue_Casting
    VtValue &CastToTypeOf(VtValue const &other) {
        return *this = _PerformCast(other.GetTypeid(), *this);
    }

    /// Return \c this holding value type cast to \a type.  This value is
    /// left empty if the cast fails.
    ///
    /// \note Since this method mutates this value, it is not safe to invoke on
    /// the same VtValue in multiple threads simultaneously.
    ///
    /// \sa \ref VtValue_Casting
    VtValue &CastToTypeid(std::type_info const &type) {
        return *this = _PerformCast(type, *this);
    }

    /// Return if \c this can be cast to \a T.
    ///
    /// \sa \ref VtValue_Casting
    template <typename T>
    bool CanCast() const {
        return _CanCast(GetTypeid(), typeid(T));
    }

    /// Return if \c this can be cast to \a type.
    ///
    /// \sa \ref VtValue_Casting
    bool CanCastToTypeOf(VtValue const &other) const {
        return _CanCast(GetTypeid(), other.GetTypeid());
    }

    /// Return if \c this can be cast to \a type.
    ///
    /// \sa \ref VtValue_Casting
    bool CanCastToTypeid(std::type_info const &type) const {
        return _CanCast(GetTypeid(), type);
    }

    /// Returns true iff this value is empty.
    bool IsEmpty() const { return not _info; }

<<<<<<< HEAD
    //! \brief Return a hash code for the held object by calling VtHashValue()
    // on it.
=======
    /// Return a hash code for the held object by calling VtHashValue() on it.
>>>>>>> cd7567a3
	VT_API size_t GetHash() const;

    friend inline size_t hash_value(VtValue const &val) {
        return val.GetHash();
    }

    /// Tests for equality.
    template <typename T>
    friend bool operator == (VtValue const &lhs, T const &rhs) {
        typedef typename Vt_ValueGetStored<T>::Type Stored;
        return lhs.IsHolding<Stored>() and lhs.UncheckedGet<Stored>() == rhs;
    }
    template <typename T>
    friend bool operator == (T const &lhs, VtValue const &rhs) {
        return rhs == lhs;
    }

    /// Tests for inequality.
    template <typename T>
    friend bool operator != (VtValue const &lhs, T const &rhs) {
        return not (lhs == rhs);
    }
    template <typename T>
    friend bool operator != (T const &lhs, VtValue const &rhs) {
        return not (lhs == rhs);
    }

    /// Test two values for equality.
    bool operator == (const VtValue &rhs) const {
        bool empty = IsEmpty(), rhsEmpty = rhs.IsEmpty();
        if (empty or rhsEmpty)
            return empty == rhsEmpty;
        if (_info == rhs._info)
            return _info->Equal(_storage, rhs._storage);
        return _EqualityImpl(rhs);
    }
    bool operator != (const VtValue &rhs) const { return not (*this == rhs); }

<<<<<<< HEAD
    //! \brief Calls through to operator << on the held object.
=======
    /// Calls through to operator << on the held object.
>>>>>>> cd7567a3
	VT_API friend std::ostream &operator << (std::ostream &out, const VtValue &self);

private:
    const Vt_Reserved* _GetReserved() const;
    size_t _GetNumElements() const;
    friend struct Vt_ValueReservedAccess;

    static void _Copy(VtValue const &src, VtValue &dst) {
        if (src.IsEmpty()) {
            dst._Clear();
            return;
        }

        _HoldAside tmp(&dst);
        dst._info = src._info;
        if (src._IsLocalAndTriviallyCopyable()) {
            dst._storage = src._storage;
        } else {
            dst._info->CopyInit(src._storage, dst._storage);
        }
    }

    static void _Move(VtValue &src, VtValue &dst) {
        if (src.IsEmpty()) {
            dst._Clear();
            return;
        }

        _HoldAside tmp(&dst);
        dst._info = src._info;
        if (src._IsLocalAndTriviallyCopyable()) {
            dst._storage = src._storage;
        } else {
            dst._info->Move(src._storage, dst._storage);
        }

        src._info.Set(nullptr, 0);
    }

    VtValue const *_ResolveProxy() const {
        return ARCH_UNLIKELY(_IsProxy()) ?
            _info->GetProxiedValue(_storage) : this;
    }

    template <class T>
    inline bool _TypeIs() const {
        std::type_info const &t = typeid(T);
        bool cmp = TfSafeTypeCompare(_info->typeInfo, t);
        return ARCH_UNLIKELY(_IsProxy() and not cmp) ? _TypeIsImpl(t) : cmp;
    }

    VT_API bool _TypeIsImpl(std::type_info const &queriedType) const;

    VT_API bool _EqualityImpl(VtValue const &rhs) const;

    template <class Proxy>
    typename boost::enable_if<VtIsValueProxy<Proxy>, Proxy &>::type
    _GetMutable() {
        typedef typename _TypeInfoFor<Proxy>::Type TypeInfo;
        return TypeInfo::GetMutableObj(_storage);
    }

    template <class T>
    typename boost::disable_if<VtIsValueProxy<T>, T &>::type
    _GetMutable() {
        // If we are a proxy, collapse it out to the real value first.
        if (ARCH_UNLIKELY(_IsProxy()))
            *this = _info->GetProxiedValue(_storage);
        typedef typename _TypeInfoFor<T>::Type TypeInfo;
        return TypeInfo::GetMutableObj(_storage);
    }

    template <class Proxy>
    typename boost::enable_if<VtIsValueProxy<Proxy>, Proxy const &>::type
    _Get() const {
        typedef typename _TypeInfoFor<Proxy>::Type TypeInfo;
        return TypeInfo::GetObj(_storage);
    }

    template <class T>
    typename boost::disable_if<VtIsValueProxy<T>, T const &>::type
    _Get() const {
        typedef typename _TypeInfoFor<T>::Type TypeInfo;
        return TypeInfo::GetObj(_ResolveProxy()->_storage);
    }

    // Helper invoked in case Get fails.  Reports an error and returns a default
    // value for \a queryType.
    VT_API void const *
    _FailGet(Vt_DefaultValueHolder (*factory)(),
             std::type_info const &queryType) const;

    inline void _Clear() {
        // optimize for local types not to deref _info.
        if (_info and not _IsLocalAndTriviallyCopyable())
            _info->Destroy(_storage);
        _info.Set(nullptr, 0);
    }

    inline bool _IsLocalAndTriviallyCopyable() const {
        unsigned int bits = _info.BitsAs<unsigned int>();
        return (bits & (_LocalFlag | _TrivialCopyFlag)) ==
            (_LocalFlag | _TrivialCopyFlag);
    }

    inline bool _IsProxy() const {
        return _info.BitsAs<unsigned int>() & _ProxyFlag;
    }

    VT_API static void _RegisterCast(std::type_info const &from,
                              std::type_info const &to,
                              VtValue (*castFn)(VtValue const &));

    VT_API static VtValue _PerformCast(std::type_info const &to, VtValue const &val);

	VT_API static bool _CanCast(std::type_info const &from, std::type_info const &to);

    // helper template function for simple casts from From to To.
    template <typename From, typename To>
    static VtValue _SimpleCast(VtValue const &val) {
        return VtValue(To(val.UncheckedGet<From>()));
    }

    // This grants friend access to a function in the wrapper file for this
    // class.  This lets the wrapper reach down into a value to get a
    // boost::python wrapped object corresponding to the held type.  This
    // facility is necessary to get the python API we want.
    friend TfPyObjWrapper
    Vt_GetPythonObjectFromHeldValue(VtValue const &self);

    VT_API TfPyObjWrapper _GetPythonObject() const;

    _Storage _storage;
    TfPointerAndBits<const _TypeInfo> _info;
};

/// Make a default value.  VtValue uses this to create values to be returned
/// from failed calls to \a Get.  Clients may specialize this for their own
/// types.
template <class T>
struct Vt_DefaultValueFactory {
    /// This function *must* return an object of type \a T.
    static Vt_DefaultValueHolder Invoke() {
        return Vt_DefaultValueHolder::Create<T>(
            boost::value_initialized<T>().data());
    }
};

struct Vt_ValueReservedAccess {
    static const Vt_Reserved* _GetReserved(const VtValue& value) {
        return value._GetReserved();
    }

    static size_t _GetNumElements(const VtValue& value) {
        return value._GetNumElements();
    }
};

// For performance reasons, the default constructors for vectors,
// matrices, and quaternions do *not* initialize the data of the
// object.  This greatly improves the performance of creating large
// arrays of objects.  However, boost::value_initialized<T>() no
// longer fills the memory of the object with 0 bytes before invoking
// the constructor so we started getting errors complaining about
// uninitialized values.  So, we now use VtZero to construct zeroed
// out vectors, matrices, and quaternions by explicitly instantiating
// the factory for these types. 
//
#define _VT_DECLARE_ZERO_VALUE_FACTORY(r, unused, elem)                 \
template <> VT_API                                                            \
Vt_DefaultValueHolder Vt_DefaultValueFactory<VT_TYPE(elem)>::Invoke();

BOOST_PP_SEQ_FOR_EACH(_VT_DECLARE_ZERO_VALUE_FACTORY,
                      unused,
                      VT_VEC_VALUE_TYPES
                      VT_MATRIX_VALUE_TYPES
                      VT_QUATERNION_VALUE_TYPES)

#undef _VT_DECLARE_ZERO_VALUE_FACTORY

//
// The Get()/IsHolding routines needs to be special-cased to handle getting a
// VtValue *as* a VtValue.
//

template <>
inline const VtValue&
VtValue::Get<VtValue>() const {
    return *this;
}

template <>
inline const VtValue&
VtValue::UncheckedGet<VtValue>() const {
    return *this;
}

template <>
inline bool
VtValue::IsHolding<VtValue>() const {
    return true;
}

// Specialize VtValue::IsHolding<void>() to always return false.
template <>
inline bool
VtValue::IsHolding<void>() const {
    return false;
}

#endif // VT_VALUE_H<|MERGE_RESOLUTION|>--- conflicted
+++ resolved
@@ -656,27 +656,6 @@
         return _info and _TypeIs<T>();
     }
 
-<<<<<<< HEAD
-    //! \brief Returns true iff this is holding an array type (see
-    // VtIsArray<>).
-	VT_API bool IsArrayValued() const;
-
-    //! \brief Return the number of elements in the held value if
-    //! IsArrayValued(), return 0 otherwise.
-	VT_API size_t GetArraySize() const { return _GetNumElements(); }
-
-    //! \brief Returns the typeid of the type held by this value.
-	VT_API std::type_info const &GetTypeid() const;
-
-    //! \brief Return the typeid of elements in a array valued type.  If not
-    // holding an array valued type, return typeid(void).
-	VT_API std::type_info const &GetElementTypeid() const;
-
-    //! \brief Returns the TfType of the type held by this value.
-	VT_API TfType GetType() const;
-
-    //! \brief Return the type name of the held typeid.
-=======
     /// Returns true iff this is holding an array type (see VtIsArray<>).
 	VT_API bool IsArrayValued() const;
 
@@ -695,7 +674,6 @@
 	VT_API TfType GetType() const;
 
     /// Return the type name of the held typeid.
->>>>>>> cd7567a3
 	VT_API std::string GetTypeName() const;
 
     /// Returns a const reference to the held object if the held object
@@ -769,29 +747,6 @@
         return ret.Cast<T>();
     }
 
-<<<<<<< HEAD
-    //! \brief Return a VtValue holding \c val cast to same type that \c other
-    // is holding.  Return empty VtValue if cast fails.
-    //
-    // This Cast() function is safe to call in multiple threads as it does not
-    // mutate the operant \p val.
-    //
-    // \sa \ref VtValue_Casting
-	VT_API static VtValue CastToTypeOf(VtValue const &val, VtValue const &other);
-
-    //! \brief Return a VtValue holding \a val cast to \a type.  Return empty
-    // VtValue if cast fails.
-    //
-    // This Cast() function is safe to call in multiple threads as it does not
-    // mutate the operant \p val.
-    //
-    // \sa \ref VtValue_Casting
-	VT_API static VtValue CastToTypeid(VtValue const &val, std::type_info const &type);
-
-    //! \brief Return if a value of type \a from can be cast to type \a to.
-    //
-    // \sa \ref VtValue_Casting
-=======
     /// Return a VtValue holding \c val cast to same type that \c other is
     /// holding.  Return empty VtValue if cast fails.
     ///
@@ -813,7 +768,6 @@
     /// Return if a value of type \a from can be cast to type \a to.
     ///
     /// \sa \ref VtValue_Casting
->>>>>>> cd7567a3
     static bool CanCastFromTypeidToTypeid(std::type_info const &from,
                                           std::type_info const &to) {
         return _CanCast(from, to);
@@ -880,12 +834,7 @@
     /// Returns true iff this value is empty.
     bool IsEmpty() const { return not _info; }
 
-<<<<<<< HEAD
-    //! \brief Return a hash code for the held object by calling VtHashValue()
-    // on it.
-=======
     /// Return a hash code for the held object by calling VtHashValue() on it.
->>>>>>> cd7567a3
 	VT_API size_t GetHash() const;
 
     friend inline size_t hash_value(VtValue const &val) {
@@ -924,11 +873,7 @@
     }
     bool operator != (const VtValue &rhs) const { return not (*this == rhs); }
 
-<<<<<<< HEAD
-    //! \brief Calls through to operator << on the held object.
-=======
     /// Calls through to operator << on the held object.
->>>>>>> cd7567a3
 	VT_API friend std::ostream &operator << (std::ostream &out, const VtValue &self);
 
 private:

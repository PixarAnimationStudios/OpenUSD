--- conflicted
+++ resolved
@@ -61,55 +61,6 @@
 /// \hideinitializer
 #define TRACELITE_STACKDATA_SIZE  (sizeof(size_t) + 2*sizeof(void*))
 
-<<<<<<< HEAD
-/*!
- * \brief Register begin/end trace callbacks.
- *
- * The begin/end functions/initialize functions are called in the following
- * sequence:
- *
- *   static void* siteData = NULL;
- *   if (!siteData) (*initializeFunction)(&siteData, keyStr1, keyStr2);
- *   (*beginFunction)(stackData, siteData)
- *
- *       <code to be trace>
- *
- *   (*endFunction)(stackData)
- *
- * The argument stackData is a pointer to data on the thread's stack, with
- * pointer alignment and size of at least \c TRACELITE_STACKDATA_SIZE.
- * The arguments keyStr1 and keyStr2 are char const* pointers with data
- * that describes the site being initialized.
- *
- * Until \c TraceliteSetFunctions() is called, the functions called above
- * are no-op functions (and in particular, the initialize function called
- * will not modify siteData).
- *
- * After calling \c TraceliteSetFunctions(), the initialize function will
- * be called; however, one must still call TraceliteEnable(true) to activate
- * the begin/end functions.
- *
- * This call is not thread-safe (the simplest use is to only call it from the main thread). 
- */
-TRACELITE_API void TraceliteSetFunctions(TraceliteInitializeFunction initializeFunction,
-			   TraceliteBeginFunction beginFunction,
-			   TraceliteEndFunction endFunction);
-
-/*!
- * \brief Enable the begin/end trace callbacks.
- *
- * Calling this function before calling \c TraceliteSetFunctions() is silently ignored.
- * After that, each call to this function with true increments a counter; each call
- * with false decrements a counter.  As long as the counter is positive, the begin/end
- * functions registered by \c TraceliteSetFunctions() are active.
- *
- * The value returned is the count (including the effects of this call); thus, if the
- * call returns positive, the begin/end trace callbacks are enabled.
- *
- * This call is not thread-safe (the simplest use is to only call it from the main thread). 
- */
-int TRACELITE_API TraceliteEnable(bool state);
-=======
 /// Register begin/end trace callbacks.
 ///
 /// The begin/end functions/initialize functions are called in the following
@@ -140,7 +91,7 @@
 ///
 /// This call is not thread-safe (the simplest use is to only call it from the
 /// main thread). 
-void TraceliteSetFunctions(TraceliteInitializeFunction initializeFunction,
+TRACELITE_API void TraceliteSetFunctions(TraceliteInitializeFunction initializeFunction,
 			   TraceliteBeginFunction beginFunction,
 			   TraceliteEndFunction endFunction);
 
@@ -158,8 +109,7 @@
 ///
 /// This call is not thread-safe (the simplest use is to only call it from the
 /// main thread). 
-int TraceliteEnable(bool state);
->>>>>>> a6e4cf53
+int TRACELITE_API TraceliteEnable(bool state);
 
 class Tracelite_ScopeAuto {
 public:

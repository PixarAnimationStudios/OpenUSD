//
// Copyright 2016 Pixar
//
// Licensed under the Apache License, Version 2.0 (the "Apache License")
// with the following modification; you may not use this file except in
// compliance with the Apache License and the following modification to it:
// Section 6. Trademarks. is deleted and replaced with:
//
// 6. Trademarks. This License does not grant permission to use the trade
//    names, trademarks, service marks, or product names of the Licensor
//    and its affiliates, except as required to comply with Section 4(c) of
//    the License and to reproduce the content of the NOTICE file.
//
// You may obtain a copy of the Apache License at
//
//     http://www.apache.org/licenses/LICENSE-2.0
//
// Unless required by applicable law or agreed to in writing, software
// distributed under the Apache License with the above modification is
// distributed on an "AS IS" BASIS, WITHOUT WARRANTIES OR CONDITIONS OF ANY
// KIND, either express or implied. See the Apache License for the specific
// language governing permissions and limitations under the Apache License.
//
#ifndef WORK_SINGULARTASK_H
#define WORK_SINGULARTASK_H

/// \file work/singularTask.h

#include <atomic>
#include <functional>
<<<<<<< HEAD
#include "pxr/base/work/api.h"
=======
#include <type_traits>
>>>>>>> f501b664

class WorkDispatcher;
class WorkArenaDispatcher;

/// \class WorkSingularTask
///
/// A WorkSingularTask runs a task in a WorkDispatcher, but never concurrently
/// with itself.  That is, the function provided to the WorkSingularTask runs
/// concurrently with other tasks in the WorkDispatcher, but never with another
/// invocation of itself.
///
/// This is useful if there is single-threaded work to do that can be overlapped
/// with other parallel tasks in a dispatcher.  For example, a
/// multiple-producer, single-consumer problem can be tackled this way.  Run the
/// producer tasks as usual in a WorkDispatcher and create a WorkSingularTask
/// for the consumer.  When a producer task has generated a result to consume,
/// it invokes Wake() on the consumer task.  This ensures that the consumer runs
/// only when there are results to consume, and it lets the consumer operate
/// single-threaded.  For example, the consumer could populate stl containers
/// without locking.
///
class WorkSingularTask
{
public:

    WorkSingularTask(WorkSingularTask const &) = delete;
    WorkSingularTask &operator=(WorkSingularTask const &) = delete;

#ifdef doxygen

    /// Create a singular task to be run in \p dispatcher.  Callers must ensure
    /// that \p dispatcher lives at least as long as this WorkSingularTask.
    ///
    /// A singular task is one that will not run concurrently with itself.  See
    /// the WorkSingularTask doc for more details.
    ///
    /// After constructing a WorkSingularTask, call Wake() to ensure that the
    /// task runs at least once.
    template <class Callable, class A1, class A2, ... class AN>
    WorkSingularTask(WorkDispatcher &dispatcher,
                     Callable &&c, A1 &&a1, A2 &&a2, ... AN &&aN);

    /// \overload
    template <class Callable, class A1, class A2, ... class AN>
    WorkSingularTask(WorkArenaDispatcher &dispatcher,
                     Callable &&c, A1 &&a1, A2 &&a2, ... AN &&aN);

#else // doxygen

    template <class Callable, class... Args>
    WorkSingularTask(WorkDispatcher &d, Callable &&c, Args&&... args)
        : _waker(_MakeWaker(d, std::bind(std::forward<Callable>(c),
                                         std::forward<Args>(args)...)))
        , _count(0) {}

    template <class Callable, class... Args>
    WorkSingularTask(WorkArenaDispatcher &d, Callable &&c, Args&&... args)
        : _waker(_MakeWaker(d, std::bind(std::forward<Callable>(c),
                                         std::forward<Args>(args)...)))
        , _count(0) {}

#endif // doxygen

    /// Ensure that this task runs at least once after this call.  The task is
    /// not guaranteed to run as many times as Wake() is invoked, only that it
    /// run at least once after a call to Wake().
<<<<<<< HEAD
	WORK_API void Wake();
=======
    inline void Wake() {
        if (++_count == 1)
            _waker(_count);
    }
>>>>>>> f501b664

private:
    template <class Dispatcher, class Fn>
    struct _Waker {
        explicit _Waker(Dispatcher &d, Fn &&fn)
            : _dispatcher(d), _fn(std::move(fn)) {}

        void operator()(std::atomic_size_t &count) const {
            _dispatcher.Run(
                [this, &count]() {
                    // We read the current refCount into oldCount, then we
                    // invoke the task function.  Finally we try to CAS the
                    // refCount to zero.  If we fail, it means some other
                    // clients have invoked Wake() in the meantime.  In that
                    // case we go again to ensure the task can do whatever it
                    // was awakened to do.  Once we successfully take the count
                    // to zero, we stop.
                    size_t old = count;
                    do { _fn(); } while (
                        !count.compare_exchange_strong(old, 0));
                });
        }
        Dispatcher &_dispatcher;
        Fn _fn;
    };

    template <class Dispatcher, class Fn>
    static std::function<void (std::atomic_size_t &)>
    _MakeWaker(Dispatcher &d, Fn &&fn) {
        return std::function<void (std::atomic_size_t &)>(
            _Waker<Dispatcher, typename std::decay<Fn>::type>(
                d, std::forward<Fn>(fn)));
    }

    std::function<void (std::atomic_size_t &)> _waker;
    std::atomic_size_t _count;
};

#endif // WORK_SINGULARTASK_H<|MERGE_RESOLUTION|>--- conflicted
+++ resolved
@@ -28,11 +28,9 @@
 
 #include <atomic>
 #include <functional>
-<<<<<<< HEAD
+#include <type_traits>
+
 #include "pxr/base/work/api.h"
-=======
-#include <type_traits>
->>>>>>> f501b664
 
 class WorkDispatcher;
 class WorkArenaDispatcher;
@@ -99,14 +97,10 @@
     /// Ensure that this task runs at least once after this call.  The task is
     /// not guaranteed to run as many times as Wake() is invoked, only that it
     /// run at least once after a call to Wake().
-<<<<<<< HEAD
-	WORK_API void Wake();
-=======
     inline void Wake() {
         if (++_count == 1)
             _waker(_count);
     }
->>>>>>> f501b664
 
 private:
     template <class Dispatcher, class Fn>

//
// Copyright 2016 Pixar
//
// Licensed under the Apache License, Version 2.0 (the "Apache License")
// with the following modification; you may not use this file except in
// compliance with the Apache License and the following modification to it:
// Section 6. Trademarks. is deleted and replaced with:
//
// 6. Trademarks. This License does not grant permission to use the trade
//    names, trademarks, service marks, or product names of the Licensor
//    and its affiliates, except as required to comply with Section 4(c) of
//    the License and to reproduce the content of the NOTICE file.
//
// You may obtain a copy of the Apache License at
//
//     http://www.apache.org/licenses/LICENSE-2.0
//
// Unless required by applicable law or agreed to in writing, software
// distributed under the Apache License with the above modification is
// distributed on an "AS IS" BASIS, WITHOUT WARRANTIES OR CONDITIONS OF ANY
// KIND, either express or implied. See the Apache License for the specific
// language governing permissions and limitations under the Apache License.
//
#ifndef WORK_THREAD_LIMITS_H
#define WORK_THREAD_LIMITS_H

#include "pxr/base/work/api.h"

///
///\file work/threadLimits.h

/// Return the current concurrency limit, always >= 1.
///
/// The initial value is determined by the PXR_WORK_THREAD_LIMIT env setting,
/// which defaults to WorkGetPhysicalConcurrencyLimit(). If the env setting
/// has been explicitly set to a non-zero value, it will always override any
/// concurrency limit set via the API calls below.
///
/// Note that this can return a value larger than
/// WorkGetPhysicalConcurrencyLimit() if WorkSetConcurrencyLimit() was called
/// with such a value, or if PXR_WORK_THREAD_LIMIT was set with such a value.
///
WORK_API unsigned WorkGetConcurrencyLimit();

/// Return the number of physical execution cores available to the program.
/// This is either the number of physical cores on the machine or the number of
/// cores specified by the process's affinity mask, whichever is smaller.
///
<<<<<<< HEAD
WORK_API unsigned WorkGetPhysicalConcurrencyLimit();

/// Set the concurrency limit to \p n, if \p n is a non-zero value.
///
/// If \p n is zero, then do not change the current concurrency limit.
///
=======
unsigned WorkGetPhysicalConcurrencyLimit();

/// Set the concurrency limit to \p n, if \p n is a non-zero value.
///
/// If \p n is zero, then do not change the current concurrency limit.
///
>>>>>>> cc6709e4
/// Note, calling this function with n > WorkGetPhysicalConcurrencyLimit() may
/// overtax the machine.
///
/// In general, very few places should call this function.  Call it in places
/// where the number of allowed threads is dictated, for example, by a hosting
/// environment.  Lower-level library code should never call this function.
///
WORK_API void WorkSetConcurrencyLimit(unsigned n);

/// Sanitize \p n as described below and set the concurrency limit accordingly.
/// This function is useful for interpreting command line arguments.
///
/// If \p n is zero, then do not change the current concurrency limit.
///
/// If \p n is a positive, non-zero value then call WorkSetConcurrencyLimit(n).
/// Note that calling this method with \p n greater than the value returned by
/// WorkGetPhysicalConcurrencyLimit() may overtax the machine.
///
/// If \p n is negative, then set the concurrency limit to all but abs(\p n)
/// cores. The number of cores is determined by the value returned by
/// WorkGetPhysicalConcurrencyLimit().
/// For example, if \p n is -2, then use all but two cores.  If abs(\p n) is
/// greater than the number of physical cores, then call
/// WorkSetConcurrencyLimit(1), effectively disabling concurrency.
///
WORK_API void WorkSetConcurrencyLimitArgument(int n);

/// Set the concurrency limit to be the maximum recommended for the hardware
/// on which it's running.  Equivalent to:
/// \code
/// WorkSetConcurrencyLimit(WorkGetPhysicalConcurrencyLimit()).
/// \endcode
///
WORK_API void WorkSetMaximumConcurrencyLimit();

#endif<|MERGE_RESOLUTION|>--- conflicted
+++ resolved
@@ -46,21 +46,16 @@
 /// This is either the number of physical cores on the machine or the number of
 /// cores specified by the process's affinity mask, whichever is smaller.
 ///
-<<<<<<< HEAD
+/// Set the concurrency limit to \p n, if \p n is a non-zero value.
+///
+/// If \p n is zero, then do not change the current concurrency limit.
+///
 WORK_API unsigned WorkGetPhysicalConcurrencyLimit();
 
 /// Set the concurrency limit to \p n, if \p n is a non-zero value.
 ///
 /// If \p n is zero, then do not change the current concurrency limit.
 ///
-=======
-unsigned WorkGetPhysicalConcurrencyLimit();
-
-/// Set the concurrency limit to \p n, if \p n is a non-zero value.
-///
-/// If \p n is zero, then do not change the current concurrency limit.
-///
->>>>>>> cc6709e4
 /// Note, calling this function with n > WorkGetPhysicalConcurrencyLimit() may
 /// overtax the machine.
 ///

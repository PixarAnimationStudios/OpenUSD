--- conflicted
+++ resolved
@@ -298,51 +298,29 @@
         return !(*this == b);
     }
 
-<<<<<<< HEAD
-    //! Compare this range to a GfRange2d.
-    //
-    // The values must match exactly and it does exactly what you
-    // might expect when comparing float and double values.
-    GF_API inline bool operator ==(const GfRange2d& other) const;
-    GF_API inline bool operator !=(const GfRange2d& other) const;
-
-    //! Compute the squared distance from a point to the range.
-    GF_API
-    double GetDistanceSquared(const GfVec2f &p) const;
-
-    //! Returns the ith corner of the range, in the following order:
-    // SW, SE, NW, NE.
-    GF_API
-    GfVec2f GetCorner(size_t i) const;
-
-    //! Returns the ith quadrant of the range, in the following order:
-    // SW, SE, NW, NE.
-    GF_API
-    GfRange2f GetQuadrant(size_t i) const;
-
-    //! The unit square.
-    GF_API
-=======
     /// Compare this range to a GfRange2d.
     ///
     /// The values must match exactly and it does exactly what you might
     /// expect when comparing float and double values.
-    inline bool operator ==(const GfRange2d& other) const;
-    inline bool operator !=(const GfRange2d& other) const;
+    GF_API inline bool operator ==(const GfRange2d& other) const;
+    GF_API inline bool operator !=(const GfRange2d& other) const;
 
     /// Compute the squared distance from a point to the range.
+    GF_API
     double GetDistanceSquared(const GfVec2f &p) const;
 
     /// Returns the ith corner of the range, in the following order:
     /// SW, SE, NW, NE.
+    GF_API
     GfVec2f GetCorner(size_t i) const;
 
     /// Returns the ith quadrant of the range, in the following order:
     /// SW, SE, NW, NE.
+    GF_API
     GfRange2f GetQuadrant(size_t i) const;
 
     /// The unit square.
->>>>>>> a6e4cf53
+    GF_API
     static const GfRange2f UnitSquare;
 
   private:

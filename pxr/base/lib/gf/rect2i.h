--- conflicted
+++ resolved
@@ -112,21 +112,11 @@
         return !IsEmpty();
     }
 
-<<<<<<< HEAD
-    /*!
-     * \brief Returns a normalized rectangle, i.e. one that has a 
-     * non-negative width and height.
-     *
-     * \c GetNormalized() swaps left and right to ensure a non-negative width,
-     * and similarly for top and bottom.
-     */
-=======
     /// Returns a normalized rectangle, i.e. one that has a non-negative width
     /// and height.
     ///
     /// \c GetNormalized() swaps left and right to ensure a non-negative
     /// width, and similarly for top and bottom.
->>>>>>> cd7567a3
     GF_API
     GfRect2i GetNormalized() const;
 

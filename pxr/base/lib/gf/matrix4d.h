//
// Copyright 2016 Pixar
//
// Licensed under the Apache License, Version 2.0 (the "Apache License")
// with the following modification; you may not use this file except in
// compliance with the Apache License and the following modification to it:
// Section 6. Trademarks. is deleted and replaced with:
//
// 6. Trademarks. This License does not grant permission to use the trade
//    names, trademarks, service marks, or product names of the Licensor
//    and its affiliates, except as required to comply with Section 4(c) of
//    the License and to reproduce the content of the NOTICE file.
//
// You may obtain a copy of the Apache License at
//
//     http://www.apache.org/licenses/LICENSE-2.0
//
// Unless required by applicable law or agreed to in writing, software
// distributed under the Apache License with the above modification is
// distributed on an "AS IS" BASIS, WITHOUT WARRANTIES OR CONDITIONS OF ANY
// KIND, either express or implied. See the Apache License for the specific
// language governing permissions and limitations under the Apache License.
//
////////////////////////////////////////////////////////////////////////
// This file is generated by a script.  Do not edit directly.  Edit the
// matrix4.template.h file to make changes.

#ifndef GF_MATRIX4D_H
#define GF_MATRIX4D_H

/// \file gf/matrix4d.h
/// \ingroup group_gf_LinearAlgebra

#include "pxr/base/gf/matrixData.h"
#include "pxr/base/gf/vec4d.h"
#include "pxr/base/gf/traits.h"
#include "pxr/base/gf/homogeneous.h"
#include "pxr/base/gf/limits.h"
#include "pxr/base/gf/math.h"
#include "pxr/base/gf/vec3d.h"
#include "pxr/base/gf/api.h"

#include <boost/functional/hash.hpp>

#include <iosfwd>
#include <vector>

template <>
struct GfIsGfMatrix<class GfMatrix4d> { static const bool value = true; };

class GfMatrix4d;
class GfMatrix4f;
class GfRotation;
class GfMatrix3d;

/// \class GfMatrix4d
/// \ingroup group_gf_LinearAlgebra
///
/// Stores a 4x4 matrix of \c double elements. A basic type.
///
/// Matrices are defined to be in row-major order, so <c>matrix[i][j]</c>
/// indexes the element in the \e i th row and the \e j th column.
///
/// <h3>3D Transformations</h3>
///
/// The following methods interpret a GfMatrix4d as a 3D
/// transformation: SetRotate(), SetScale(), SetTranslate(), SetLookAt(),
/// Factor(), ExtractTranslation(), ExtractRotation(), Transform(), TransformDir().
/// By convention, vectors are treated primarily as row vectors,
/// implying the following:
/// \li Transformation matrices are organized to deal with row
///        vectors, not column vectors. For example, the last row of a matrix
///        contains the translation amounts.
/// \li Each of the Set() methods below completely rewrites the
///        matrix; for example, SetTranslate() yields a matrix
///        which does nothing but translate.
/// \li When multiplying two transformation matrices, the matrix
///        on the left applies a more local transformation to a row
///        vector. For example, if R represents a rotation
///        matrix and T represents a translation matrix, the
///        product R*T will rotate a row vector, then translate
///        it.
class GfMatrix4d
{
public:
    typedef double ScalarType;

    static const size_t numRows = 4;
    static const size_t numColumns = 4;

    /// Default constructor. Leaves the matrix component values undefined.
    GfMatrix4d() {}

    /// Constructor. Initializes the matrix from 16 independent
    /// \c double values, specified in row-major order. For example,
    /// parameter \e m10 specifies the value in row 1 and column 0.
    GfMatrix4d(double m00, double m01, double m02, double m03, 
               double m10, double m11, double m12, double m13, 
               double m20, double m21, double m22, double m23, 
               double m30, double m31, double m32, double m33) {
        Set(m00, m01, m02, m03, 
            m10, m11, m12, m13, 
            m20, m21, m22, m23, 
            m30, m31, m32, m33);
    }

    /// Constructor. Initializes the matrix from a 4x4 array
    /// of \c double values, specified in row-major order.
    GfMatrix4d(const double m[4][4]) {
        Set(m);
    }

    /// Constructor. Explicitly initializes the matrix to \e s times the
    /// identity matrix.
    explicit GfMatrix4d(double s) {
        SetDiagonal(s);
    }

    /// Constructor. Explicitly initializes the matrix to diagonal form,
    /// with the \e i th element on the diagonal set to <c>v[i]</c>.
    explicit GfMatrix4d(const GfVec4d& v) {
        SetDiagonal(v);
    }

    /// Constructor.  Initialize the matrix from a vector of vectors of
    /// double. The vector is expected to be 4x4. If it is
    /// too big, only the first 4 rows and/or columns will be used.
    /// If it is too small, uninitialized elements will be filled in with
    /// the corresponding elements from an identity matrix.
    ///
    GF_API
    explicit GfMatrix4d(const std::vector< std::vector<double> >& v);

    /// Constructor.  Initialize the matrix from a vector of vectors of
    /// float. The vector is expected to be 4x4. If it is
    /// too big, only the first 4 rows and/or columns will be used.
    /// If it is too small, uninitialized elements will be filled in with
    /// the corresponding elements from an identity matrix.
    ///
    GF_API
    explicit GfMatrix4d(const std::vector< std::vector<float> >& v);

    /// Constructor.  Initialize the matrix from 4 row vectors of
    /// double.  Each vector is expected to length 4.  If it is too
    /// big, only the first 4 items will be used.  If it is too small,
    /// uninitialized elements will be filled in with the
    /// corresponding elements from an identity matrix.
    ///
    GF_API
    explicit GfMatrix4d(const std::vector<double>& r0,
                        const std::vector<double>& r1,
                        const std::vector<double>& r2,
                        const std::vector<double>& r3);

    /// Constructor.  Initialize the matrix from 4 row vectors of
    /// float.  Each vector is expected to length 4.  If it is too
    /// big, only the first 4 items will be used.  If it is too small,
    /// uninitialized elements will be filled in with the
    /// corresponding elements from an identity matrix.
    ///
    GF_API
    explicit GfMatrix4d(const std::vector<float>& r0,
                        const std::vector<float>& r1,
                        const std::vector<float>& r2,
                        const std::vector<float>& r3);

<<<<<<< HEAD
    /// Constructor. Initializes a transformation matrix to perform the indicated
    /// rotation and translation.
    GF_API
    GfMatrix4d(const GfRotation& rotate,
               const GfVec3d& translate);

    /// Constructor. Initializes a transformation matrix to perform the indicated
    /// rotation and translation.
    GF_API
    GfMatrix4d(const GfMatrix3d& rotmx,
               const GfVec3d& translate);
    //!
    // This explicit constructor converts a "float" matrix to a "double" matrix.
    GF_API
=======
    /// Constructor. Initializes a transformation matrix to perform the
    /// indicated rotation and translation.
    GfMatrix4d(const GfRotation& rotate,
               const GfVec3d& translate);

    /// Constructor. Initializes a transformation matrix to perform the
    /// indicated rotation and translation.
    GfMatrix4d(const GfMatrix3d& rotmx,
               const GfVec3d& translate);
    /// This explicit constructor converts a "float" matrix to a "double" matrix.
>>>>>>> a6e4cf53
    explicit GfMatrix4d(const class GfMatrix4f& m);

    /// Sets a row of the matrix from a Vec4.
    void SetRow(int i, const GfVec4d & v) {
        _mtx[i][0] = v[0];
        _mtx[i][1] = v[1];
        _mtx[i][2] = v[2];
        _mtx[i][3] = v[3];
    }

    /// Sets a column of the matrix from a Vec4.
    void SetColumn(int i, const GfVec4d & v) {
        _mtx[0][i] = v[0];
        _mtx[1][i] = v[1];
        _mtx[2][i] = v[2];
        _mtx[3][i] = v[3];
    }

    /// Gets a row of the matrix as a Vec4.
    GfVec4d GetRow(int i) const {
        return GfVec4d(_mtx[i][0], _mtx[i][1], _mtx[i][2], _mtx[i][3]);
    }

    /// Gets a column of the matrix as a Vec4.
    GfVec4d GetColumn(int i) const {
        return GfVec4d(_mtx[0][i], _mtx[1][i], _mtx[2][i], _mtx[3][i]);
    }

    /// Sets the matrix from 16 independent \c double values,
    /// specified in row-major order. For example, parameter \e m10 specifies
    /// the value in row 1 and column 0.
    GfMatrix4d& Set(double m00, double m01, double m02, double m03, 
                    double m10, double m11, double m12, double m13, 
                    double m20, double m21, double m22, double m23, 
                    double m30, double m31, double m32, double m33) {
        _mtx[0][0] = m00; _mtx[0][1] = m01; _mtx[0][2] = m02; _mtx[0][3] = m03; 
        _mtx[1][0] = m10; _mtx[1][1] = m11; _mtx[1][2] = m12; _mtx[1][3] = m13; 
        _mtx[2][0] = m20; _mtx[2][1] = m21; _mtx[2][2] = m22; _mtx[2][3] = m23; 
        _mtx[3][0] = m30; _mtx[3][1] = m31; _mtx[3][2] = m32; _mtx[3][3] = m33;
        return *this;
    }

    /// Sets the matrix from a 4x4 array of \c double
    /// values, specified in row-major order.
    GfMatrix4d& Set(const double m[4][4]) {
        _mtx[0][0] = m[0][0];
        _mtx[0][1] = m[0][1];
        _mtx[0][2] = m[0][2];
        _mtx[0][3] = m[0][3];
        _mtx[1][0] = m[1][0];
        _mtx[1][1] = m[1][1];
        _mtx[1][2] = m[1][2];
        _mtx[1][3] = m[1][3];
        _mtx[2][0] = m[2][0];
        _mtx[2][1] = m[2][1];
        _mtx[2][2] = m[2][2];
        _mtx[2][3] = m[2][3];
        _mtx[3][0] = m[3][0];
        _mtx[3][1] = m[3][1];
        _mtx[3][2] = m[3][2];
        _mtx[3][3] = m[3][3];
        return *this;
    }

    /// Sets the matrix to the identity matrix.
    GfMatrix4d& SetIdentity() {
        return SetDiagonal(1);
    }

    /// Sets the matrix to zero.
    GfMatrix4d& SetZero() {
        return SetDiagonal(0);
    }

    /// Sets the matrix to \e s times the identity matrix.
    GF_API
    GfMatrix4d& SetDiagonal(double s);

    /// Sets the matrix to have diagonal (<c>v[0], v[1], v[2], v[3]</c>).
    GF_API
    GfMatrix4d& SetDiagonal(const GfVec4d&);

    /// Fills a 4x4 array of \c double values with the values in
    /// the matrix, specified in row-major order.
    GF_API
    double* Get(double m[4][4]);

    /// Returns vector components as an array of \c double values.
    double* GetArray()  {
        return _mtx.GetData();
    }

    /// Returns vector components as a const array of \c double values.
    const double* GetArray() const {
        return _mtx.GetData();
    }

    /// Accesses an indexed row \e i of the matrix as an array of 4 \c
    /// double values so that standard indexing (such as <c>m[0][1]</c>)
    /// works correctly.
    double* operator [](int i) { return _mtx[i]; }

    /// Accesses an indexed row \e i of the matrix as an array of 4 \c
    /// double values so that standard indexing (such as <c>m[0][1]</c>)
    /// works correctly.
    const double* operator [](int i) const { return _mtx[i]; }

    /// Hash.
    friend inline size_t hash_value(GfMatrix4d const &m) {
        int nElems = 4 * 4;
        size_t h = 0;
        const double *p = m.GetArray();
        while (nElems--)
            boost::hash_combine(h, *p++);
        return h;
    }

    /// Tests for element-wise matrix equality. All elements must match
    /// exactly for matrices to be considered equal.
    GF_API
    bool operator ==(const GfMatrix4d& m) const;

    /// Tests for element-wise matrix equality. All elements must match
    /// exactly for matrices to be considered equal.
    GF_API
    bool operator ==(const GfMatrix4f& m) const;

    /// Tests for element-wise matrix inequality. All elements must match
    /// exactly for matrices to be considered equal.
    bool operator !=(const GfMatrix4d& m) const {
        return !(*this == m);
    }

    /// Tests for element-wise matrix inequality. All elements must match
    /// exactly for matrices to be considered equal.
    bool operator !=(const GfMatrix4f& m) const {
        return !(*this == m);
    }

    /// Returns the transpose of the matrix.
    GF_API
    GfMatrix4d GetTranspose() const;

    /// Returns the inverse of the matrix, or FLT_MAX * SetIdentity() if the
<<<<<<< HEAD
    /// matrix is singular. (FLT_MAX is the largest value a \c float can have, 
    /// as defined by the system.) The matrix is considered singular if the 
    /// determinant is less than or equal to the optional parameter \e eps.
    /// If \e det is non-null, <c>*det</c> is set to the determinant.
    GF_API
=======
    /// matrix is singular. (FLT_MAX is the largest value a \c float can have,
    /// as defined by the system.) The matrix is considered singular if the
    /// determinant is less than or equal to the optional parameter \e eps. If
    /// \e det is non-null, <c>*det</c> is set to the determinant.
>>>>>>> a6e4cf53
    GfMatrix4d GetInverse(double* det = NULL, double eps = 0) const;

    /// Returns the determinant of the matrix.
    GF_API
    double GetDeterminant() const;

    /// Sets a row of the matrix from a Vec3.
    /// The fourth element of the row is ignored.
    void SetRow3(int i, const GfVec3d & v) {
        _mtx[i][0] = v[0];
        _mtx[i][1] = v[1];
        _mtx[i][2] = v[2];
    }

    /// Gets a row of the matrix as a Vec3.
    GfVec3d GetRow3(int i) const {
        return GfVec3d(_mtx[i][0], _mtx[i][1], _mtx[i][2]);
    }

    /// Returns the determinant of the upper 3x3 matrix. This method is useful
    /// when the matrix describes a linear transformation such as a rotation or
    /// scale because the other values in the 4x4 matrix are not important.
    double GetDeterminant3() const {
        return _GetDeterminant3(0, 1, 2, 0, 1, 2);
    }

    /// Returns true, if the row vectors of the upper 3x3 matrix form an
    /// orthogonal basis. Note they do not have to be unit length for this
    /// test to return true.
    bool HasOrthogonalRows3() const {
        // XXX Should add GfAreOrthogonal(v0, v1, v2) (which also
        //     GfRotation::Decompose() could use).
        GfVec3d axis0(GetRow3(0)), axis1(GetRow3(1)), axis2(GetRow3(2));
        return (GfAbs(GfDot(axis0, axis1)) < GF_MIN_ORTHO_TOLERANCE and
                GfAbs(GfDot(axis0, axis2)) < GF_MIN_ORTHO_TOLERANCE and
                GfAbs(GfDot(axis1, axis2)) < GF_MIN_ORTHO_TOLERANCE);
    }

    /// Makes the matrix orthonormal in place. This is an iterative method
    /// that is much more stable than the previous cross/cross method.  If the
    /// iterative method does not converge, a warning is issued.
    ///
    /// Returns true if the iteration converged, false otherwise.  Leaves any
    /// translation part of the matrix unchanged.  If \a issueWarning is true,
    /// this method will issue a warning if the iteration does not converge,
    /// otherwise it will be silent.
    GF_API
    bool Orthonormalize(bool issueWarning=true);

    /// Returns an orthonormalized copy of the matrix.
    GF_API
    GfMatrix4d GetOrthonormalized(bool issueWarning=true) const;

    /// Returns the sign of the determinant of the upper 3x3 matrix, i.e. 1
    /// for a right-handed matrix, -1 for a left-handed matrix, and 0 for a
    /// singular matrix.
    GF_API
    double GetHandedness() const;

    /// Returns true if the vectors in the upper 3x3 matrix form a
    /// right-handed coordinate system.
    bool IsRightHanded() const {
        return GetHandedness() == 1.0;
    }

    /// Returns true if the vectors in the upper 3x3 matrix form a left-handed
    /// coordinate system.
    bool IsLeftHanded() const {
        return GetHandedness() == -1.0;
    }

    /// Post-multiplies matrix \e m into this matrix.
    GF_API
    GfMatrix4d& operator *=(const GfMatrix4d& m);

    /// Multiplies the matrix by a double.
    GF_API
    GfMatrix4d& operator *=(double);

    /// Returns the product of a matrix and a double.
    friend GfMatrix4d operator *(const GfMatrix4d& m1, double d)
    {
<<<<<<< HEAD
	    GfMatrix4d m = m1;
	    return m *= d;
=======
        GfMatrix4d m = m1;
        return m *= d;
>>>>>>> a6e4cf53
    }

    ///
    // Returns the product of a matrix and a double.
    friend GfMatrix4d operator *(double d, const GfMatrix4d& m)
    {
        return m * d;
    }

    /// Adds matrix \e m to this matrix.
    GF_API
    GfMatrix4d& operator +=(const GfMatrix4d& m);

    /// Subtracts matrix \e m from this matrix.
    GF_API
    GfMatrix4d& operator -=(const GfMatrix4d& m);

    /// Returns the unary negation of matrix \e m.
    GF_API
    friend GfMatrix4d operator -(const GfMatrix4d& m);

    /// Adds matrix \e m2 to \e m1
    friend GfMatrix4d operator +(const GfMatrix4d& m1, const GfMatrix4d& m2)
    {
        GfMatrix4d tmp(m1);
        tmp += m2;
        return tmp;
    }

    /// Subtracts matrix \e m2 from \e m1.
    friend GfMatrix4d operator -(const GfMatrix4d& m1, const GfMatrix4d& m2)
    {
        GfMatrix4d tmp(m1);
        tmp -= m2;
        return tmp;
    }

    /// Multiplies matrix \e m1 by \e m2.
    friend GfMatrix4d operator *(const GfMatrix4d& m1, const GfMatrix4d& m2)
    {
        GfMatrix4d tmp(m1);
        tmp *= m2;
        return tmp;
    }

    /// Divides matrix \e m1 by \e m2 (that is, <c>m1 * inv(m2)</c>).
    friend GfMatrix4d operator /(const GfMatrix4d& m1, const GfMatrix4d& m2)
    {
        return(m1 * m2.GetInverse());
    }

    /// Returns the product of a matrix \e m and a column vector \e vec.
    friend inline GfVec4d operator *(const GfMatrix4d& m, const GfVec4d& vec) {
        return GfVec4d(vec[0] * m._mtx[0][0] + vec[1] * m._mtx[0][1] + vec[2] * m._mtx[0][2] + vec[3] * m._mtx[0][3],
                       vec[0] * m._mtx[1][0] + vec[1] * m._mtx[1][1] + vec[2] * m._mtx[1][2] + vec[3] * m._mtx[1][3],
                       vec[0] * m._mtx[2][0] + vec[1] * m._mtx[2][1] + vec[2] * m._mtx[2][2] + vec[3] * m._mtx[2][3],
                       vec[0] * m._mtx[3][0] + vec[1] * m._mtx[3][1] + vec[2] * m._mtx[3][2] + vec[3] * m._mtx[3][3]);
    }

    /// Returns the product of row vector \e vec and a matrix \e m.
    friend inline GfVec4d operator *(const GfVec4d &vec, const GfMatrix4d& m) {
        return GfVec4d(vec[0] * m._mtx[0][0] + vec[1] * m._mtx[1][0] + vec[2] * m._mtx[2][0] + vec[3] * m._mtx[3][0],
                       vec[0] * m._mtx[0][1] + vec[1] * m._mtx[1][1] + vec[2] * m._mtx[2][1] + vec[3] * m._mtx[3][1],
                       vec[0] * m._mtx[0][2] + vec[1] * m._mtx[1][2] + vec[2] * m._mtx[2][2] + vec[3] * m._mtx[3][2],
                       vec[0] * m._mtx[0][3] + vec[1] * m._mtx[1][3] + vec[2] * m._mtx[2][3] + vec[3] * m._mtx[3][3]);
    }

    /// Returns the product of a matrix \e m and a column vector \e vec.
    /// Note that the return type is a \c GfVec4f.
	GF_API
    friend GfVec4f operator *(const GfMatrix4d& m, const GfVec4f& vec);

    /// Returns the product of row vector \e vec and a matrix \e m.
    /// Note that the return type is a \c GfVec4f.
	GF_API
    friend GfVec4f operator *(const GfVec4f &vec, const GfMatrix4d& m);

    /// Sets matrix to specify a uniform scaling by \e scaleFactor.
    GF_API
    GfMatrix4d& SetScale(double scaleFactor);

    /// Returns the matrix with any scaling or shearing removed,
    /// leaving only the rotation and translation.
    /// If the matrix cannot be decomposed, returns the original matrix.
    GF_API
    GfMatrix4d RemoveScaleShear() const;

    /// \name 3D Transformation Utilities
    /// @{

    /// Sets the matrix to specify a rotation equivalent to \e rot,
    /// and clears the translation.
    GF_API
    GfMatrix4d& SetRotate(const GfRotation &rot);

    /// Sets the matrix to specify a rotation equivalent to \e rot,
    /// without clearing the translation.
    GF_API
    GfMatrix4d& SetRotateOnly(const GfRotation &rot);

    /// Sets the matrix to specify a rotation equivalent to \e mx,
    /// and clears the translation.
    GF_API
    GfMatrix4d& SetRotate(const GfMatrix3d &mx);

    /// Sets the matrix to specify a rotation equivalent to \e mx,
    /// without clearing the translation.
    GF_API
    GfMatrix4d& SetRotateOnly(const GfMatrix3d &mx);

    /// Sets the matrix to specify a nonuniform scaling in x, y, and z by
    /// the factors in vector \e scaleFactors.
    GF_API
    GfMatrix4d& SetScale(const GfVec3d &scaleFactors);

    /// Sets matrix to specify a translation by the vector \e trans,
    /// and clears the rotation.
    GF_API
    GfMatrix4d& SetTranslate(const GfVec3d &trans);

    /// Sets matrix to specify a translation by the vector \e trans,
    /// without clearing the rotation.
    GF_API
    GfMatrix4d& SetTranslateOnly(const GfVec3d &t);

    /// Sets matrix to specify a rotation by \e rotate and a
    /// translation by \e translate.
    GF_API
    GfMatrix4d& SetTransform(const GfRotation& rotate,
                             const GfVec3d& translate);

    /// Sets matrix to specify a rotation by \e rotmx and a
    /// translation by \e translate.
    GF_API
    GfMatrix4d& SetTransform(const GfMatrix3d& rotmx,
                             const GfVec3d& translate);

    /// Sets the matrix to specify a viewing matrix from parameters
    /// similar to those used by <c>gluLookAt(3G)</c>. \e eyePoint
    /// represents the eye point in world space. \e centerPoint
    /// represents the world-space center of attention. \e upDirection
    /// is a vector indicating which way is up.
    GF_API
    GfMatrix4d& SetLookAt(const GfVec3d &eyePoint,
                          const GfVec3d &centerPoint,
                          const GfVec3d &upDirection);

    /// Sets the matrix to specify a viewing matrix from a world-space
    /// \e eyePoint and a world-space rotation that rigidly rotates the
    /// orientation from its canonical frame, which is defined to be
    /// looking along the <c>-z</c> axis with the <c>+y</c> axis as the up
    /// direction.
    GF_API
    GfMatrix4d& SetLookAt(const GfVec3d &eyePoint,
                          const GfRotation &orientation);

    /// Factors the matrix into 5 components:
    /// \li <c>\e M = r * s * -r * u * t</c>
    /// where
    /// \li \e t is a translation.
    /// \li \e u and \e r are rotations, and \e -r is the transpose
    ///     (inverse) of \e r. The \e u matrix may contain shear
    ///     information.
    /// \li \e s is a scale.
    /// Any projection information could be returned in matrix \e p,
    /// but currently p is never modified.
    ///
    /// Returns \c false if the matrix is singular (as determined by \e eps).
    /// In that case, any zero scales in \e s are clamped to \e eps
    /// to allow computation of \e u.
    GF_API
    bool Factor(GfMatrix4d* r, GfVec3d* s, GfMatrix4d* u,
                GfVec3d* t, GfMatrix4d* p,
                double eps = GF_MIN_VECTOR_LENGTH) const;

    /// Returns the translation part of the matrix, defined as the first three
    /// elements of the last row.
    GfVec3d ExtractTranslation() const {
        return GfVec3d(_mtx[3][0], _mtx[3][1], _mtx[3][2]);
    }

    /// Returns the rotation corresponding to this matrix. This works well
    /// only if the matrix represents a rotation.
    ///
    /// For good results, consider calling Orthonormalize() before calling
    /// this method.
    GF_API
    GfRotation ExtractRotation() const;

    /// Decompose the rotation corresponding to this matrix about 3 orthogonal
    /// axes.  If the axes are not orthogonal, warnings will be spewed.
    ///
    /// This is a convenience method that is equivalent to calling
    /// ExtractRotation().Decompose().
    GF_API
    GfVec3d DecomposeRotation(const GfVec3d &axis0,
                              const GfVec3d &axis1,
                              const GfVec3d &axis2) const;

    /// Returns the rotation corresponding to this matrix. This works well
    /// only if the matrix represents a rotation.
    ///
    /// For good results, consider calling Orthonormalize() before calling
    /// this method.
    GF_API
    GfMatrix3d ExtractRotationMatrix() const;

    /// Transforms the row vector \e vec by the matrix, returning the result.
    /// This treats the vector as a 4-component vector whose fourth component
    /// is 1.
    GfVec3d Transform(const GfVec3d &vec) const {
        return GfProject(GfVec4d(
            vec[0] * _mtx[0][0] + vec[1] * _mtx[1][0] + vec[2] * _mtx[2][0] + _mtx[3][0],
            vec[0] * _mtx[0][1] + vec[1] * _mtx[1][1] + vec[2] * _mtx[2][1] + _mtx[3][1],
            vec[0] * _mtx[0][2] + vec[1] * _mtx[1][2] + vec[2] * _mtx[2][2] + _mtx[3][2],
            vec[0] * _mtx[0][3] + vec[1] * _mtx[1][3] + vec[2] * _mtx[2][3] + _mtx[3][3]));
    }

    /// Transforms the row vector \e vec by the matrix, returning the result.
    /// This treats the vector as a 4-component vector whose fourth component
    /// is 1. This is an overloaded method; it differs from the other version
    /// in that it returns a different value type.
    GfVec3f Transform(const GfVec3f &vec) const {
        return GfVec3f(GfProject(GfVec4d(
            vec[0] * _mtx[0][0] + vec[1] * _mtx[1][0] + vec[2] * _mtx[2][0] + _mtx[3][0],
            vec[0] * _mtx[0][1] + vec[1] * _mtx[1][1] + vec[2] * _mtx[2][1] + _mtx[3][1],
            vec[0] * _mtx[0][2] + vec[1] * _mtx[1][2] + vec[2] * _mtx[2][2] + _mtx[3][2],
            vec[0] * _mtx[0][3] + vec[1] * _mtx[1][3] + vec[2] * _mtx[2][3] + _mtx[3][3])));
    }

    /// Transforms row vector \e vec by the matrix, returning the result. This
    /// treats the vector as a direction vector, so the translation
    /// information in the matrix is ignored. That is, it treats the vector as
    /// a 4-component vector whose fourth component is 0.
    GfVec3d TransformDir(const GfVec3d &vec) const {
        return GfVec3d(
            vec[0] * _mtx[0][0] + vec[1] * _mtx[1][0] + vec[2] * _mtx[2][0],
            vec[0] * _mtx[0][1] + vec[1] * _mtx[1][1] + vec[2] * _mtx[2][1],
            vec[0] * _mtx[0][2] + vec[1] * _mtx[1][2] + vec[2] * _mtx[2][2]);
    }

    /// Transforms row vector \e vec by the matrix, returning the result. This
    /// treats the vector as a direction vector, so the translation
    /// information in the matrix is ignored. That is, it treats the vector as
    /// a 4-component vector whose fourth component is 0.  This is an
    /// overloaded method; it differs from the other version in that it
    /// returns a different value type.
    GfVec3f TransformDir(const GfVec3f &vec) const {
        return GfVec3f(
            vec[0] * _mtx[0][0] + vec[1] * _mtx[1][0] + vec[2] * _mtx[2][0],
            vec[0] * _mtx[0][1] + vec[1] * _mtx[1][1] + vec[2] * _mtx[2][1],
            vec[0] * _mtx[0][2] + vec[1] * _mtx[1][2] + vec[2] * _mtx[2][2]);
    }

    /// Transforms the row vector \e vec by the matrix, returning the result.
    /// This treats the vector as a 4-component vector whose fourth component
    /// is 1 and ignores the fourth column of the matrix (i.e. assumes it is
    /// (0, 0, 0, 1)).
    GfVec3d TransformAffine(const GfVec3d &vec) const {
        return GfVec3d(
            vec[0] * _mtx[0][0] + vec[1] * _mtx[1][0] + vec[2] * _mtx[2][0] + _mtx[3][0],
            vec[0] * _mtx[0][1] + vec[1] * _mtx[1][1] + vec[2] * _mtx[2][1] + _mtx[3][1],
            vec[0] * _mtx[0][2] + vec[1] * _mtx[1][2] + vec[2] * _mtx[2][2] + _mtx[3][2]);
    }

    /// Transforms the row vector \e vec by the matrix, returning the result.
    /// This treats the vector as a 4-component vector whose fourth component
    /// is 1 and ignores the fourth column of the matrix (i.e. assumes it is
    /// (0, 0, 0, 1)).
    GfVec3f TransformAffine(const GfVec3f &vec) const {
        return GfVec3f(
            vec[0] * _mtx[0][0] + vec[1] * _mtx[1][0] + vec[2] * _mtx[2][0] + _mtx[3][0],
            vec[0] * _mtx[0][1] + vec[1] * _mtx[1][1] + vec[2] * _mtx[2][1] + _mtx[3][1],
            vec[0] * _mtx[0][2] + vec[1] * _mtx[1][2] + vec[2] * _mtx[2][2] + _mtx[3][2]);
    }
    /// @}

private:
<<<<<<< HEAD
    /// Returns the determinant of the 3x3 submatrix specified by the
    /// three given row and column indices (0-3 for each).
    GF_API
=======
    /// Returns the determinant of the 3x3 submatrix specified by the three
    /// given row and column indices (0-3 for each).
>>>>>>> a6e4cf53
    double _GetDeterminant3(size_t row1, size_t row2, size_t row3,
       size_t col1, size_t col2, size_t col3) const;

    /// Diagonalizes the upper 3x3 matrix of a matrix known to be symmetric.
    void _Jacobi3(GfVec3d *eigenvalues, GfVec3d eigenvectors[3]) const;

private:
    /// Matrix storage, in row-major order.
    GfMatrixData<double, 4, 4> _mtx;

    // Friend declarations
    friend class GfMatrix4f;
};

/// Output a GfMatrix4d
/// \ingroup group_gf_DebuggingOutput
GF_API std::ostream& operator<<(std::ostream &, GfMatrix4d const &);

#endif // GF_MATRIX4D_H<|MERGE_RESOLUTION|>--- conflicted
+++ resolved
@@ -164,33 +164,19 @@
                         const std::vector<float>& r2,
                         const std::vector<float>& r3);
 
-<<<<<<< HEAD
-    /// Constructor. Initializes a transformation matrix to perform the indicated
-    /// rotation and translation.
+    /// Constructor. Initializes a transformation matrix to perform the
+    /// indicated rotation and translation.
     GF_API
     GfMatrix4d(const GfRotation& rotate,
                const GfVec3d& translate);
 
-    /// Constructor. Initializes a transformation matrix to perform the indicated
-    /// rotation and translation.
-    GF_API
-    GfMatrix4d(const GfMatrix3d& rotmx,
-               const GfVec3d& translate);
-    //!
-    // This explicit constructor converts a "float" matrix to a "double" matrix.
-    GF_API
-=======
     /// Constructor. Initializes a transformation matrix to perform the
     /// indicated rotation and translation.
-    GfMatrix4d(const GfRotation& rotate,
-               const GfVec3d& translate);
-
-    /// Constructor. Initializes a transformation matrix to perform the
-    /// indicated rotation and translation.
+    GF_API
     GfMatrix4d(const GfMatrix3d& rotmx,
                const GfVec3d& translate);
     /// This explicit constructor converts a "float" matrix to a "double" matrix.
->>>>>>> a6e4cf53
+    GF_API
     explicit GfMatrix4d(const class GfMatrix4f& m);
 
     /// Sets a row of the matrix from a Vec4.
@@ -335,18 +321,11 @@
     GfMatrix4d GetTranspose() const;
 
     /// Returns the inverse of the matrix, or FLT_MAX * SetIdentity() if the
-<<<<<<< HEAD
-    /// matrix is singular. (FLT_MAX is the largest value a \c float can have, 
-    /// as defined by the system.) The matrix is considered singular if the 
-    /// determinant is less than or equal to the optional parameter \e eps.
-    /// If \e det is non-null, <c>*det</c> is set to the determinant.
-    GF_API
-=======
     /// matrix is singular. (FLT_MAX is the largest value a \c float can have,
     /// as defined by the system.) The matrix is considered singular if the
     /// determinant is less than or equal to the optional parameter \e eps. If
     /// \e det is non-null, <c>*det</c> is set to the determinant.
->>>>>>> a6e4cf53
+    GF_API
     GfMatrix4d GetInverse(double* det = NULL, double eps = 0) const;
 
     /// Returns the determinant of the matrix.
@@ -429,13 +408,8 @@
     /// Returns the product of a matrix and a double.
     friend GfMatrix4d operator *(const GfMatrix4d& m1, double d)
     {
-<<<<<<< HEAD
-	    GfMatrix4d m = m1;
-	    return m *= d;
-=======
         GfMatrix4d m = m1;
         return m *= d;
->>>>>>> a6e4cf53
     }
 
     ///
@@ -714,14 +688,9 @@
     /// @}
 
 private:
-<<<<<<< HEAD
-    /// Returns the determinant of the 3x3 submatrix specified by the
-    /// three given row and column indices (0-3 for each).
-    GF_API
-=======
     /// Returns the determinant of the 3x3 submatrix specified by the three
     /// given row and column indices (0-3 for each).
->>>>>>> a6e4cf53
+    GF_API
     double _GetDeterminant3(size_t row1, size_t row2, size_t row3,
        size_t col1, size_t col2, size_t col3) const;
 

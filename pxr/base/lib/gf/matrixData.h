//
// Copyright 2016 Pixar
//
// Licensed under the Apache License, Version 2.0 (the "Apache License")
// with the following modification; you may not use this file except in
// compliance with the Apache License and the following modification to it:
// Section 6. Trademarks. is deleted and replaced with:
//
// 6. Trademarks. This License does not grant permission to use the trade
//    names, trademarks, service marks, or product names of the Licensor
//    and its affiliates, except as required to comply with Section 4(c) of
//    the License and to reproduce the content of the NOTICE file.
//
// You may obtain a copy of the Apache License at
//
//     http://www.apache.org/licenses/LICENSE-2.0
//
// Unless required by applicable law or agreed to in writing, software
// distributed under the Apache License with the above modification is
// distributed on an "AS IS" BASIS, WITHOUT WARRANTIES OR CONDITIONS OF ANY
// KIND, either express or implied. See the Apache License for the specific
// language governing permissions and limitations under the Apache License.
//
#ifndef GF_MATRIX_DATA_H
#define GF_MATRIX_DATA_H

#include "pxr/base/gf/api.h"

/// \class GfMatrixData
///
/// A class template used by GfMatrixXX to store values.
template <class T, int Rows, int Columns>
class GfMatrixData {
public:

<<<<<<< HEAD
    /// \brief Return a pointer to a \a row of data.
    T *operator[](size_t row) {
        return _data + (row * Columns);
    }

    /// \brief Return a const pointer to a \a row of data.
    T const *operator[](size_t row) const {
=======
    /// Return a pointer to a \a row of data.
    T *operator[](int row) {
        return _data + (row * Columns);
    }

    /// Return a const pointer to a \a row of data.
    T const *operator[](int row) const {
>>>>>>> a6e4cf53
        return _data + (row * Columns);
    }

    /// Return a pointer to the start of all the data.
    T *GetData() {
        return _data;
    }

    /// Return a const pointer to the start of all the data.
    T const *GetData() const {
        return _data;
    }

private:

    T _data[Rows * Columns];
};

#endif // GF_MATRIX_DATA_H<|MERGE_RESOLUTION|>--- conflicted
+++ resolved
@@ -33,23 +33,13 @@
 class GfMatrixData {
 public:
 
-<<<<<<< HEAD
-    /// \brief Return a pointer to a \a row of data.
+    /// Return a pointer to a \a row of data.
     T *operator[](size_t row) {
         return _data + (row * Columns);
     }
 
-    /// \brief Return a const pointer to a \a row of data.
+    /// Return a const pointer to a \a row of data.
     T const *operator[](size_t row) const {
-=======
-    /// Return a pointer to a \a row of data.
-    T *operator[](int row) {
-        return _data + (row * Columns);
-    }
-
-    /// Return a const pointer to a \a row of data.
-    T const *operator[](int row) const {
->>>>>>> a6e4cf53
         return _data + (row * Columns);
     }
 

--- conflicted
+++ resolved
@@ -33,20 +33,12 @@
 class GfMatrixData {
 public:
 
-<<<<<<< HEAD
-    /// \brief Return a pointer to a \a row of data.
-=======
     /// Return a pointer to a \a row of data.
->>>>>>> cd7567a3
     T *operator[](size_t row) {
         return _data + (row * Columns);
     }
 
-<<<<<<< HEAD
-    /// \brief Return a const pointer to a \a row of data.
-=======
     /// Return a const pointer to a \a row of data.
->>>>>>> cd7567a3
     T const *operator[](size_t row) const {
         return _data + (row * Columns);
     }

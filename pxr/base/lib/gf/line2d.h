//
// Copyright 2016 Pixar
//
// Licensed under the Apache License, Version 2.0 (the "Apache License")
// with the following modification; you may not use this file except in
// compliance with the Apache License and the following modification to it:
// Section 6. Trademarks. is deleted and replaced with:
//
// 6. Trademarks. This License does not grant permission to use the trade
//    names, trademarks, service marks, or product names of the Licensor
//    and its affiliates, except as required to comply with Section 4(c) of
//    the License and to reproduce the content of the NOTICE file.
//
// You may obtain a copy of the Apache License at
//
//     http://www.apache.org/licenses/LICENSE-2.0
//
// Unless required by applicable law or agreed to in writing, software
// distributed under the Apache License with the above modification is
// distributed on an "AS IS" BASIS, WITHOUT WARRANTIES OR CONDITIONS OF ANY
// KIND, either express or implied. See the Apache License for the specific
// language governing permissions and limitations under the Apache License.
//
#ifndef GF_LINE2D_H
#define GF_LINE2D_H

<<<<<<< HEAD
#include "pxr/base/gf/vec2d.h"
#include "pxr/base/gf/api.h"

#include <float.h>
=======
/// \file gf/line2d.h
/// \ingroup group_gf_BasicGeometry
>>>>>>> cd7567a3

#include "pxr/base/gf/vec2d.h"
#include "pxr/base/gf/api.h"

#include <float.h>

/// \class GfLine2d
/// \ingroup group_gf_BasicGeometry
///
/// Basic type: 2D line
///
/// This class represents a two-dimensional line in space.  Lines are
/// constructed from a point, \p p0, and a direction, dir.  The direction is
/// normalized in the constructor. 
///
/// The line is kept in a parametric represention, p = p0 + t * dir. 
///
class GfLine2d {

  public:

    /// The default constructor leaves line parameters undefined.
    GfLine2d() {
    }

    /// Construct a line from a point and a direction.
    GfLine2d(const GfVec2d &p0, const GfVec2d &dir ) {
        Set( p0, dir );
    }

    double Set(const GfVec2d &p0, const GfVec2d &dir ) {
        _p0 = p0;
        _dir = dir;
        return _dir.Normalize();
    }

    /// Return the point on the line at \p ( p0 + t * dir ).
    /// Remember dir has been normalized so t represents a unit distance.
    GfVec2d GetPoint( double t ) const { return _p0 + _dir * t; }

    /// Return the normalized direction of the line.
    const GfVec2d &GetDirection() const { return _dir; }

<<<<<<< HEAD
    //!
    // Returns the point on the line that is closest to \p point. If
    // \p t is not \c NULL, it will be set to the parametric
    // distance along the line of the returned point.
=======
    /// Returns the point on the line that is closest to \p point. If \p t is
    /// not \c NULL, it will be set to the parametric distance along the line
    /// of the returned point.
>>>>>>> cd7567a3
    GF_API
    GfVec2d FindClosestPoint(const GfVec2d &point, double *t = NULL) const;

    /// Component-wise equality test. The starting points and directions, must
    /// match exactly for lines to be considered equal.
    bool		operator ==(const GfLine2d &l) const {
	return _p0 == l._p0 &&	_dir  == l._dir;
    }

    /// Component-wise inequality test. The starting points, and directions
    /// must match exactly for lines to be considered equal.
    bool		operator !=(const GfLine2d &r) const {
	return ! (*this == r);
    }

  private:
    GF_API
    friend bool GfFindClosestPoints( const GfLine2d &, const GfLine2d &,
                                     GfVec2d *, GfVec2d *,
                                     double *, double *);

    // Parametric description:
    //  l(t) = _p0 + t * _length * _dir;
    GfVec2d             _p0;
    GfVec2d             _dir;   
};

<<<<<<< HEAD
//!
// Computes the closets points between two lines. The two points
// are returned in \p p1 and \p p2.  The parametric
// distance of each point on the lines is returned in \p t1 and \p t2.
//
// This returns \c false if the lines were close enough to
// parallel that no points could be computed; in this case, the
// other return values are undefined.
=======
/// Computes the closets points between two lines.
///
/// The two points are returned in \p p1 and \p p2.  The parametric distance
/// of each point on the lines is returned in \p t1 and \p t2.
///
/// This returns \c false if the lines were close enough to parallel that no
/// points could be computed; in this case, the other return values are
/// undefined.
>>>>>>> cd7567a3
GF_API
bool GfFindClosestPoints(const GfLine2d &l1, const GfLine2d &l2,
                         GfVec2d *p1 = nullptr, GfVec2d *p2 = nullptr,
                         double *t1 = nullptr, double *t2 = nullptr);

#endif // GF_LINE2D_H<|MERGE_RESOLUTION|>--- conflicted
+++ resolved
@@ -24,15 +24,8 @@
 #ifndef GF_LINE2D_H
 #define GF_LINE2D_H
 
-<<<<<<< HEAD
-#include "pxr/base/gf/vec2d.h"
-#include "pxr/base/gf/api.h"
-
-#include <float.h>
-=======
 /// \file gf/line2d.h
 /// \ingroup group_gf_BasicGeometry
->>>>>>> cd7567a3
 
 #include "pxr/base/gf/vec2d.h"
 #include "pxr/base/gf/api.h"
@@ -76,16 +69,9 @@
     /// Return the normalized direction of the line.
     const GfVec2d &GetDirection() const { return _dir; }
 
-<<<<<<< HEAD
-    //!
-    // Returns the point on the line that is closest to \p point. If
-    // \p t is not \c NULL, it will be set to the parametric
-    // distance along the line of the returned point.
-=======
     /// Returns the point on the line that is closest to \p point. If \p t is
     /// not \c NULL, it will be set to the parametric distance along the line
     /// of the returned point.
->>>>>>> cd7567a3
     GF_API
     GfVec2d FindClosestPoint(const GfVec2d &point, double *t = NULL) const;
 
@@ -113,16 +99,6 @@
     GfVec2d             _dir;   
 };
 
-<<<<<<< HEAD
-//!
-// Computes the closets points between two lines. The two points
-// are returned in \p p1 and \p p2.  The parametric
-// distance of each point on the lines is returned in \p t1 and \p t2.
-//
-// This returns \c false if the lines were close enough to
-// parallel that no points could be computed; in this case, the
-// other return values are undefined.
-=======
 /// Computes the closets points between two lines.
 ///
 /// The two points are returned in \p p1 and \p p2.  The parametric distance
@@ -131,7 +107,6 @@
 /// This returns \c false if the lines were close enough to parallel that no
 /// points could be computed; in this case, the other return values are
 /// undefined.
->>>>>>> cd7567a3
 GF_API
 bool GfFindClosestPoints(const GfLine2d &l1, const GfLine2d &l2,
                          GfVec2d *p1 = nullptr, GfVec2d *p2 = nullptr,

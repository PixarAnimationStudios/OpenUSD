--- conflicted
+++ resolved
@@ -439,10 +439,7 @@
     /// \li Right top
     /// In particular, it gives the partial result of ComputeCorners when given
     /// near or far distance.
-<<<<<<< HEAD
     GF_API
-=======
->>>>>>> cc6709e4
     std::vector<GfVec3d> ComputeCornersAtDistance(double d) const;
 
     /// Returns a frustum that is a narrowed-down version of this frustum,
@@ -524,46 +521,17 @@
     /// Otherwise, it returns false. 
 	GF_API bool        Intersects(const GfVec3d &point) const;
 
-<<<<<<< HEAD
-    /// Returns true if the given point is inside or intersecting the frustum.
-    /// Otherwise, it returns false.  The point is in its local space, as
-    /// described by a call to GfFrustum::SetLocalSpace.
-	GF_API bool        IntersectsInLocalSpace(const GfVec3d &point) const;
-
-=======
->>>>>>> cc6709e4
     /// Returns \c true if the line segment formed by the given points is
     /// inside or intersecting the frustum.  Otherwise, it returns false.
 	GF_API bool        Intersects(const GfVec3d &p0,
-                                   const GfVec3d &p1) const;
-
-<<<<<<< HEAD
-    /// Returns \c true if the line segment formed by the given points is
-    /// inside or intersecting the frustum.  Otherwise, it returns false. The
-    /// endpoints of the line are in local space, as described by a call to
-    /// GfFrustum::SetLocalSpace.
-	GF_API bool        IntersectsInLocalSpace(const GfVec3d &p0,
-                                               const GfVec3d &p1) const;
-
-=======
->>>>>>> cc6709e4
+                                  const GfVec3d &p1) const;
+
     /// Returns \c true if the triangle formed by the given points is inside
     /// or intersecting the frustum.  Otherwise, it returns false.
 	GF_API bool         Intersects(const GfVec3d &p0,
                                    const GfVec3d &p1,
                                    const GfVec3d &p2) const;
 
-<<<<<<< HEAD
-    /// Returns \c true if the triangle formed by the given points is inside
-    /// or intersecting the frustum.  Otherwise, it returns false. The
-    /// vertices of the triangle are in local space, as described by a call to
-    /// GfFrustum::SetLocalSpace.
-	GF_API bool         IntersectsInLocalSpace(const GfVec3d &p0,
-                                               const GfVec3d &p1,
-                                               const GfVec3d &p2) const;
-
-=======
->>>>>>> cc6709e4
     /// Returns \c true if the bbox volume intersects the view volume given by
     /// the view-projection matrix, erring on the side of false positives for
     /// efficiency.

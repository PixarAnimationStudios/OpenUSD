--- conflicted
+++ resolved
@@ -107,11 +107,7 @@
      */
 #if !defined(ARCH_OS_WINDOWS)
     if (sizeof(size_t) != sizeof(unsigned long))
-<<<<<<< HEAD
-	ARCH_ERROR("size_t and unsigned long are different sizes");
-=======
 	    ARCH_ERROR("size_t and unsigned long are different sizes");
->>>>>>> cd7567a3
 #endif
     /*
      * endian.h needs to know how big various types are for its

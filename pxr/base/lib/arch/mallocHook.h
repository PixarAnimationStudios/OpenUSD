--- conflicted
+++ resolved
@@ -29,10 +29,7 @@
 /// Routines for controlling malloc behavior.
 
 #include "pxr/base/arch/api.h"
-<<<<<<< HEAD
-=======
 
->>>>>>> cc6709e4
 #include <stdlib.h>
 #include <string>
 

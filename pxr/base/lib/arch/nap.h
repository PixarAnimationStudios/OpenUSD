--- conflicted
+++ resolved
@@ -30,10 +30,8 @@
 
 #include "pxr/base/arch/api.h"
 #include "pxr/base/arch/inttypes.h"
-<<<<<<< HEAD
 #include "pxr/base/arch/api.h"
-=======
->>>>>>> cc6709e4
+
 
 #if defined(ARCH_OS_WINDOWS)
 #include <Windows.h>
@@ -47,12 +45,8 @@
 /// Sleep for \c n/100 seconds.  Note: if your intent is to simply yield the
 /// processors, DO NOT call this with a value of zero (as one can do with
 /// sginap()). Call \c ArchThreadYield() instead.
-<<<<<<< HEAD
-ARCH_API void ArchNap(size_t nhundredths);
-=======
 ARCH_API
 void ArchNap(size_t nhundredths);
->>>>>>> cc6709e4
 
 /// Yield to the operating system thread scheduler.
 ///

--- conflicted
+++ resolved
@@ -331,14 +331,13 @@
 ARCH_API
 int64_t ArchPWrite(FILE *file, void const *bytes, size_t count, int64_t offset);
 
-<<<<<<< HEAD
 #if defined(ARCH_OS_WINDOWS)
 /// Attempts to resolve a symbolic link. \p path can be a file or directory.
 /// Returns the resolved path if successful or the original path on error.
 ARCH_API
 std::string ArchResolveSymlink(const char* path);
 #endif
-=======
+
 enum ArchFileAdvice {
     ArchFileAdviceWillNeed, // OS may prefetch this range.
     ArchFileAdviceDontNeed  // OS may free resources related to this range.
@@ -351,7 +350,6 @@
 ARCH_API
 void ArchFileAdvise(FILE *file, int64_t offset, size_t count,
                     ArchFileAdvice adv);
->>>>>>> f501b664
 
 ///@}
 

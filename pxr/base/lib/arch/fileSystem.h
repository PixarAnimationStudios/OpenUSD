//
// Copyright 2016 Pixar
//
// Licensed under the Apache License, Version 2.0 (the "Apache License")
// with the following modification; you may not use this file except in
// compliance with the Apache License and the following modification to it:
// Section 6. Trademarks. is deleted and replaced with:
//
// 6. Trademarks. This License does not grant permission to use the trade
//    names, trademarks, service marks, or product names of the Licensor
//    and its affiliates, except as required to comply with Section 4(c) of
//    the License and to reproduce the content of the NOTICE file.
//
// You may obtain a copy of the Apache License at
//
//     http://www.apache.org/licenses/LICENSE-2.0
//
// Unless required by applicable law or agreed to in writing, software
// distributed under the Apache License with the above modification is
// distributed on an "AS IS" BASIS, WITHOUT WARRANTIES OR CONDITIONS OF ANY
// KIND, either express or implied. See the Apache License for the specific
// language governing permissions and limitations under the Apache License.
//
#ifndef ARCH_FILESYSTEM_H
#define ARCH_FILESYSTEM_H

/// \file arch/fileSystem.h
/// \ingroup group_arch_SystemFunctions
/// Architecture dependent file system access

#include "pxr/base/arch/api.h"
#include "pxr/base/arch/defines.h"
#include "pxr/base/arch/api.h"
#include "pxr/base/arch/inttypes.h"
#include <memory>
#include <cstdio>
#include <string>
#include <set>

#include <fcntl.h>
#include <sys/types.h>
#include <sys/stat.h>

#if defined(ARCH_OS_LINUX)
#include <sys/statfs.h>
#include <glob.h>
#elif defined(ARCH_OS_DARWIN)
#include <sys/mount.h>
#include <glob.h>
#elif defined(ARCH_OS_WINDOWS)
#include <Windows.h>
#include <io.h>
#endif

/// \addtogroup group_arch_SystemFunctions
///@{
#if !defined(ARCH_OS_WINDOWS)
    #ifdef _POSIX_VERSION
        #include <limits.h>                     /* for PATH_MAX */
    #else
        #include <sys/param.h>                  /* for MAXPATHLEN */
    #endif
#else
    #define S_ISDIR(m) (((m) & S_IFMT) == S_IFDIR)

	// See https://msdn.microsoft.com/en-us/library/1w06ktdy.aspx
	#define F_OK    0       // Test for existence.
	#define W_OK    2       // Test for write permission.
	#define R_OK    4       // Test for read permission.
#endif

#if !defined(ARCH_OS_WINDOWS)
    #define ARCH_GLOB_DEFAULT   GLOB_NOCHECK|GLOB_MARK
#else
    #define ARCH_GLOB_DEFAULT   0
#endif

#ifndef ARCH_PATH_MAX
    #ifdef _POSIX_VERSION
        #define ARCH_PATH_MAX _POSIX_PATH_MAX
    #else
        #ifdef MAXPATHLEN
            #define ARCH_PATH_MAX MAXPATHLEN
        #else
            #ifdef _MAX_PATH
                #define ARCH_PATH_MAX _MAX_PATH
            #else
                #define ARCH_PATH_MAX 1024
            #endif
        #endif
    #endif
#endif

#if defined(ARCH_OS_WINDOWS)
    #define ARCH_PATH_SEP		'\\'
    #define ARCH_PATH_LIST_SEP  ";"
    #define ARCH_REL_PATH_IDENT ".\\"
#else
    #define ARCH_PATH_SEP       '/'
    #define ARCH_PATH_LIST_SEP  ":"
    #define ARCH_REL_PATH_IDENT "./"
#endif

/*!
 * \file fileSystem.h
 * \brief Architecture dependent file system access
 * \ingroup group_arch_SystemFunctions
 */

/// Return the length of a file in bytes.
///
/// Returns -1 if the file cannot be opened/read.
ARCH_API int64_t ArchGetFileLength(const char *fileName);
ARCH_API int64_t ArchGetFileLength(FILE *file);
<<<<<<< HEAD

/*!
 * \brief This enum is used to specify a comparison operator for
 * \c ArchStatCompare().
 * \ingroup group_arch_SystemFunctions
 */

enum ArchStatComparisonOp {
    ARCH_STAT_MTIME_EQUAL,	/*!< Modification times are equal */
    ARCH_STAT_MTIME_LESS,	/*!< Modification time for \c stat1 is less */
    ARCH_STAT_SAME_FILE		/*!< Both refer to same file */
};
    

/*!
* \brief Opens a file.
* \ingroup group_arch_SystemFunctions
*
* Opens the file that is specified by filename.
* Returning true if the file was opened successfully; false otherwise.
*/

ARCH_API FILE*
ArchOpenFile(char const* fileName, char const* mode);

#if defined(ARCH_OS_WINDOWS)
#   define ArchCloseFile(fd)            _close(fd)
#else
#   define ArchCloseFile(fd)            close(fd)
#endif

#if defined(ARCH_OS_WINDOWS)
#   define ArchUnlinkFile(path)         _unlink(path)
#else
#   define ArchUnlinkFile(path)         unlink(path)
#endif

#if defined(ARCH_OS_WINDOWS)
#   define ArchFileAccess(path, mode)   _access(path, mode)
#else
#   define ArchFileAccess(path, mode)   access(path, mode)
#endif

#if defined(ARCH_OS_WINDOWS)
#   define ArchFdOpen(fd, mode)         _fdopen(fd, mode)
#else
#   define ArchFdOpen(fd, mode)         open(fd, mode)
#endif

#if defined(ARCH_OS_WINDOWS)
#   define ArchFileNo(stream)           _fileno(stream)
#else
#   define ArchFileNo(stream)           fileno(stream)
#endif

#if defined(ARCH_OS_WINDOWS)
#   define ArchFileIsaTTY(stream)       _isatty(stream)
#else
#   define ArchFileIsaTTY(stream)       isatty(stream)
#endif

/*!
 * \brief Compares two \c stat structures.
 * \ingroup group_arch_SystemFunctions
 *
 * Compares two \c stat structures with a given comparison
 * operation, returning non-zero if the operation is true with respect
 * to \p stat1 and \p stat2.
 */
ARCH_API
int ArchStatCompare(enum ArchStatComparisonOp op,
		    const struct stat *stat1,
		    const struct stat *stat2);

/*!
 * \brief Return the length of a file in bytes.
 * \ingroup group_arch_SystemFunctions
 *
 * Returns -1 if the file cannot be opened/read.
 */
ARCH_API int64_t ArchGetFileLength(const char* fileName);
ARCH_API int64_t ArchGetFileLength(FILE *file);
=======
>>>>>>> cc6709e4

/// Returns true if the data in \c stat struct \p st indicates that the target
/// file or directory is writable.
///
/// This returns true if the struct pointer is valid, and the stat indicates
/// the target is writable by the effective user, effective group, or all
/// users.
ARCH_API bool ArchStatIsWritable(const struct stat *st);

/// Returns the modification time (mtime) in seconds from the stat struct.
///
/// This function returns the modification time with as much precision as is
/// available in the stat structure for the current platform.
ARCH_API double ArchGetModificationTime(const struct stat& st);

/// Returns the access time (atime) in seconds from the stat struct.
///
/// This function returns the access time with as much precision as is
/// available in the stat structure for the current platform.
ARCH_API double ArchGetAccessTime(const struct stat& st);

/// Returns the status change time (ctime) in seconds from the stat struct.
///
/// This function returns the status change time with as much precision as is
/// available in the stat structure for the current platform.
ARCH_API double ArchGetStatusChangeTime(const struct stat& st);

/// Return the path to a temporary directory for this platform.
///
/// The returned temporary directory will be a location that will normally
/// be cleaned out on a reboot. This is /var/tmp on Linux machines (for
/// legacy reasons), but /tmp on Darwin machines (/var/tmp on Darwin is
/// specified as a location where files are kept between system reboots -
/// see "man hier"). The returned string will not have a trailing slash.
///
/// This routine is threadsafe and will not perform any memory allocations.
ARCH_API const char *ArchGetTmpDir();

/// Make a temporary file name, in a system-determined temporary directory.
///
/// The result returned has the form TMPDIR/prefix.pid[.n]suffix where TMPDIR
/// is a system-determined temporary directory (typically /tmp or /usr/tmp),
/// pid is the process id of the process, and the optional .n records the
/// number of times this function has been called by a process (and is ommited
/// the first time this function is called).
///
/// The call is threadsafe.
///
/// \warning This call opens a security hole because of the race between
/// choosing the name and opening the file.  This call should be avoided in
/// favor of \c ArchMakeTmpFile().
ARCH_API
std::string ArchMakeTmpFileName(const std::string& prefix,
    	    	    	    	const std::string& suffix = std::string());

/// Create a temporary file, in a system-determined temporary directory.
///
/// The result returned has the form TMPDIR/prefix.XXXXXX where TMPDIR is a
/// system-determined temporary directory (typically /tmp or /usr/tmp) and
/// XXXXXX is a unique suffix.  Returns the file descriptor of the new file
/// and, if pathname isn't NULL, returns the full path to the file in
/// pathname.  Returns -1 on failure and errno is set.
///
/// The call is threadsafe.
ARCH_API
int ArchMakeTmpFile(const std::string& prefix, std::string* pathname = 0);

/// Create a temporary file, in a given temporary directory.
///
/// The result returned has the form TMPDIR/prefix.XXXXXX where TMPDIR is the
/// given temporary directory and XXXXXX is a unique suffix.  Returns the file
/// descriptor of the new file and, if pathname isn't NULL, returns the full
/// path to the file in pathname.  Returns -1 on failure and errno is set.
///
/// The call is threadsafe.
ARCH_API
int ArchMakeTmpFile(const std::string& tmpdir,
                    const std::string& prefix, std::string* pathname = 0);

/// Create a temporary sub-direcrory, in a given temporary directory.
///
/// The result returned has the form TMPDIR/prefix.XXXXXX/ where TMPDIR is the
/// given temporary directory and XXXXXX is a unique suffix.  Returns the the
/// full path to the subdir in pathname.  Returns empty string on failure and
/// errno is set.
///
/// The call is threadsafe.
ARCH_API
std::string ArchMakeTmpSubdir(const std::string& tmpdir,
                              const std::string& prefix);

/// Return all automounted directories.
///
/// Returns a set of all directories that are automount points for the host.
ARCH_API
std::set<std::string> ArchGetAutomountDirectories();

// Helper 'deleter' for use with std::unique_ptr for file mappings.
#if defined(ARCH_OS_WINDOWS)
struct Arch_Unmapper {
    ARCH_API void operator()(char *mapStart) const;
    ARCH_API void operator()(char const *mapStart) const;
};
#else // assume POSIX
struct Arch_Unmapper {
    Arch_Unmapper() : _length(~0) {}
    explicit Arch_Unmapper(size_t length) : _length(length) {}
    ARCH_API void operator()(char *mapStart) const;
    ARCH_API void operator()(char const *mapStart) const;
private:
    size_t _length;
};
#endif

/// ArchConstFileMapping and ArchMutableFileMapping are std::unique_ptr<char
/// const *, ...> and std::unique_ptr<char *, ...> respectively.  The functions
/// ArchMapFileReadOnly() and ArchMapFileReadWrite() return them and provide
/// access to memory-mapped file contents.
using ArchConstFileMapping = std::unique_ptr<char const, Arch_Unmapper>;
using ArchMutableFileMapping = std::unique_ptr<char, Arch_Unmapper>;

/// Privately map the passed \p file into memory and return a unique_ptr to the
/// read-only mapped contents.  The contents may not be modified.
ARCH_API
ArchConstFileMapping ArchMapFileReadOnly(FILE *file);

/// Privately map the passed \p file into memory and return a unique_ptr to the
/// copy-on-write mapped contents.  If modified, the affected pages are
/// dissociated from the underlying file and become backed by the system's swap
/// or page-file storage.  Edits are not carried through to the underlying file.
ARCH_API
ArchMutableFileMapping ArchMapFileReadWrite(FILE *file);

/// Read up to \p count bytes from \p offset in \p file into \p buffer.  The
/// file position indicator for \p file is not changed.  Return the number of
/// bytes read, or zero if at end of file.  Return -1 in case of an error, with
/// errno set appropriately.
ARCH_API
int64_t ArchPRead(FILE *file, void *buffer, size_t count, int64_t offset);

/// Write up to \p count bytes from \p buffer to \p file at \p offset.  The file
/// position indicator for \p file is not changed.  Return the number of bytes
/// written, possibly zero if none written.  Return -1 in case of an error, with
/// errno set appropriately.
ARCH_API
int64_t ArchPWrite(FILE *file, void const *bytes, size_t count, int64_t offset);

///@}

#endif // ARCH_FILESYSTEM_H<|MERGE_RESOLUTION|>--- conflicted
+++ resolved
@@ -112,7 +112,6 @@
 /// Returns -1 if the file cannot be opened/read.
 ARCH_API int64_t ArchGetFileLength(const char *fileName);
 ARCH_API int64_t ArchGetFileLength(FILE *file);
-<<<<<<< HEAD
 
 /*!
  * \brief This enum is used to specify a comparison operator for
@@ -195,8 +194,6 @@
  */
 ARCH_API int64_t ArchGetFileLength(const char* fileName);
 ARCH_API int64_t ArchGetFileLength(FILE *file);
-=======
->>>>>>> cc6709e4
 
 /// Returns true if the data in \c stat struct \p st indicates that the target
 /// file or directory is writable.

--- conflicted
+++ resolved
@@ -29,21 +29,15 @@
 /// Architecture dependent file system access
 
 #include "pxr/base/arch/defines.h"
-<<<<<<< HEAD
 #include "pxr/base/arch/api.h"
-=======
->>>>>>> d0250c34
 #include "pxr/base/arch/inttypes.h"
 #include <memory>
 #include <cstdio>
 #include <string>
 #include <set>
-<<<<<<< HEAD
 #include <sys/types.h>
 #include <sys/stat.h>
 #include <fcntl.h>
-=======
->>>>>>> d0250c34
 
 #include <fcntl.h>
 #include <sys/types.h>
@@ -85,7 +79,8 @@
 /// Return the length of a file in bytes.
 ///
 /// Returns -1 if the file cannot be opened/read.
-<<<<<<< HEAD
+int64_t ArchGetFileLength(const char *fileName);
+int64_t ArchGetFileLength(FILE *file);
 #ifndef ARCH_PATH_MAX
     #ifdef _POSIX_VERSION
         #define ARCH_PATH_MAX _POSIX_PATH_MAX
@@ -189,10 +184,6 @@
  */
 ARCH_API int64_t ArchGetFileLength(const char* fileName);
 ARCH_API int64_t ArchGetFileLength(FILE *file);
-=======
-int64_t ArchGetFileLength(const char *fileName);
-int64_t ArchGetFileLength(FILE *file);
->>>>>>> d0250c34
 
 /// Returns true if the data in \c stat struct \p st indicates that the target
 /// file or directory is writable.

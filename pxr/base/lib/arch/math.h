--- conflicted
+++ resolved
@@ -38,17 +38,8 @@
 #include <math.h>
 #endif
 
-<<<<<<< HEAD
-#include <cmath>
-
-/*!
- * \brief This is the smallest value e such that 1+e^2 == 1, using floats.
- * \ingroup group_arch_Math
- */
-=======
 /// \addtogroup group_arch_Math
 ///@{
->>>>>>> cd7567a3
 
 #if defined (ARCH_CPU_INTEL) || defined(doxygen)
 
@@ -111,26 +102,12 @@
 
 #if defined(ARCH_OS_LINUX) || defined(doxygen)
 
-<<<<<<< HEAD
-/*!
- * \brief Computes the sine and cosine of the specified value as a float.
- * \ingroup group_arch_Math
- */
-=======
 /// Computes the sine and cosine of the specified value as a float.
->>>>>>> cd7567a3
 inline void ArchSinCosf(float v, float *s, float *c) { 
 	sincosf(v, s, c); 
 }
 
-<<<<<<< HEAD
-/*!
- * \brief Computes the sine and cosine of the specified value as a double.
- * \ingroup group_arch_Math
- */
-=======
 /// Computes the sine and cosine of the specified value as a double.
->>>>>>> cd7567a3
 inline void ArchSinCos(double v, double *s, double *c) { 
 	sincos(v, s, c); 
 }

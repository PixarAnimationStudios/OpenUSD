//
// Copyright 2016 Pixar
//
// Licensed under the Apache License, Version 2.0 (the "Apache License")
// with the following modification; you may not use this file except in
// compliance with the Apache License and the following modification to it:
// Section 6. Trademarks. is deleted and replaced with:
//
// 6. Trademarks. This License does not grant permission to use the trade
//    names, trademarks, service marks, or product names of the Licensor
//    and its affiliates, except as required to comply with Section 4(c) of
//    the License and to reproduce the content of the NOTICE file.
//
// You may obtain a copy of the Apache License at
//
//     http://www.apache.org/licenses/LICENSE-2.0
//
// Unless required by applicable law or agreed to in writing, software
// distributed under the Apache License with the above modification is
// distributed on an "AS IS" BASIS, WITHOUT WARRANTIES OR CONDITIONS OF ANY
// KIND, either express or implied. See the Apache License for the specific
// language governing permissions and limitations under the Apache License.
//
#ifndef PCP_PRIM_INDEX_H
#define PCP_PRIM_INDEX_H

#include "pxr/usd/pcp/api.h"
#include "pxr/usd/pcp/composeSite.h"
#include "pxr/usd/pcp/errors.h"
#include "pxr/usd/pcp/iterator.h"
#include "pxr/usd/pcp/node.h"
#include "pxr/usd/pcp/types.h"
#include "pxr/usd/sdf/declareHandles.h"
#include "pxr/usd/sdf/site.h"
#include "pxr/base/tf/declarePtrs.h"
#include "pxr/base/tf/hashmap.h"
#include "pxr/base/tf/hashset.h"
#include <boost/shared_ptr.hpp>
#include <boost/unordered_map.hpp>
#include <map>

SDF_DECLARE_HANDLES(SdfLayer);
SDF_DECLARE_HANDLES(SdfPrimSpec);

TF_DECLARE_REF_PTRS(PcpLayerStack);
TF_DECLARE_WEAK_AND_REF_PTRS(PcpPrimIndex_Graph);

class ArResolver;
class PcpCache;
class PcpPrimIndex;
class PcpPrimIndexInputs;
class PcpPrimIndexOutputs;
class PcpPayloadDecorator;
class SdfPath;

// A set of sites that a given site depends on.  Also notes if the type of
// dependency.  The sites use a layer stack ref ptr so PcpLayerStackSite
// isn't used.
class PcpPrimIndexDependencies {
public:
    typedef std::pair<PcpLayerStackRefPtr, SdfPath> Site;
    struct Hash {
        size_t operator()(const Site& site) const;
    };

    /// Swap contents with \p r.
    inline void swap(PcpPrimIndexDependencies &r) { sites.swap(r.sites); }

    typedef boost::unordered_map<Site, PcpDependencyType, Hash> Map;
    Map sites;
};

/// Free function version for generic code and ADL.
inline void
swap(PcpPrimIndexDependencies &l, PcpPrimIndexDependencies &r) { l.swap(r); } 

/// \class PcpPrimIndex
///
/// PcpPrimIndex is an index of the all sites of scene description that
/// contribute opinions to a specific prim, under composition
/// semantics.
///
/// PcpComputePrimIndex() builds an index ("indexes") the given prim site.
/// At any site there may be scene description values expressing arcs
/// that represent instructions to pull in further scene description.
/// PcpComputePrimIndex() recursively follows these arcs, building and
/// ordering the results.
///
class PcpPrimIndex
{
public:
	PCP_API PcpPrimIndex();

    /// Copy-construct a prim index.
	PCP_API PcpPrimIndex(const PcpPrimIndex& rhs);

    /// Assignment.
    PcpPrimIndex &operator=(const PcpPrimIndex &rhs) {
        PcpPrimIndex(rhs).Swap(*this);
        return *this;
    }

    /// Swap the contents of this prim index with \p index.
	PCP_API void Swap(PcpPrimIndex& rhs);

    /// Same as Swap(), but standard name.
    inline void swap(PcpPrimIndex &rhs) { Swap(rhs); }

	PCP_API void SetGraph(const PcpPrimIndex_GraphRefPtr& graph);
	PCP_API PcpPrimIndex_GraphPtr GetGraph() const;

    /// Returns the root node of the prim index graph.
	PCP_API PcpNodeRef GetRootNode() const;

    /// Returns the path of the prim whose opinions are represented by this 
    /// prim index.
	PCP_API const SdfPath& GetPath() const;

    /// Returns true if this prim index contains any scene description
    /// opinions.
	PCP_API bool HasSpecs() const;

    /// Returns true if the prim has an authored payload arc.
    /// The payload contents are only resolved and included
    /// if this prim's path is in the payload inclusion set
    /// provided in PcpPrimIndexInputs.
	PCP_API bool HasPayload() const;

    /// Returns true if this prim index was composed in USD mode.
    /// \see PcpCache::IsUsd().
	PCP_API bool IsUsd() const;

    /// Returns true if this prim index is instanceable.
    /// Instanceable prim indexes with the same instance key are
    /// guaranteed to have the same set of opinions, but may not have
    /// local opinions about name children.
    /// \see PcpInstanceKey
	PCP_API bool IsInstanceable() const;

    /// Get the set of asset paths used by direct arcs in this prim.
    /// This set does not include asset paths used by ancestral arcs
    /// (from namespace ancestors), which may also contribute opinions
    /// to this prim.  It also includes any asset paths that were
    /// requested by arcs, but could not be resolved.
	PCP_API std::vector<std::string> GetUsedAssetPaths() const;

    /// Record a used asset path.
    /// Only meant for internal use while constructing a PcpPrimIndex.
	PCP_API void AddUsedAssetPath(const std::string& assetPath);
	PCP_API void AddUsedAssetPaths(const std::vector<std::string>& assetPaths);

    /// \name Iteration
    /// @{

    /// Returns range of iterators that encompass all direct children
    /// with the given arc type as well as their descendants, in 
    /// strong-to-weak order.
    /// 
    /// By default, this returns a range encompassing the entire index.
	PCP_API PcpNodeRange GetNodeRange(PcpRangeType rangeType = PcpRangeTypeAll) const;

    /// Returns range of iterators that encompasses all prims, in
    /// strong-to-weak order.
	PCP_API PcpPrimRange GetPrimRange(PcpRangeType rangeType = PcpRangeTypeAll) const;

    /// Returns range of iterators that encompasses all prims from the
    /// site of \p node. \p node must belong to this prim index.
	PCP_API PcpPrimRange GetPrimRangeForNode(const PcpNodeRef& node) const;

    /// @}

    /// \name Lookup
    /// @{

    /// Returns the node that brings opinions from \p primSpec into
    /// this prim index. If no such node exists, returns an invalid PcpNodeRef.
	PCP_API 
    PcpNodeRef GetNodeProvidingSpec(const SdfPrimSpecHandle& primSpec) const;

    /// Returns the node that brings opinions from the Sd prim spec at \p layer
    /// and \p path into this prim index. If no such node exists, returns an
    /// invalid PcpNodeRef.
	PCP_API PcpNodeRef GetNodeProvidingSpec(
        const SdfLayerHandle& layer, const SdfPath& path) const;

    /// @}

    /// \name Diagnostics
    /// @{

    /// Return the list of errors local to this prim.
    PcpErrorVector GetLocalErrors() const {
        return _localErrors ? *_localErrors.get() : PcpErrorVector();
    }

    /// Prints various statistics about this prim index.
	PCP_API void PrintStatistics() const;

    /// Dump the prim index contents to a string.
    ///
    /// If \p includeInheritOriginInfo is \c true, output for implied inherit
    /// nodes will include information about the originating inherit node.
    /// If \p includeMaps is \c true, output for each node will include the
    /// mappings to the parent and root node.
	PCP_API std::string DumpToString(
        bool includeInheritOriginInfo = true,
        bool includeMaps = true) const;

    /// Dump the prim index in dot format to the file named \p filename.
    /// See Dump(...) for information regarding arguments.
	PCP_API void DumpToDotGraph(
        const std::string& filename,
        bool includeInheritOriginInfo = true,
        bool includeMaps = false) const;

    /// Verify that this is index is well-formed.
	PCP_API void Validate();

    /// @}


    /// \name Derived computations
    /// @{

    /// Compute the prim child names for the given path. \p errors will 
    /// contain any errors encountered while performing this operation.
	PCP_API void ComputePrimChildNames(TfTokenVector *nameOrder,
                               PcpTokenSet *prohibitedNameSet) const;

    /// Compute the prim property names for the given path. \p errors will
    /// contain any errors encountered while performing this operation.  The
    /// \p nameOrder vector must not contain any duplicate entries.
	PCP_API void ComputePrimPropertyNames(TfTokenVector *nameOrder) const;

    /// Compose the authored prim variant selections.
    ///
    /// These are the variant selections expressed in scene description.
    /// Note that these selections may not have actually been applied,
    /// if they are invalid.
    ///
    /// \note This result is not cached, but computed each time.
	PCP_API SdfVariantSelectionMap ComposeAuthoredVariantSelections() const;

    /// Return the variant selecion applied for the named variant set.
    /// If none was applied, this returns an empty string.
    /// This can be different from the authored variant selection;
    /// for example, if the authored selection is invalid.
	PCP_API std::string GetSelectionAppliedForVariantSet(
        const std::string &variantSet) const;

    /// @}

private:
    friend class PcpPrimIterator;
    friend struct Pcp_PrimIndexer;
    friend void Pcp_BuildPrimStack(
        PcpPrimIndex*, SdfSiteVector*, PcpNodeRefVector*);

    // The node graph representing the compositional structure of this prim.
    PcpPrimIndex_GraphRefPtr _graph;

    // The prim stack.  This is just a derived structure representing
    // a cached strong-to-weak traversal of the graph collecting specs.
    Pcp_CompressedSdSiteVector _primStack;

    // List of errors local to this prim, encountered during computation.
    // NULL if no errors were found (the expected common case).
    boost::scoped_ptr<PcpErrorVector> _localErrors;

    // List of asset paths directly used by this prim.  
    // This data cannot be derived purely from the
    // graph since it includes asset paths that failed to resolve,
    // and consequently did not contribute any nodes to the graph.
    // NULL if this list is empty (the expected common case).
    boost::scoped_ptr<std::vector<std::string> > _usedAssetPaths;
};

/// Free function version for generic code and ADL.
inline void swap(PcpPrimIndex &l, PcpPrimIndex &r) { l.swap(r); }

/// \class PcpPrimIndexOutputs
///
/// Outputs of the prim indexing procedure.
<<<<<<< HEAD
class PcpPrimIndexOutputs {
=======
///
class PcpPrimIndexOutputs 
{
>>>>>>> d0250c34
public:
    /// Prim index describing the composition structure for the associated
    /// prim.
    PcpPrimIndex primIndex;

    /// Dependencies found during prim indexing. Note that these dependencies
    /// may be keeping structures (e.g., layer stacks) in the above prim index 
    /// alive and must live on at least as long as the prim index.
    PcpPrimIndexDependencies dependencies;
    SdfSiteVector dependencySites;
    PcpNodeRefVector dependencyNodes;

    /// Spooky dependency specs are those that were consulted in the process
    /// of building this prim index, but which are not a namespace ancestor
    /// of this prim due to relocations.
    PcpPrimIndexDependencies spookyDependencies;
    SdfSiteVector spookyDependencySites;
    PcpNodeRefVector spookyDependencyNodes;

    /// List of all errors encountered during indexing.
    PcpErrorVector allErrors;
    
    /// Swap content with \p r.
    inline void swap(PcpPrimIndexOutputs &r) {
        primIndex.swap(r.primIndex);
        dependencies.swap(r.dependencies);
        dependencySites.swap(r.dependencySites);
        dependencyNodes.swap(r.dependencyNodes);
        spookyDependencies.swap(r.spookyDependencies);
        spookyDependencySites.swap(r.spookyDependencySites);
        spookyDependencyNodes.swap(r.spookyDependencyNodes);
        allErrors.swap(r.allErrors);
    }
};

/// Free function version for generic code and ADL.
inline void swap(PcpPrimIndexOutputs &l, PcpPrimIndexOutputs &r) { l.swap(r); }

/// \class PcpPrimIndexInputs
///
/// Inputs for the prim indexing procedure.
///
class PcpPrimIndexInputs {
public:
    PcpPrimIndexInputs() 
        : cache(NULL)
        , variantFallbacks(NULL)
        , includedPayloads(NULL)
        , parentIndex(NULL)
        , cull(true)
        , usd(false) 
        , payloadDecorator(NULL)
    { }

    /// Returns true if prim index computations using this parameters object
    /// would be equivalent to computations using \p params.
    bool IsEquivalentTo(const PcpPrimIndexInputs& params) const;

    /// If supplied, the given PcpCache will be used where possible to compute
    /// needed intermediate results.
    PcpPrimIndexInputs& Cache(PcpCache* cache_)
    { cache = cache_; return *this; }

    /// If supplied, the given PcpPayloadDecorator will be invoked when
    /// processing a payload arc.
    PcpPrimIndexInputs& PayloadDecorator(PcpPayloadDecorator* decorator)
    { payloadDecorator = decorator; return *this; }

    /// Ordered list of variant names to use for the "standin" variant set
    /// if there is no authored opinion in scene description.
    PcpPrimIndexInputs& VariantFallbacks(const PcpVariantFallbackMap* map)
    { variantFallbacks = map; return *this; }

    /// Set of paths to prims that should have their payloads included
    /// during composition.
    typedef TfHashSet<SdfPath, SdfPath::Hash> PayloadSet;
    PcpPrimIndexInputs& IncludedPayloads(const PayloadSet* payloadSet)
    { includedPayloads = payloadSet; return *this; }

    /// Whether subtrees that contribute no opinions should be culled
    /// from the index.
    PcpPrimIndexInputs& Cull(bool doCulling = true)
    { cull = doCulling; return *this; }

    /// Whether the prim stack and its dependencies should be computed, and
    /// whether relocates, inherits, permissions, symmetry, or payloads should
    /// be considered during prim index computation,
    PcpPrimIndexInputs& USD(bool doUSD = true)
    { usd = doUSD; return *this; }

    /// The target schema for scene description layers encountered during
    /// prim index computation.
    PcpPrimIndexInputs& TargetSchema(const std::string& schema)
    { targetSchema = schema; return *this; }

// private:
    PcpCache* cache;
    const PcpVariantFallbackMap* variantFallbacks;
    const PayloadSet* includedPayloads;
    const PcpPrimIndex *parentIndex;
    bool cull;
    bool usd;
    std::string targetSchema;
    PcpPayloadDecorator* payloadDecorator;
};

/// Compute an index for the given path. \p errors will contain any errors
/// encountered while performing this operation. Any encountered dependencies
/// on remote layer stacks will be appended to \p dependencies;  it must not 
/// be \c NULL because it's what keeps the layer stacks alive.
void
PcpComputePrimIndex(
    const SdfPath& primPath,
    const PcpLayerStackPtr& layerStack,
    const PcpPrimIndexInputs& inputs,
    PcpPrimIndexOutputs* outputs,
    ArResolver* pathResolver = NULL);

/// Returns true if the 'new' default standin behavior is enabled.
bool
PcpIsNewDefaultStandinBehaviorEnabled();

// Sets the prim stack in \p index and returns the sites of prims that
// \p index depends on in \p dependencySites, as well as the nodes from which 
// these prims originated in \p dependencyNodes.
void
Pcp_BuildPrimStack(
    PcpPrimIndex* index,
    SdfSiteVector* dependencySites,
    PcpNodeRefVector* dependencyNodes);

// Updates the prim stack and related flags in \p index,  and returns the sites 
// of prims that \p index depends on in \p dependencySites, as well as the 
// nodes from which these prims originated in \p dependencyNodes.
void
Pcp_UpdatePrimStack(
    PcpPrimIndex* index,
    SdfSiteVector* dependencySites,
    PcpNodeRefVector* dependencyNodes);

#endif<|MERGE_RESOLUTION|>--- conflicted
+++ resolved
@@ -281,13 +281,9 @@
 /// \class PcpPrimIndexOutputs
 ///
 /// Outputs of the prim indexing procedure.
-<<<<<<< HEAD
-class PcpPrimIndexOutputs {
-=======
 ///
 class PcpPrimIndexOutputs 
 {
->>>>>>> d0250c34
 public:
     /// Prim index describing the composition structure for the associated
     /// prim.

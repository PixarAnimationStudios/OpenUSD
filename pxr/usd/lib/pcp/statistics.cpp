//
// Copyright 2016 Pixar
//
// Licensed under the Apache License, Version 2.0 (the "Apache License")
// with the following modification; you may not use this file except in
// compliance with the Apache License and the following modification to it:
// Section 6. Trademarks. is deleted and replaced with:
//
// 6. Trademarks. This License does not grant permission to use the trade
//    names, trademarks, service marks, or product names of the Licensor
//    and its affiliates, except as required to comply with Section 4(c) of
//    the License and to reproduce the content of the NOTICE file.
//
// You may obtain a copy of the Apache License at
//
//     http://www.apache.org/licenses/LICENSE-2.0
//
// Unless required by applicable law or agreed to in writing, software
// distributed under the Apache License with the above modification is
// distributed on an "AS IS" BASIS, WITHOUT WARRANTIES OR CONDITIONS OF ANY
// KIND, either express or implied. See the Apache License for the specific
// language governing permissions and limitations under the Apache License.
//
#include "pxr/usd/pcp/statistics.h"

#include "pxr/usd/pcp/cache.h"
#include "pxr/usd/pcp/layerStackRegistry.h"
#include "pxr/usd/pcp/primIndex.h"
#include "pxr/usd/pcp/primIndex_Graph.h"

#include "pxr/base/arch/defines.h"

struct Pcp_GraphStats
{
public:
    Pcp_GraphStats()
        : numNodes(0)
        , numImpliedLocalInherits(0)
        , numImpliedGlobalInherits(0)
    { }

    size_t numNodes;
    std::map<PcpArcType, size_t> typeToNumNodes;
    size_t numImpliedLocalInherits;
    size_t numImpliedGlobalInherits;
};

struct Pcp_CacheStats
{
public:
    Pcp_CacheStats()
        : numPrimIndexes(0)
        , numPropertyIndexes(0)
        , numGraphInstances(0)
    { }

    size_t numPrimIndexes;
    size_t numPropertyIndexes;

    Pcp_GraphStats allGraphStats;
    Pcp_GraphStats culledGraphStats;

    size_t numGraphInstances;
    Pcp_GraphStats sharedAllGraphStats;
    Pcp_GraphStats sharedCulledGraphStats;
    std::map<size_t, size_t> mapFunctionSizeDistribution;
    std::map<size_t, size_t> layerStackRelocationsSizeDistribution;
};

class Pcp_Statistics
{
public:
    static void AccumulateGraphStats(
        const PcpPrimIndex& primIndex, 
        Pcp_GraphStats* stats,
        bool culledNodesOnly)
    {
        TF_FOR_ALL(nodeIt, primIndex.GetNodeRange()) {
            if (culledNodesOnly and not nodeIt->IsCulled()) {
                continue;
            }

            ++(stats->numNodes);
            ++(stats->typeToNumNodes[nodeIt->GetArcType()]);
            
            const bool nodeIsImpliedInherit = 
                nodeIt->GetOriginNode() != nodeIt->GetParentNode();
            if (nodeIsImpliedInherit) {
                if (nodeIt->GetArcType() == PcpArcTypeLocalInherit)
                    ++(stats->numImpliedLocalInherits);
                else if (nodeIt->GetArcType() == PcpArcTypeGlobalInherit)
                    ++(stats->numImpliedGlobalInherits);
            }
        }
    }

    struct MapFuncHash {
        size_t operator()(const PcpMapFunction &m) const {
            return m.Hash();
        }
    };

    static void AccumulateCacheStats(
        const PcpCache* cache, Pcp_CacheStats* stats)
    {
        typedef boost::shared_ptr<PcpPrimIndex_Graph::_SharedData> 
            _SharedNodePool;
        std::set<_SharedNodePool> seenNodePools;
        TfHashSet<PcpMapFunction, MapFuncHash> allMapFuncs;

        TF_FOR_ALL(it, cache->_primIndexCache) {
            const PcpPrimIndex& primIndex = it->second;
            if (not primIndex.GetRootNode())
                continue;

            ++(stats->numPrimIndexes);

            AccumulateGraphStats(
                primIndex, &stats->allGraphStats, 
                /* culledNodesOnly = */ false);
            AccumulateGraphStats(
                primIndex, &stats->culledGraphStats, 
                /* culledNodesOnly = */ true);

            if (seenNodePools.insert(primIndex.GetGraph()->_data).second) {
                ++(stats->numGraphInstances);

                AccumulateGraphStats(
                    primIndex, &stats->sharedAllGraphStats, 
                    /* culledNodesOnly = */ false);
                AccumulateGraphStats(
                    primIndex, &stats->sharedCulledGraphStats, 
                    /* culledNodesOnly = */ true);
            }

            // Gather map functions
            TF_FOR_ALL(nodeIt, primIndex.GetNodeRange()) {
                allMapFuncs.insert(nodeIt->GetMapToParent().Evaluate());
                allMapFuncs.insert(nodeIt->GetMapToRoot().Evaluate());
            }
        }

        TF_FOR_ALL(it, cache->_propertyIndexCache) {
            const PcpPropertyIndex& propIndex = it->second;
            if (propIndex.IsEmpty()) {
                continue;
            }

            ++(stats->numPropertyIndexes);
        }

        // PcpMapFunction size distribution
        TF_FOR_ALL(i, allMapFuncs) {
            size_t size = i->GetSourceToTargetMap().size();
            stats->mapFunctionSizeDistribution[size] += 1;
        }

        // PcpLayerStack _relocatesPrimPaths size distribution
        for(const PcpLayerStackPtr &layerStack:
            cache->_layerStackCache->GetAllLayerStacks()) {
            size_t size = layerStack->GetPathsToPrimsWithRelocates().size();
            stats->layerStackRelocationsSizeDistribution[size] += 1;
        }
    }

    // Shamelessly stolen from Csd/Scene_PrimCachePopulation.cpp.
    struct _Helper {
        static std::string FormatNumber(size_t n)
        {
            return TfStringPrintf("%'zd", n);
        }

        static std::string FormatAverage(size_t n, size_t d)
        {
            if (d == 0) {
                return "N/A";
            }
            return TfStringPrintf("%'.3f", (double)n / (double)d);
        }

        static std::string FormatSize(size_t n)
        {
            if (n < 1024) {
                return TfStringPrintf("%zd B", n);
            }
            if (n < 10 * 1024) {
                return TfStringPrintf("%4.2f kB", (double)n / 1024.0);
            }
            if (n < 100 * 1024) {
                return TfStringPrintf("%4.1f kB", (double)n / 1024.0);
            }
            if (n < 1024 * 1024) {
                return TfStringPrintf("%3zd kB", n / 1024);
            }
            if (n < 10 * 1024 * 1024) {
                return TfStringPrintf("%4.2f MB", 
                                      (double)n /(1024.0 * 1024.0));
            }
            if (n < 100 * 1024 * 1024) {
                return TfStringPrintf("%4.1f MB", 
                                      (double)n /(1024.0 * 1024.0));
            }
            if (n < 1024 * 1024 * 1024) {
                return TfStringPrintf("%3zd MB", n / (1024 * 1024));
            }
            return TfStringPrintf("%f GB", n / (1024.0 * 1024.0 * 1024.0));
        }
    };

    static void PrintGraphStats(
        const Pcp_GraphStats& totalStats,
        const Pcp_GraphStats& culledStats,
        std::ostream& out)
    {
        using namespace std;

        out << "  Total nodes:                       " 
            << _Helper::FormatNumber(totalStats.numNodes) << endl;
        out << "  Total culled* nodes:               " 
            << _Helper::FormatNumber(culledStats.numNodes) << endl;
        out << "  By type (total / culled*):         " << endl;

        std::map<PcpArcType, size_t> typeToNumNodes = 
            totalStats.typeToNumNodes;
        std::map<PcpArcType, size_t> typeToNumCulledNodes = 
            culledStats.typeToNumNodes;
        for (PcpArcType t = PcpArcTypeRoot; t != PcpNumArcTypes; 
             t = (PcpArcType)(t + 1)) {
            const std::string nodeTypeName = TfEnum::GetDisplayName(t);
            out << "    " << nodeTypeName << ": "
                << TfStringPrintf("%*s%s / %s", 
                    (int)(31 - nodeTypeName.size()), "",
                    _Helper::FormatNumber(typeToNumNodes[t]).c_str(),
                    _Helper::FormatNumber(typeToNumCulledNodes[t]).c_str())
                << endl;
            
            std::string impliedTypeName;
            const size_t* numImpliedNodes = NULL;
            const size_t* numImpliedCulledNodes = NULL;

            if (t == PcpArcTypeLocalInherit) {
                impliedTypeName = "implied local inherits";
                numImpliedNodes = &totalStats.numImpliedLocalInherits;
                numImpliedCulledNodes = 
                    &culledStats.numImpliedLocalInherits;
            }
            else if (t == PcpArcTypeGlobalInherit) {
                impliedTypeName = "implied global inherits";
                numImpliedNodes = &totalStats.numImpliedGlobalInherits;
                numImpliedCulledNodes = &culledStats.numImpliedGlobalInherits;
            }
            else {
                continue;
            }

            out << "      " << impliedTypeName << ": "
                << TfStringPrintf("%*s%s / %s",
                    (int)(29 - impliedTypeName.size()), "",
                    _Helper::FormatNumber(*numImpliedNodes).c_str(),
                    _Helper::FormatNumber(*numImpliedCulledNodes).c_str())
                << endl;
        }

        out << "  (*) This does not include culled nodes that were erased "
            << "from the graph" << endl;
    }

    static void PrintCacheStats(
        const PcpCache* cache, std::ostream& out)
    {
        using namespace std;

        Pcp_CacheStats stats;
        AccumulateCacheStats(cache, &stats);

        out << "PcpCache Statistics" << endl
            << "-------------------" << endl;
        
        out << "Entries: " << endl;
        out << "  Prim indexes:                      " 
            << _Helper::FormatNumber(stats.numPrimIndexes) << endl;
        out << "  Property indexes:                  " 
            << _Helper::FormatNumber(stats.numPropertyIndexes) << endl;
        out << endl;

        out << "Prim graphs: " << endl;
        PrintGraphStats(
            stats.allGraphStats, stats.culledGraphStats, out);
        out << endl;

        out << "Prim graphs (shared): " << endl;
        out << "  Graph instances:                   "
            << _Helper::FormatNumber(stats.numGraphInstances) << endl;
        PrintGraphStats(
            stats.sharedAllGraphStats, stats.sharedCulledGraphStats, out);
        out << endl;

        out << "Memory usage: " << endl;
        out << "  sizeof(PcpMapFunction):            " 
            << _Helper::FormatSize(sizeof(PcpMapFunction)) << endl;
        out << "  sizeof(PcpLayerStackPtr):          " 
            << _Helper::FormatSize(sizeof(PcpLayerStackPtr)) << endl;
        out << "  sizeof(PcpLayerStackSite):         " 
            << _Helper::FormatSize(sizeof(PcpLayerStackSite)) << endl;
        out << "  sizeof(PcpPrimIndex):              " 
            << _Helper::FormatSize(sizeof(PcpPrimIndex)) << endl;
        out << "  sizeof(PcpPrimIndex_Graph):        " 
            << _Helper::FormatSize(sizeof(PcpPrimIndex_Graph)) << endl;
        out << "  sizeof(PcpPrimIndex_Graph::_Node): " 
            << _Helper::FormatSize(sizeof(PcpPrimIndex_Graph::_Node)) << endl;
        out << endl;

        out << "PcpMapFunction size histogram: " << endl;
        out << "SIZE    COUNT" << endl;
        TF_FOR_ALL(i, stats.mapFunctionSizeDistribution) {
            printf("%zu   %zu\n", i->first, i->second);
        }

        out << "PcpLayerStack pathsWithRelocates size histogram: " << endl;
        out << "SIZE    COUNT" << endl;
        TF_FOR_ALL(i, stats.layerStackRelocationsSizeDistribution) {
            printf("%zu   %zu\n", i->first, i->second);
        }

        // Assert sizes of structs we want to keep a close eye on.
<<<<<<< HEAD
#if defined(ARCH_COMPILER_HAS_STATIC_ASSERT)
        BOOST_STATIC_ASSERT(sizeof(PcpMapFunction) == 8);
        BOOST_STATIC_ASSERT(sizeof(PcpMapExpression) == 8);
=======
        static_assert(sizeof(PcpMapFunction) == 8,
                      "PcpMapFunction must be of size 8");
        static_assert(sizeof(PcpMapExpression) == 8,
                      "PcpMapExpression must be of size 8");
>>>>>>> f501b664

        // This object is 120 bytes when building against libstdc++
        // and 96 for libc++ because std::set is 48 bytes in the
        // former case and 24 bytes in the latter.
<<<<<<< HEAD
        //BOOST_STATIC_ASSERT(sizeof(PcpMapExpression::_Node) == 120 or
        //                    sizeof(PcpMapExpression::_Node) == 96);
=======
        static_assert(sizeof(PcpMapExpression::_Node) == 120 ||
                      sizeof(PcpMapExpression::_Node) == 96,
                      "PcpMapExpression::_Node must be of size 96 or 120");
>>>>>>> f501b664

        static_assert(sizeof(PcpLayerStackPtr) == 16,
                      "PcpLayerStackPtr must be of size 16");
        static_assert(sizeof(PcpLayerStackSite) == 24,
                      "PcpLayerStackSite must be of size 24");

        // This object is 104 bytes when building against libstdc++
        // and 88 for libc++ because std::vector<bool> is 40 bytes
        // in the former case and 24 bytes in the latter.
<<<<<<< HEAD
        //BOOST_STATIC_ASSERT(sizeof(PcpPrimIndex_Graph) == 104 or
        //                    sizeof(PcpPrimIndex_Graph) == 88);

        //BOOST_STATIC_ASSERT(sizeof(PcpPrimIndex_Graph::_Node) == 48);
        BOOST_STATIC_ASSERT(sizeof(PcpPrimIndex_Graph::_SharedData) == 32);
#endif
=======
        static_assert(sizeof(PcpPrimIndex_Graph) == 104 ||
                      sizeof(PcpPrimIndex_Graph) == 88,
                      "PcpPrimIndex_Graph must be of size 88 or 104");

        static_assert(sizeof(PcpPrimIndex_Graph::_Node) == 48,
                      "PcpPrimIndex_Graph::_Node must be of size 48");
        static_assert(sizeof(PcpPrimIndex_Graph::_SharedData) == 32,
                      "PcpPrimIndex_Graph::_SharedData must be of size 32");
>>>>>>> f501b664
    }

    static void PrintPrimIndexStats(
        const PcpPrimIndex& primIndex, std::ostream& out)
    {
        using namespace std;

        Pcp_GraphStats totalStats, culledStats;
        AccumulateGraphStats(
            primIndex, &totalStats, /* culledNodesOnly = */ false);
        AccumulateGraphStats(
            primIndex, &culledStats, /* culledNodesOnly = */ true);

        out << "PcpPrimIndex Statistics - " 
            << primIndex.GetRootNode().GetPath() << endl
            << "-----------------------" << endl;

        PrintGraphStats(totalStats, culledStats, out);
        out << endl;
    }
};

void
Pcp_PrintCacheStatistics(
    const PcpCache* cache, std::ostream& out)
{
    Pcp_Statistics::PrintCacheStats(cache, out);
}

void
Pcp_PrintPrimIndexStatistics(
    const PcpPrimIndex& primIndex, std::ostream& out)
{
    Pcp_Statistics::PrintPrimIndexStats(primIndex, out);
}<|MERGE_RESOLUTION|>--- conflicted
+++ resolved
@@ -323,54 +323,38 @@
         }
 
         // Assert sizes of structs we want to keep a close eye on.
-<<<<<<< HEAD
-#if defined(ARCH_COMPILER_HAS_STATIC_ASSERT)
-        BOOST_STATIC_ASSERT(sizeof(PcpMapFunction) == 8);
-        BOOST_STATIC_ASSERT(sizeof(PcpMapExpression) == 8);
-=======
         static_assert(sizeof(PcpMapFunction) == 8,
                       "PcpMapFunction must be of size 8");
         static_assert(sizeof(PcpMapExpression) == 8,
                       "PcpMapExpression must be of size 8");
->>>>>>> f501b664
-
+
+#if !defined(ARCH_OS_WINDOWS)
         // This object is 120 bytes when building against libstdc++
         // and 96 for libc++ because std::set is 48 bytes in the
         // former case and 24 bytes in the latter.
-<<<<<<< HEAD
-        //BOOST_STATIC_ASSERT(sizeof(PcpMapExpression::_Node) == 120 or
-        //                    sizeof(PcpMapExpression::_Node) == 96);
-=======
         static_assert(sizeof(PcpMapExpression::_Node) == 120 ||
                       sizeof(PcpMapExpression::_Node) == 96,
                       "PcpMapExpression::_Node must be of size 96 or 120");
->>>>>>> f501b664
+#endif
 
         static_assert(sizeof(PcpLayerStackPtr) == 16,
                       "PcpLayerStackPtr must be of size 16");
         static_assert(sizeof(PcpLayerStackSite) == 24,
                       "PcpLayerStackSite must be of size 24");
 
+#if !defined(ARCH_OS_WINDOWS)
         // This object is 104 bytes when building against libstdc++
         // and 88 for libc++ because std::vector<bool> is 40 bytes
         // in the former case and 24 bytes in the latter.
-<<<<<<< HEAD
-        //BOOST_STATIC_ASSERT(sizeof(PcpPrimIndex_Graph) == 104 or
-        //                    sizeof(PcpPrimIndex_Graph) == 88);
-
-        //BOOST_STATIC_ASSERT(sizeof(PcpPrimIndex_Graph::_Node) == 48);
-        BOOST_STATIC_ASSERT(sizeof(PcpPrimIndex_Graph::_SharedData) == 32);
-#endif
-=======
         static_assert(sizeof(PcpPrimIndex_Graph) == 104 ||
                       sizeof(PcpPrimIndex_Graph) == 88,
                       "PcpPrimIndex_Graph must be of size 88 or 104");
 
         static_assert(sizeof(PcpPrimIndex_Graph::_Node) == 48,
                       "PcpPrimIndex_Graph::_Node must be of size 48");
+#endif
         static_assert(sizeof(PcpPrimIndex_Graph::_SharedData) == 32,
                       "PcpPrimIndex_Graph::_SharedData must be of size 32");
->>>>>>> f501b664
     }
 
     static void PrintPrimIndexStats(

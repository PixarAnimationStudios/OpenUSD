--- conflicted
+++ resolved
@@ -447,99 +447,6 @@
                                const SdfLayerHandle& layer,
                                SdfPath* allowedPathInLayer) const;
 
-<<<<<<< HEAD
-    /// Types of namespace edits that a given layer stack site could need
-    /// to perform to respond to a namespace edit.
-    enum NamespaceEditType {
-        NamespaceEditPath,      ///< Must namespace edit spec
-        NamespaceEditInherit,   ///< Must fixup inherits
-        NamespaceEditReference, ///< Must fixup references
-        NamespaceEditPayload,   ///< Must fixup payload
-        NamespaceEditRelocate,  ///< Must fixup relocates
-    };
-
-    /// Sites that must respond to a namespace edit.
-    struct NamespaceEdits {
-        void Swap(NamespaceEdits& rhs)
-        {
-            cacheSites.swap(rhs.cacheSites);
-            layerStackSites.swap(rhs.layerStackSites);
-            invalidLayerStackSites.swap(rhs.invalidLayerStackSites);
-        }
-
-        /// Cache site that must respond to a namespace edit.
-        struct CacheSite {
-            size_t cacheIndex;  ///< Index of cache of site.
-            SdfPath oldPath;    ///< Old path of site.
-            SdfPath newPath;    ///< New path of site.
-        };
-        typedef std::vector<CacheSite> CacheSites;
-
-        /// Layer stack site that must respond to a namespace edit.  All
-        /// of the specs at the site will respond the same way.
-        struct LayerStackSite {
-            size_t cacheIndex;              ///< Index of cache of site.
-            NamespaceEditType type;         ///< Type of edit.
-            PcpLayerStackPtr layerStack;    ///< Layer stack needing fix.
-            SdfPath sitePath;               ///< Path of site needing fix.
-            SdfPath oldPath;                ///< Old path.
-            SdfPath newPath;                ///< New path.
-        };
-        typedef std::vector<LayerStackSite> LayerStackSites;
-
-        /// Cache sites that must respond to a namespace edit.
-        CacheSites cacheSites;
-
-        /// Layer stack sites that must respond to a namespace edit.
-        LayerStackSites layerStackSites;
-
-        /// Layer stack sites that are affected by a namespace edit but
-        /// cannot respond properly. For example, in situations involving
-        /// relocates, a valid namespace edit in one cache may result in
-        /// an invalid edit in another cache in response.
-        LayerStackSites invalidLayerStackSites;
-    };
-
-    /// Returns the changes caused in any cache in \p caches due to
-    /// namespace editing the object at \p curPath in this cache to
-    /// have the path \p newPath.  \p caches should have all caches,
-    /// including this cache.  If \p caches includes this cache then
-    /// the result includes the changes caused at \p curPath in this
-    /// cache itself.
-    ///
-    /// To keep everything consistent, a namespace edit requires that
-    /// everything using the namespace edited site to be changed in an
-    /// appropriate way.  For example, if a referenced prim /A is renamed
-    /// to /B then everything referencing /A must be changed to reference
-    /// /B instead.  There are many other possibilities.
-    ///
-    /// One possibility is that there are no opinions at \p curPath in
-    /// this cache's layer stack and the site exists due to some ancestor
-    /// arc.  This requires a relocation and only sites using \p curPath
-    /// that include the layer with the relocation must be changed in
-    /// response.  To find those sites, \p relocatesLayer indicates which
-    /// layer the client will write the relocation to.
-    ///
-    /// Clients must perform the changes to correctly perform a namespace
-    /// edit.  All changes must be performed in a change block, otherwise
-    /// notices could be sent prematurely.
-    ///
-    /// This method only works when the affected prim indexes have been
-    /// computed.  In general, this means you must have computed the prim
-    /// index of everything in any existing cache, otherwise you might miss
-    /// changes to objects in those caches that use the namespace edited
-    /// object.  Using the above example, if a prim with an uncomputed prim
-    /// index referenced /A then this method would not report that prim. 
-    /// As a result that prim would continue to reference /A, which no
-    /// longer exists.
-	PCP_API NamespaceEdits
-    ComputeNamespaceEdits(const std::vector<PcpCache*>& caches,
-                          const SdfPath& curPath,
-                          const SdfPath& newPath,
-                          const SdfLayerHandle& relocatesLayer) const;
-
-=======
->>>>>>> ad9af7cd
     /// Returns a vector of sublayer asset paths used in the layer stack
     /// that didn't resolve to valid assets.
 	PCP_API 
@@ -707,30 +614,6 @@
 	PCP_API PcpPropertyIndex* _GetPropertyIndex(const SdfPath& path);
 	PCP_API const PcpPropertyIndex* _GetPropertyIndex(const SdfPath& path) const;
 
-<<<<<<< HEAD
-    // Returns the node providing to the existing prim index at \p path
-    // the spec at \p sitePath in any layer stack containing layer
-    // \p siteLayer.  Note that this ignores path resolver contexts.
-	PCP_API 
-    PcpNodeRef _GetNodeProvidingSpec(const SdfPath& path,
-                                     const SdfLayerHandle& siteLayer,
-                                     const SdfPath& sitePath) const;
-
-    // Translate \p path from each of the nodes in \p nodes to their
-    // respective root nodes. Each node is assumed to provide the spec at
-    // (\p layer, \p path). If layerOffsets isn't NULL then also compute
-    // the layer offset from each node to the root node.
-	PCP_API 
-    SdfPathVector _Translate(const PcpNodeRefVector& nodes,
-                            const SdfLayerHandle& layer,
-                            const SdfPath& path,
-                            SdfLayerOffsetVector* layerOffsets) const;
-
-    // Returns true if any prim in this cache uses \p layer, false otherwise.
-	PCP_API bool _UsesLayer(const SdfLayerHandle& layer) const;
-
-=======
->>>>>>> ad9af7cd
 private:
     // Fixed evaluation parameters, set when the cache is created.  Note that
     // _rootLayer and _sessionLayer are not const because we want to mutate them

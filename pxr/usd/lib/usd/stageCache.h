--- conflicted
+++ resolved
@@ -171,12 +171,8 @@
     /// stage in this cache, return null.  If there is more than one matching
     /// stage in this cache, return an arbitrary matching one.  See also
     /// FindAllMatching().
-<<<<<<< HEAD
     USD_API UsdStageRefPtr FindOneMatching(const SdfLayerHandle &rootLayer) const;
-=======
-    UsdStageRefPtr FindOneMatching(const SdfLayerHandle &rootLayer) const;
-
->>>>>>> d0250c34
+
     /// Find a stage in this cache with \p rootLayer and \p sessionLayer.  If
     /// there is no matching stage in this cache, return null.  If there is more
     /// than one matching stage in this cache, return an arbitrary matching one.
@@ -188,13 +184,9 @@
     /// Find a stage in this cache with \p rootLayer and \p pathResolverContext.
     /// If there is no matching stage in this cache, return null.  If there is
     /// more than one matching stage in this cache, return an arbitrary matching
-<<<<<<< HEAD
-    /// one.  See also FindAllMatching().
-    USD_API
-=======
     /// one.
     /// \sa FindAllMatching()
->>>>>>> d0250c34
+    USD_API
     UsdStageRefPtr FindOneMatching(
         const SdfLayerHandle &rootLayer,
         const ArResolverContext &pathResolverContext) const;
@@ -202,63 +194,37 @@
     /// Find a stage in this cache with \p rootLayer, \p sessionLayer, and
     /// \p pathResolverContext.  If there is no matching stage in this cache,
     /// return null.  If there is more than one matching stage in this cache,
-<<<<<<< HEAD
-    /// return an arbitrary matching one.  See also FindAllMatching().
-    USD_API
-=======
     /// return an arbitrary matching one.
     /// \sa FindAllMatching()
->>>>>>> d0250c34
+    USD_API
     UsdStageRefPtr FindOneMatching(
         const SdfLayerHandle &rootLayer,
         const SdfLayerHandle &sessionLayer,
         const ArResolverContext &pathResolverContext) const;
 
     /// Find all stages in this cache with \p rootLayer.  If there is no
-<<<<<<< HEAD
-    /// matching stage in this cache, return an empty vector.  See also
-    /// FindAllMatching().
+    /// matching stage in this cache, return an empty vector.
     USD_API std::vector<UsdStageRefPtr>
     FindAllMatching(const SdfLayerHandle &rootLayer) const;
-    /// Find all stages in this cache with \p rootLayer and \p sessionLayer.  If
-    /// there is no matching stage in this cache, return an empty vector.  See
-    /// also FindAllMatching().
-    USD_API std::vector<UsdStageRefPtr>
-=======
-    /// matching stage in this cache, return an empty vector.
-    std::vector<UsdStageRefPtr>
-    FindAllMatching(const SdfLayerHandle &rootLayer) const;
 
     /// Find all stages in this cache with \p rootLayer and \p sessionLayer.
     /// If there is no matching stage in this cache, return an empty vector.
-    std::vector<UsdStageRefPtr>
->>>>>>> d0250c34
+    USD_API std::vector<UsdStageRefPtr>
     FindAllMatching(const SdfLayerHandle &rootLayer,
                     const SdfLayerHandle &sessionLayer) const;
 
     /// Find all stages in this cache with \p rootLayer and
     /// \p pathResolverContext.  If there is no matching stage in this cache,
-<<<<<<< HEAD
-    /// return an empty vector.  See also FindAllMatching().
+    /// return an empty vector.
     USD_API std::vector<UsdStageRefPtr>
-=======
-    /// return an empty vector.
-    std::vector<UsdStageRefPtr>
->>>>>>> d0250c34
     FindAllMatching(const SdfLayerHandle &rootLayer,
                     const ArResolverContext &pathResolverContext) const;
 
     /// Find all stages in this cache with \p rootLayer, \p sessionLayer, and
     /// \p pathResolverContext.  If there is no matching stage in this cache,
     /// return an empty vector.  If there is more than one matching stage in
-<<<<<<< HEAD
-    /// this cache, return an arbitrary matching one.  See also
-    /// FindAllMatching().
+    /// this cache, return an arbitrary matching one. 
     USD_API std::vector<UsdStageRefPtr>
-=======
-    /// this cache, return an arbitrary matching one. 
-    std::vector<UsdStageRefPtr>
->>>>>>> d0250c34
     FindAllMatching(const SdfLayerHandle &rootLayer,
                     const SdfLayerHandle &sessionLayer,
                     const ArResolverContext &pathResolverContext) const;
@@ -297,12 +263,8 @@
     /// number erased.  Since the cache contains UsdStageRefPtr, erasing a stage
     /// from the cache will only destroy the stage if no other UsdStageRefPtrs
     /// exist referring to it.
-<<<<<<< HEAD
     USD_API size_t EraseAll(const SdfLayerHandle &rootLayer);
-=======
-    size_t EraseAll(const SdfLayerHandle &rootLayer);
-
->>>>>>> d0250c34
+
     /// Erase all stages present in the cache with \p rootLayer and
     /// \p sessionLayer and return the number erased.  Since the cache contains
     /// UsdStageRefPtr, erasing a stage from the cache will only destroy the

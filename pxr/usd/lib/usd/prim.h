//
// Copyright 2016 Pixar
//
// Licensed under the Apache License, Version 2.0 (the "Apache License")
// with the following modification; you may not use this file except in
// compliance with the Apache License and the following modification to it:
// Section 6. Trademarks. is deleted and replaced with:
//
// 6. Trademarks. This License does not grant permission to use the trade
//    names, trademarks, service marks, or product names of the Licensor
//    and its affiliates, except as required to comply with Section 4(c) of
//    the License and to reproduce the content of the NOTICE file.
//
// You may obtain a copy of the Apache License at
//
//     http://www.apache.org/licenses/LICENSE-2.0
//
// Unless required by applicable law or agreed to in writing, software
// distributed under the Apache License with the above modification is
// distributed on an "AS IS" BASIS, WITHOUT WARRANTIES OR CONDITIONS OF ANY
// KIND, either express or implied. See the Apache License for the specific
// language governing permissions and limitations under the Apache License.
//
#ifndef USD_PRIM_H
#define USD_PRIM_H

/// \file usd/prim.h

#include "pxr/usd/usd/api.h"
#include "pxr/usd/usd/common.h"
#include "pxr/usd/usd/object.h"
#include "pxr/usd/usd/primFlags.h"

#include "pxr/usd/sdf/schema.h"
#include "pxr/base/tracelite/trace.h"

#include "pxr/base/tf/declarePtrs.h"
#include "pxr/base/tf/iterator.h"
#include "pxr/base/tf/refBase.h"
#include "pxr/base/tf/token.h"
#include "pxr/base/tf/weakBase.h"

#include "pxr/usd/sdf/path.h"

#include <boost/iterator/iterator_adaptor.hpp>
#include <boost/mpl/assert.hpp>
#include <boost/range/iterator_range.hpp>
#include <boost/type_traits/is_base_of.hpp>

#include <string>
#include <vector>

class UsdTreeIterator;
class Usd_PrimData;

class UsdAttribute;
class UsdRelationship;
class UsdReferences;
class UsdSchemaBase;
class UsdInherits;
class UsdSpecializes;
class UsdVariantSets;
class UsdVariantSet;

class SdfPayload;

class UsdPrimSiblingIterator;
typedef boost::iterator_range<UsdPrimSiblingIterator> UsdPrimSiblingRange;

class UsdPrimSubtreeIterator;
typedef boost::iterator_range<UsdPrimSubtreeIterator> UsdPrimSubtreeRange;

/// \class UsdPrim
///
/// UsdPrim is the sole persistent scenegraph object on a UsdStage, and
/// is the embodiment of a "Prim" as described in the <em>Universal Scene
/// Description Composition Compendium</em>
///
/// A UsdPrim is the principal container of other types of scene description.
/// It provides API for accessing and creating all of the contained kinds
/// of scene description, which include:
/// \li UsdVariantSets - all VariantSets on the prim (GetVariantSets(), GetVariantSet())
/// \li UsdReferences - all references on the prim (GetReferences())
/// \li UsdInherits - all inherits on the prim (GetInherits())
/// \li UsdSpecializes - all specializes on the prim (GetSpecializes())
///
/// As well as access to the API objects for properties contained within the 
/// prim - UsdPrim as well as all of the following classes are subclasses
/// of UsdObject:
/// \li UsdProperty - generic access to all attributes and relationships.
/// A UsdProperty can be queried and cast to a UsdAttribute or UsdRelationship
/// using UsdObject::Is<>() and UsdObject::As<>(). (GetPropertyNames(), 
/// GetProperties(), GetPropertiesInNamespace(), GetPropertyOrder(),
/// SetPropertyOrder())
/// \li UsdAttribute - access to default and timesampled attribute values, as 
/// well as value resolution information, and attribute-specific metadata 
/// (CreateAttribute(), GetAttribute(), GetAttributes(), HasAttribute())
/// \li UsdRelationship - access to authoring and resolving relationships
/// to other prims and properties (CreateRelationship(), GetRelationship(), 
/// GetRelationships(), HasRelationship())
///
/// UsdPrim also provides access to iteration through its prim children,
/// optionally making use of the \ref primFlags.h "prim predicates facility" 
/// (GetChildren(), GetAllChildren(), GetFilteredChildren()).
///
/// \section Lifetime Management
///
/// Clients acquire UsdPrim objects, which act like weak/guarded pointers
/// to persistent objects owned and managed by their originating UsdStage.
/// We provide the following guarantees for a UsdPrim acquired via 
/// UsdStage::GetPrimAtPath() or UsdStage::OverridePrim() or 
/// UsdStage::DefinePrim():
/// \li As long as no further mutations to the structure of the UsdStage
///     are made, the UsdPrim will still be valid.  Loading and
///     Unloading are considered structural mutations.
/// \li When the UsdStage's structure \em is mutated, the thread performing
///     the mutation will receive a UsdNotice::ObjectsChanged notice
///     after the stage has been reconfigured, which provides details as to
///     what prims may have been created or destroyed, and what prims
///     may simply have changed in some structural way.
///
/// Prim access in "reader" threads should be limited to GetPrimAtPath(), which
/// will never cause a mutation to the Stage or its layers.
///
/// Please refer to \ref UsdNotice for a listing of
/// the events that could cause UsdNotice::ObjectsChanged to be emitted.
class UsdPrim : public UsdObject
{
public:
    /// Convenience typedefs.
    typedef UsdPrimSiblingIterator SiblingIterator;
    typedef UsdPrimSiblingRange SiblingRange;

    /// Convenience typedefs.
    typedef UsdPrimSubtreeIterator SubtreeIterator;
    typedef UsdPrimSubtreeRange SubtreeRange;

    /// Construct an invalid prim.
    UsdPrim() : UsdObject() {}

    /// Return this prim's definition from the UsdSchemaRegistry based on the
    /// prim's type if one exists, otherwise return null.
	USD_API SdfPrimSpecHandle GetPrimDefinition() const;

    /// Return this prim's composed specifier.
    SdfSpecifier GetSpecifier() const { return _Prim()->GetSpecifier(); };

    /// Return a list of PrimSpecs that provide opinions for this prim
    /// (i.e. the prim's metadata fields, including composition
    /// metadata). These specs are ordered from strongest to weakest opinion.
    ///
    /// \note The results returned by this method are meant for debugging
    /// and diagnostic purposes.  It is **not** advisable to retain a 
    /// PrimStack for the purposes of expedited value resolution for prim
    /// metadata, since not all metadata resolves with simple "strongest
    /// opinion wins" semantics.
    USD_API SdfPrimSpecHandleVector GetPrimStack() const;

    /// Author an opinion for this Prim's specifier at the current edit
    /// target.
    bool SetSpecifier(SdfSpecifier specifier) const {
        return SetMetadata(SdfFieldKeys->Specifier, specifier);
    }

    /// Return this prim's composed type name.  Note that this value is
    /// cached and is efficient to query.
    const TfToken &GetTypeName() const { return _Prim()->GetTypeName(); };

    /// Author this Prim's typeName at the current EditTarget.
    bool SetTypeName(const TfToken & typeName) const {
        return SetMetadata(SdfFieldKeys->TypeName, typeName);
    }

    /// Clear the opinion for this Prim's typeName at the current edit
    /// target.
    bool ClearTypeName() const {
        return ClearMetadata(SdfFieldKeys->TypeName);
    }

    /// Return true if a typeName has been authored.
    bool HasAuthoredTypeName() const {
        return HasAuthoredMetadata(SdfFieldKeys->TypeName);
    }

    /// Return true if this prim is active, meaning neither it nor any of its
    /// ancestors have active=false.  Return false otherwise.
    bool IsActive() const { return _Prim()->IsActive(); }

    /// Author 'active' metadata for this prim at the current EditTarget.
    bool SetActive(bool active) const {
        return SetMetadata(SdfFieldKeys->Active, active);
    }

    /// Remove the authored 'active' opinion at the current EditTarget.  Do
    /// nothing if there is no authored opinion.
    bool ClearActive() const {
        return ClearMetadata(SdfFieldKeys->Active);
    }

    /// Return true if this prim has an authored opinion for 'active', false
    /// otherwise.
    bool HasAuthoredActive() const {
        return HasAuthoredMetadata(SdfFieldKeys->Active);
    }

    /// Return true if this prim is active, and \em either it is loadable and
    /// it is loaded, \em or its nearest loadable ancestor is loaded, \em or it
    /// has no loadable ancestor; false otherwise.
    bool IsLoaded() const { return _Prim()->IsLoaded(); }

    /// Return true if this prim is a model based on its kind metadata, false
    /// otherwise.
    bool IsModel() const { return _Prim()->IsModel(); }

    /// Return true if this prim is a model group based on its kind metadata,
    /// false otherwise.  If this prim is a group, it is also necessarily a
    /// model.
    bool IsGroup() const { return _Prim()->IsGroup(); }

    /// Return true if this prim or any of its ancestors is a class.
    bool IsAbstract() const { return _Prim()->IsAbstract(); }

    /// Return true if this prim and all its ancestors have defining specifiers,
    /// false otherwise. \sa SdfIsDefiningSpecifier.
    bool IsDefined() const { return _Prim()->IsDefined(); }

    /// Return true if this prim has a specifier of type SdfSpecifierDef
    /// or SdfSpecifierClass. \sa SdfIsDefiningSpecifier
    bool HasDefiningSpecifier() const { 
        return _Prim()->HasDefiningSpecifier(); 
    }

    /// Return all of this prim's property names (attributes and relationships),
    /// including all builtin properties, ordered according to the strongest
    /// propertyOrder statement in scene description if one exists, otherwise
    /// ordered according to TfDictionaryLessThan.
    ///
    /// \sa GetAuthoredPropertyNames()
    /// \sa UsdProperty::IsAuthored()
	USD_API TfTokenVector GetPropertyNames() const;

    /// Return this prim's property names (attributes and relationships) that
    /// have authored scene description, ordered according to the strongest
    /// propertyOrder statement in scene description if one exists, otherwise
    /// ordered according to TfDictionaryLessThan.
    ///
    /// \sa GetPropertyNames()
    /// \sa UsdProperty::IsAuthored() 
	USD_API TfTokenVector GetAuthoredPropertyNames() const;

    /// Return all of this prim's properties (attributes and relationships),
    /// including all builtin properties, ordered by name according to the
    /// strongest propertyOrder statement in scene description if one exists,
    /// otherwise ordered according to TfDictionaryLessThan.
    ///
    /// To obtain only either attributes or relationships, use either
    /// GetAttributes() or GetRelationships().
    ///
    /// To determine whether a property is either an attribute or a
    /// relationship, use the UsdObject::As() and UsdObject::Is() methods in
    /// C++:
    ///
    /// \code
    /// // Use As<>() to obtain a subclass instance.
    /// if (UsdAttribute attr = property.As<UsdAttribute>()) {
    ///     // use attribute 'attr'.
    /// else if (UsdRelationship rel = property.As<UsdRelationship>()) {
    ///     // use relationship 'rel'.
    /// }
    ///
    /// // Use Is<>() to discriminate only.
    /// if (property.Is<UsdAttribute>()) {
    ///     // property is an attribute.
    /// }
    /// \endcode
    ///
    /// In Python, use the standard isinstance() function:
    ///
    /// \code
    /// if isinstance(property, Usd.Attribute):
    ///     # property is a Usd.Attribute.
    /// elif isinstance(property, Usd.Relationship):
    ///     # property is a Usd.Relationship.
    /// \endcode
    ///
    /// \sa GetAuthoredProperties()
    /// \sa UsdProperty::IsAuthored()
	USD_API std::vector<UsdProperty> GetProperties() const;

    /// Return this prim's properties (attributes and relationships) that have
    /// authored scene description, ordered by name according to the strongest
    /// propertyOrder statement in scene description if one exists, otherwise
    /// ordered according to TfDictionaryLessThan.
    ///
    /// \sa GetProperties()
    /// \sa UsdProperty::IsAuthored()
	USD_API std::vector<UsdProperty> GetAuthoredProperties() const;

    /// Return this prim's properties that are inside the given property
    /// namespace ordered according to the strongest propertyOrder statement in
    /// scene description if one exists, otherwise ordered according to
    /// TfDictionaryLessThan.
    ///
    /// A \p namespaces argument whose elements are ["ri", "attribute"] will
    /// return all the properties under the namespace "ri:attribute",
    /// i.e. "ri:attribute:*". An empty \p namespaces argument is equivalent to
    /// GetProperties().
    ///
    /// For details of namespaced properties, see \ref Usd_Ordering
	USD_API std::vector<UsdProperty>
    GetPropertiesInNamespace(const std::vector<std::string> &namespaces) const;

    /// \overload
    /// \p namespaces must be an already-concatenated ordered set of namespaces,
    /// and may or may not terminate with the namespace-separator character. If
    /// \p namespaces is empty, this method is equivalent to GetProperties().
	USD_API std::vector<UsdProperty>
    GetPropertiesInNamespace(const std::string &namespaces) const;

    /// Like GetPropertiesInNamespace(), but exclude properties that do not have
    /// authored scene description from the result.  See
    /// UsdProperty::IsAuthored().
    ///
    /// For details of namespaced properties, see \ref Usd_Ordering
	USD_API std::vector<UsdProperty>
    GetAuthoredPropertiesInNamespace(
        const std::vector<std::string> &namespaces) const;

    /// \overload
    /// \p namespaces must be an already-concatenated ordered set of namespaces,
    /// and may or may not terminate with the namespace-separator character. If
    /// \p namespaces is empty, this method is equivalent to
    /// GetAuthoredProperties().
	USD_API std::vector<UsdProperty>
    GetAuthoredPropertiesInNamespace(const std::string &namespaces) const;

    /// Return the strongest propertyOrder metadata value authored on this prim.
	USD_API TfTokenVector GetPropertyOrder() const;

    /// Author an opinion for propertyOrder metadata on this prim at the current
    /// EditTarget.
	USD_API void SetPropertyOrder(const TfTokenVector &order) const;

    /// Remove all scene description for the property with the
    /// given \p propName <em>in the current UsdEditTarget</em>.
    /// Return true if the property is removed, false otherwise.
	USD_API bool RemoveProperty(const TfToken &propName);

    /// Return a UsdProperty with the name \a propName. The property 
    /// returned may or may not \b actually exist so it must be checked for
    /// validity. Suggested use:
    ///
    /// \code
    /// if (UsdProperty myProp = prim.GetProperty("myProp")) {
    ///    // myProp is safe to use. 
    ///    // Edits to the owning stage requires subsequent validation.
    /// } else {
    ///    // myProp was not defined/authored
    /// }
    /// \endcode
	USD_API UsdProperty GetProperty(const TfToken &propName) const;

    /// Return true if this prim has an property named \p propName, false
    /// otherwise.
	USD_API bool HasProperty(const TfToken &propName) const;

private:
    friend void wrapUsdPrim();
    /// The non-templated implementation of UsdPrim::IsA using the
    /// TfType system.
	USD_API bool _IsA(const TfType& schemaType) const;

public:
    /// Return true if the UsdPrim is/inherits a Schema of type T.
    ///
    /// This will also return true if the UsdPrim is a schema that inherits
    /// from schema \c T.
    template <typename T>
    bool IsA() const {
        BOOST_MPL_ASSERT_MSG((boost::is_base_of<UsdSchemaBase, T>::value),
                             Provided_type_must_derive_UsdSchemaBase,
                             (T));
        return _IsA(TfType::Find<T>());
    };

    // --------------------------------------------------------------------- //
    /// \name Prim Children
    // --------------------------------------------------------------------- //

    /// Return this prim's direct child named \p name if it has one, otherwise
    /// return an invalid UsdPrim.  Equivalent to:
    /// \code
    /// prim.GetStage()->GetPrimAtPath(prim.GetPath().AppendChild(name))
    /// \endcode
	USD_API UsdPrim GetChild(const TfToken &name) const;

    /// Return this prim's active, loaded, defined, non-abstract children as an
    /// iterable range.  Equivalent to:
    /// \code
    /// GetFilteredChildren(UsdPrimIsActive and UsdPrimIsDefined and
    ///                     UsdPrimIsLoaded and not UsdPrimIsAbstract)
    /// \endcode
    ///
    /// The above conjunction defines the "canonical traversal predicate,"
    /// as it represents the prims on the stage that a processor would
    /// typically consider present, meaningful, and needful of consideration.
    ///
    /// See \ref Usd_PrimFlags "Prim predicate flags" for more information.
    inline SiblingRange GetChildren() const;

    /// Return all this prim's children as an iterable range.
    inline SiblingRange GetAllChildren() const;

    /// Return a subset of all of this prim's children filtered by \p predicate
    /// as an iterable range.  The \p predicate is generated by combining a
    /// series of prim flag terms with either && or || and !.
    ///
    /// Example usage:
    /// \code
    /// // Get all active model children.
    /// GetFilteredChildren(UsdPrimIsActive and UsdPrimIsModel);
    /// \endcode
    ///
    /// See \ref Usd_PrimFlags "Prim predicate flags" for more information.
    inline SiblingRange
    GetFilteredChildren(const Usd_PrimFlagsPredicate &predicate) const;

    /// Return this prim's active, loaded, defined, non-abstract descendants as
    /// an iterable range.  Equivalent to:
    /// \code
    /// GetFilteredDescendants(UsdPrimIsActive and UsdPrimIsDefined and
    ///                        UsdPrimIsLoaded and not UsdPrimIsAbstract)
    /// \endcode
    ///
    /// \note This method is not yet available in python, pending some
    /// refactoring to make it more feasible.
    ///
    /// See \ref Usd_PrimFlags "Prim predicate flags" for more information,
    /// UsdStage::Traverse(), and \c UsdTreeIterator for more general Stage
    /// traversal behviors.
    inline SubtreeRange GetDescendants() const;

    /// Return all this prim's descendants as an iterable range.
    ///
    /// \note This method is not yet available in python, pending some
    /// refactoring to make it more feasible.
    ///
    /// See \ref Usd_PrimFlags "Prim predicate flags" for more information,
    /// UsdStage::TraverseAll(), and \c UsdTreeIterator for more general Stage
    /// traversal behviors.
    inline SubtreeRange GetAllDescendants() const;

    /// Return a subset of all of this prim's descendants filtered by
    /// \p predicate as an iterable range.  The \p predicate is generated by
    /// combining a series of prim flag terms with either && or || and !.
    ///
    /// Example usage:
    /// \code
    /// // Get all active model descendants.
    /// GetFilteredDescendants(UsdPrimIsActive and UsdPrimIsModel);
    /// \endcode
    ///
    /// \note This method is not yet available in python, pending some
    /// refactoring to make it more feasible.
    ///
    /// See \ref Usd_PrimFlags "Prim predicate flags" for more information,
    /// UsdStage::Traverse(), and \c UsdTreeIterator for more general Stage
    /// traversal behviors.
    inline SubtreeRange
    GetFilteredDescendants(const Usd_PrimFlagsPredicate &predicate) const;

public:
    // --------------------------------------------------------------------- //
    /// \name Parent & Stage
    // --------------------------------------------------------------------- //

    /// Return this prim's parent prim.  Return an invalid UsdPrim if this is a
    /// root prim.
    UsdPrim GetParent() const {
        return Usd_PrimDataHandle(_Prim()->GetParent());
    }

    /// Return this prim's next sibling if it has one, otherwise return the
    /// invalid UsdPrim.  This is equivalent to:
    /// \code
    /// GetFilteredNextSibling(UsdPrimIsActive and UsdPrimIsDefined and
    ///                        UsdPrimIsLoaded and not UsdPrimIsAbstract)
    /// \endcode
    ///
    /// See \ref Usd_PrimFlags "Prim predicate flags" for more information.
	USD_API UsdPrim GetNextSibling() const;

    /// Return this prim's next sibling that matches \p predicate if it has one,
    /// otherwise return the invalid UsdPrim.
    ///
    /// See \ref Usd_PrimFlags "Prim predicate flags" for more information.
	USD_API UsdPrim GetFilteredNextSibling(
        const Usd_PrimFlagsPredicate &predicate) const;

    // --------------------------------------------------------------------- //
    /// \name Variants 
    // --------------------------------------------------------------------- //

    /// Return a UsdVariantSets object representing all the VariantSets
    /// present on this prim.
    ///
    /// The returned object also provides the API for adding new VariantSets
    /// to the prim.
	USD_API UsdVariantSets GetVariantSets() const;

    /// Retrieve a specifically named VariantSet for editing or constructing
    /// a UsdEditTarget.
    ///
    /// This is a shortcut for 
    /// \code
    /// prim.GetVariantSets().GetVariantSet(variantSetName)
    /// \endcode
	USD_API
    UsdVariantSet GetVariantSet(const std::string& variantSetName) const;

    /// Return true if this prim has any authored VariantSets.
    ///
    /// \note this connotes only the *existence* of one of more VariantSets,
    /// *not* that such VariantSets necessarily contain any variants or
    /// variant opinions.
	USD_API bool HasVariantSets() const;


    /// Return a const reference to the PcpPrimIndex for this prim.
    ///
    /// The prim's PcpPrimIndex can be used to examine the scene description
    /// sites that contribute to the prim's property and metadata values in
    /// minute detail.
    ///
    /// For master prims this prim index will be empty; this ensures
    /// that these prims do not provide any attribute or metadata
    /// values. 
    ///
    /// For all other prims in masters, this is the prim index for the 
    /// instance that was chosen to serve as the master for all other 
    /// instances.  
    ///
    /// In either of the above two cases, this prim index will not have the 
    /// same path as the prim's path.
    const PcpPrimIndex &GetPrimIndex() const { return _Prim()->GetPrimIndex(); }

    // --------------------------------------------------------------------- //
    /// \name Attributes 
    // --------------------------------------------------------------------- //

    /// Author scene description for the attribute named \a attrName at the
    /// current EditTarget if none already exists.  Return a valid attribute if
    /// scene description was successfully authored or if it already existed,
    /// return invalid attribute otherwise.  Note that the supplied \a typeName
    /// and \a custom arguments are only used in one specific case.  See below
    /// for details.
    ///
    /// Suggested use:
    /// \code
    /// if (UsdAttribute myAttr = prim.CreateAttribute(...)) {
    ///    // success. 
    /// }
    /// \endcode
    ///
    /// To call this, GetPrim() must return a valid prim.
    ///
    /// - If a spec for this attribute already exists at the current edit
    /// target, do nothing.
    ///
    /// - If a spec for \a attrName of a different spec type (e.g. a
    /// relationship) exists at the current EditTarget, issue an error.
    ///
    /// - If \a name refers to a builtin attribute according to the prim's
    /// definition, author an attribute spec with required metadata from the
    /// definition.
    ///
    /// - If \a name refers to a builtin relationship, issue an error.
    ///
    /// - If there exists an absolute strongest authored attribute spec for
    /// \a attrName, author an attribute spec at the current EditTarget by
    /// copying required metadata from that strongest spec.
    ///
    /// - If there exists an absolute strongest authored relationship spec for
    /// \a attrName, issue an error.
    ///
    /// - Otherwise author an attribute spec at the current EditTarget using
    /// the provided \a typeName and \a custom for the required metadata fields.
    /// Note that these supplied arguments are only ever used in this particular
    /// circumstance, in all other cases they are ignored.
	USD_API UsdAttribute
    CreateAttribute(const TfToken& name,
                    const SdfValueTypeName &typeName,
                    bool custom,
                    SdfVariability variability = SdfVariabilityVarying) const;
    /// \overload
    /// Create a custom attribute with \p name, \p typeName and \p variability.
	USD_API UsdAttribute
    CreateAttribute(const TfToken& name,
                    const SdfValueTypeName &typeName,
                    SdfVariability variability = SdfVariabilityVarying) const;

    /// \overload
    /// This overload of CreateAttribute() accepts a vector of name components
    /// used to construct a \em namespaced property name.  For details, see
    /// \ref Usd_Ordering
	USD_API UsdAttribute CreateAttribute(
        const std::vector<std::string> &nameElts,
        const SdfValueTypeName &typeName,
        bool custom,
        SdfVariability variability = SdfVariabilityVarying) const;
    /// \overload
    /// Create a custom attribute with \p nameElts, \p typeName, and
    /// \p variability.
	USD_API UsdAttribute CreateAttribute(
        const std::vector<std::string> &nameElts,
        const SdfValueTypeName &typeName,
        SdfVariability variability = SdfVariabilityVarying) const;

    /// Like GetProperties(), but exclude all relationships from the result.
	USD_API std::vector<UsdAttribute> GetAttributes() const;

    /// Like GetAttributes(), but exclude attributes without authored scene
    /// description from the result.  See UsdProperty::IsAuthored().
	USD_API std::vector<UsdAttribute> GetAuthoredAttributes() const;

    /// Return a UsdAttribute with the name \a attrName. The attribute 
    /// returned may or may not \b actually exist so it must be checked for
    /// validity. Suggested use:
    ///
    /// \code
    /// if (UsdAttribute myAttr = prim.GetAttribute("myAttr")) {
    ///    // myAttr is safe to use. 
    ///    // Edits to the owning stage requires subsequent validation.
    /// } else {
    ///    // myAttr was not defined/authored
    /// }
    /// \endcode
	USD_API UsdAttribute GetAttribute(const TfToken& attrName) const;

    /// Return true if this prim has an attribute named \p attrName, false
    /// otherwise.
	USD_API bool HasAttribute(const TfToken& attrName) const;

    // --------------------------------------------------------------------- //
    /// \name Relationships
    // --------------------------------------------------------------------- //

    /// Author scene description for the relationship named \a relName at the
    /// current EditTarget if none already exists.  Return a valid relationship
    /// if scene description was successfully authored or if it already existed,
    /// return an invalid relationship otherwise.
    ///
    /// Suggested use:
    /// \code
    /// if (UsdRelationship myRel = prim.CreateRelationship(...)) {
    ///    // success. 
    /// }
    /// \endcode
    ///
    /// To call this, GetPrim() must return a valid prim.
    ///
    /// - If a spec for this relationship already exists at the current edit
    /// target, do nothing.
    ///
    /// - If a spec for \a relName of a different spec type (e.g. an
    /// attribute) exists at the current EditTarget, issue an error.
    ///
    /// - If \a name refers to a builtin relationship according to the prim's
    /// definition, author a relationship spec with required metadata from the
    /// definition.
    ///
    /// - If \a name refers to a builtin attribute, issue an error.
    ///
    /// - If there exists an absolute strongest authored relationship spec for
    /// \a relName, author a relationship spec at the current EditTarget by
    /// copying required metadata from that strongest spec.
    ///
    /// - If there exists an absolute strongest authored attribute spec for \a
    /// relName, issue an error.
    ///
    /// - Otherwise author a uniform relationship spec at the current
    /// EditTarget, honoring \p custom .
    ///
	USD_API UsdRelationship CreateRelationship(const TfToken& relName,
                                       bool custom=true) const;

    /// \overload 
    /// This overload of CreateRelationship() accepts a vector of
    /// name components used to construct a \em namespaced property name.
    /// For details, see \ref Usd_Ordering
	USD_API UsdRelationship CreateRelationship(const std::vector<std::string> &nameElts,
                                       bool custom=true)
        const;

    /// Like GetProperties(), but exclude all attributes from the result.
	USD_API std::vector<UsdRelationship> GetRelationships() const;

    /// Like GetRelationships(), but exclude relationships without authored
    /// scene description from the result.  See UsdProperty::IsAuthored().
	USD_API std::vector<UsdRelationship> GetAuthoredRelationships() const;

    /// Return a UsdRelationship with the name \a relName. The relationship
    /// returned may or may not \b actually exist so it must be checked for
    /// validity. Suggested use:
    ///
    /// \code
    /// if (UsdRelationship myRel = prim.GetRelationship("myRel")) {
    ///    // myRel is safe to use.
    ///    // Edits to the owning stage requires subsequent validation.
    /// } else {
    ///    // myRel was not defined/authored
    /// }
    /// \endcode
	USD_API UsdRelationship GetRelationship(const TfToken& relName) const;

    /// Return true if this prim has a relationship named \p relName, false
    /// otherwise.
	USD_API bool HasRelationship(const TfToken& relName) const;

    // --------------------------------------------------------------------- //
    /// \name Payloads, Load and Unload 
    // --------------------------------------------------------------------- //

    /// Clears the payload at the current EditTarget for this prim. 
    /// Return false if the payload could not be cleared.
	USD_API bool ClearPayload() const;

    /// Fetch the payload for this prim; return true if a value was
    /// read, otherwise return false, leaving \p payload unaltered.
    ///
    /// \sa \ref Usd_Payloads
	USD_API bool GetPayload(SdfPayload* payload) const;
   
    /// Return true if a payload is present on this prim.
    ///
    /// \sa \ref Usd_Payloads
	USD_API bool HasPayload() const;

    /// Author payload metadata for this prim at the current edit
    /// target. Return true on success, false if the value could not be set. 
    ///
    /// \sa \ref Usd_Payloads
	USD_API bool SetPayload(const SdfPayload& payload) const;

<<<<<<< HEAD
    /// \brief Shorthand for SetPayload(SdfPayload(assetPath, primPath)).
=======
    /// Shorthand for SetPayload(SdfPayload(assetPath, primPath)).
>>>>>>> cd7567a3
	USD_API bool SetPayload(
        const std::string& assetPath, const SdfPath& primPath) const;
    
    /// Shorthand for SetPayload(SdfPayload(layer->GetIdentifer(),
    /// primPath)).
	USD_API bool SetPayload(const SdfLayerHandle& layer, const SdfPath& primPath) const;

    /// Loads this prim, all its ancestors, and all its descendants.
    ///
    /// See UsdStage::Load for additional details.
	USD_API void Load() const;

    /// Unloads this prim and all its descendants.
    ///
    /// See UsdStage::Unload for additional details.
	USD_API void Unload() const;

    // --------------------------------------------------------------------- //
    /// \name References 
    // --------------------------------------------------------------------- //

    /// Return a UsdReferences object that allows one to add, remove, or
    /// mutate references <em>at the currently set UsdEditTarget</em>.
    ///
    /// There is currently no facility for \em listing the currently authored
    /// references on a prim... the problem is somewhat ill-defined, and
    /// requires some thought.
	USD_API UsdReferences GetReferences() const;

<<<<<<< HEAD
    /// \brief Return true if this prim has any authored references.
=======
    /// Return true if this prim has any authored references.
>>>>>>> cd7567a3
	USD_API bool HasAuthoredReferences() const;

    // --------------------------------------------------------------------- //
    /// \name Inherits 
    // --------------------------------------------------------------------- //
    
    /// Return a UsdInherits object that allows one to add, remove, or
    /// mutate inherits <em>at the currently set UsdEditTarget</em>.
    ///
    /// There is currently no facility for \em listing the currently authored
    /// inherits on a prim... the problem is somewhat ill-defined, and
    /// requires some thought.
	USD_API UsdInherits GetInherits() const;

<<<<<<< HEAD
    /// \brief Return true if this prim has any authored inherits.
=======
    /// Return true if this prim has any authored inherits.
>>>>>>> cd7567a3
	USD_API bool HasAuthoredInherits() const;

    // --------------------------------------------------------------------- //
    /// \name Specializes 
    // --------------------------------------------------------------------- //
    
    /// Return a UsdSpecializes object that allows one to add, remove, or
    /// mutate specializes <em>at the currently set UsdEditTarget</em>.
    ///
    /// There is currently no facility for \em listing the currently authored
    /// specializes on a prim... the problem is somewhat ill-defined, and
    /// requires some thought.
	USD_API UsdSpecializes GetSpecializes() const;

<<<<<<< HEAD
    /// \brief Returns true if this prim has any authored specializes.
=======
    /// Returns true if this prim has any authored specializes.
>>>>>>> cd7567a3
	USD_API bool HasAuthoredSpecializes() const;

    // --------------------------------------------------------------------- //
    /// \name Instancing
    // --------------------------------------------------------------------- //

    /// Return true if this prim has been marked as instanceable.
    ///
    /// Note that this is not the same as IsInstance(). A prim may return
    /// true for IsInstanceable() and false for IsInstance() if this prim
    /// is not active or if it is marked as instanceable but contains no 
    /// instanceable data.
    bool IsInstanceable() const { 
        bool instanceable = false;
        return GetMetadata(SdfFieldKeys->Instanceable, &instanceable) and
            instanceable;
    }

    /// Author 'instanceable' metadata for this prim at the current
    /// EditTarget.
    bool SetInstanceable(bool instanceable) const {
        return SetMetadata(SdfFieldKeys->Instanceable, instanceable);
    }

    /// Remove the authored 'instanceable' opinion at the current EditTarget.
    /// Do nothing if there is no authored opinion.
    bool ClearInstanceable() const {
        return ClearMetadata(SdfFieldKeys->Instanceable);
    }

    /// Return true if this prim has an authored opinion for 'instanceable', 
    /// false otherwise.
    bool HasAuthoredInstanceable() const {
        return HasAuthoredMetadata(SdfFieldKeys->Instanceable);
    }

    /// Return true if this prim is an instance of a master, false
    /// otherwise.
    ///
    /// If this prim is an instance, calling GetMaster() will return
    /// the UsdPrim for the corresponding master prim.
    bool IsInstance() const { return _Prim()->IsInstance(); }

    /// Return true if this prim is a master prim, false otherwise.
    bool IsMaster() const { return _Prim()->IsMaster(); }

    /// Return true if this prim is located in a subtree of prims
    /// rooted at a master prim, false otherwise.
    ///
    /// If this function returns true, this prim is either a master prim
    /// or a descendent of a master prim.
    bool IsInMaster() const { return _Prim()->IsInMaster(); }

    /// If this prim is an instance, return the UsdPrim for the corresponding
    /// master. Otherwise, return an invalid UsdPrim.
	USD_API UsdPrim GetMaster() const;

private:
    friend class UsdObject;
    friend class UsdPrimSiblingIterator;
    friend class UsdPrimSubtreeIterator;
    friend class UsdProperty;
    friend class UsdSchemaBase;
    friend class UsdStage;
    friend class UsdTreeIterator;
    friend class Usd_PrimData;
    friend class Usd_PrimFlagsPredicate;

    // Private implicit conversion.
    UsdPrim(const Usd_PrimDataHandle &primData) : UsdObject(primData) {}

    // General constructor.
    UsdPrim(UsdObjType objType,
            const Usd_PrimDataHandle &prim, const TfToken &propName)
        : UsdObject(objType, prim, propName) {}

    // Helper to make a sibling range.
    inline SiblingRange
    _MakeSiblingRange(const Usd_PrimFlagsPredicate &pred) const;

    // Helper to make a range of descendants.
    inline SubtreeRange
    _MakeDescendantsRange(const Usd_PrimFlagsPredicate &pred) const;

    // Helper to make a vector of properties from names.
    std::vector<UsdProperty>
    _MakeProperties(const TfTokenVector &names) const;

    // Helper for Get(Authored)Properties.
    TfTokenVector _GetPropertyNames(bool onlyAuthored,
                                    bool applyOrder=true) const;

    // Helper for Get(Authored)PropertiesInNamespace.
    std::vector<UsdProperty>
    _GetPropertiesInNamespace(const std::string &namespaces,
                              bool onlyAuthored) const;

    // Helper for Get(Authored)Attributes.
    std::vector<UsdAttribute> _GetAttributes(bool onlyAuthored) const;

    // Helper for Get(Authored)Relationships.
    std::vector<UsdRelationship> _GetRelationships(bool onlyAuthored) const;

    // Return a const reference to the source PcpPrimIndex for this prim.
    //
    // For all prims in masters (which includes the master prim itself), 
    // this is the prim index for the instance that was chosen to serve
    // as the master for all other instances.  This prim index will not
    // have the same path as the prim's path.
    //
    // This is a private helper but is also wrapped out to Python
    // for testing and debugging purposes.
    const PcpPrimIndex &_GetSourcePrimIndex() const
    { return _Prim()->GetSourcePrimIndex(); }
};

#ifdef doxygen

/// Forward traversal iterator of sibling ::UsdPrim s.  This is a
/// standard-compliant iterator that may be used with STL algorithms, etc.
class UsdPrimSiblingIterator {
public:
    /// Iterator value type.
    typedef UsdPrim value_type;
    /// Iterator reference type, in this case the same as \a value_type.
    typedef value_type reference;
    /// Iterator difference type.
    typedef unspecified-integral-type difference_type;
    /// Dereference.
    reference operator*() const;
    /// Indirection.
    unspecified-type operator->() const;
    /// Postincrement.
    UsdPrimSiblingIterator &operator++();
    /// Preincrement.
    UsdPrimSiblingIterator operator++(int);
private:
    /// Equality.
    friend bool operator==(const UsdPrimSiblingIterator &lhs,
                           const UsdPrimSiblingIterator &rhs);
    /// Inequality.
    friend bool operator!=(const UsdPrimSiblingIterator &lhs,
                           const UsdPrimSiblingIterator &rhs);
};

/// Forward iterator range of sibling ::UsdPrim s.  This range type contains a
/// pair of UsdPrimSiblingIterator s, denoting a half-open range of UsdPrim
/// siblings.  It provides a subset of container-like API, such as begin(),
/// end(), front(), empty(), etc.
class UsdPrimSiblingRange {
public:
    /// Iterator type.
    typedef UsdPrimSiblingIterator iterator;
    /// Const iterator type.
    typedef UsdPrimSiblingIterator const_iterator;
    /// Iterator difference type.
    typedef unspecified-integral-type difference_type;
    /// Iterator value_type.
    typedef iterator::value_type value_type;
    /// Iterator reference_type.
    typedef iterator::reference reference;

    /// Construct with a pair of iterators.
    UsdPrimSiblingRange(UsdPrimSiblingIterator begin,
                        UsdPrimSiblingIterator end);

    /// Construct/convert from another compatible range type.
    template <class ForwardRange>
    UsdPrimSiblingRange(const ForwardRange &r);

    /// Assign from another compatible range type.
    template <class ForwardRange>
    UsdPrimSiblingRange &operator=(const ForwardRange &r);

    /// First iterator.
    iterator begin() const;

    /// Past-the-end iterator.
    iterator end() const;

    /// Return !empty().
    operator unspecified_bool_type() const;

    /// Equality compare.
    bool equal(const iterator_range&) const;

    /// Return *begin().  This range must not be empty.
    reference front() const;

    /// Advance this range's begin iterator.
    iterator_range& advance_begin(difference_type n);

    /// Advance this range's end iterator.
    iterator_range& advance_end(difference_type n);

    ;    /// Return begin() == end().
    bool empty() const;

private:
    /// Equality comparison.
    friend bool operator==(const UsdPrimSiblingRange &lhs,
                           const UsdPrimSiblingRange &rhs);
    /// Inequality comparison.
    friend bool operator!=(const UsdPrimSiblingRange &lhs,
                           const UsdPrimSiblingRange &rhs);
};

#else

// Sibling iterator class.  Converts ref to weak and filters according to a
// supplied predicate.
class UsdPrimSiblingIterator : public boost::iterator_adaptor<
    UsdPrimSiblingIterator,                       // crtp base.
    const Usd_PrimData *,                         // base iterator.
    UsdPrim,                                      // value type.
    boost::forward_traversal_tag,                 // traversal
    UsdPrim>                                      // reference type.
{
public:
    // Default ctor.
    UsdPrimSiblingIterator() {}

private:
    friend class UsdPrim;

    // Constructor used by Prim.
    UsdPrimSiblingIterator(const base_type &i, const base_type &end,
                           const Usd_PrimFlagsPredicate &predicate)
        : iterator_adaptor_(i)
        , _end(end)
        , _predicate(predicate) {
        // Need to advance iterator to first matching element.
        if (base() != end and not _predicate(base()))
            increment();
    }

    // Core implementation invoked by iterator_adaptor.
    friend class boost::iterator_core_access;
    bool equal(const UsdPrimSiblingIterator &other) const {
        return base() == other.base() and
            _end == other._end and _predicate == other._predicate;
    }

    void increment() {
        base_type &base = base_reference();
        // Advance base until end is encountered or the predicate succeeds.
        do {
            base = base->GetNextSibling();
        } while (base != _end and not _predicate(base));
    }

    reference dereference() const {
        return UsdPrim(base());
    }

    base_type _end;
    Usd_PrimFlagsPredicate _predicate;
};

// Typedef iterator range.
typedef boost::iterator_range<UsdPrimSiblingIterator> UsdPrimSiblingRange;

// Inform TfIterator it should feel free to make copies of the range type.
template <>
struct Tf_ShouldIterateOverCopy<
    UsdPrimSiblingRange> : boost::true_type {};
template <>
struct Tf_ShouldIterateOverCopy<
    const UsdPrimSiblingRange> : boost::true_type {};

#endif // doxygen


UsdPrimSiblingRange
UsdPrim::GetFilteredChildren(const Usd_PrimFlagsPredicate &predicate) const
{
    return _MakeSiblingRange(predicate);
}

UsdPrimSiblingRange
UsdPrim::GetAllChildren() const
{
    return GetFilteredChildren(Usd_PrimFlagsPredicate::Tautology());
};

UsdPrimSiblingRange
UsdPrim::GetChildren() const
{
    return GetFilteredChildren(UsdPrimIsActive and UsdPrimIsDefined and
                               UsdPrimIsLoaded and not UsdPrimIsAbstract);
}

// Helper to make a sibling range.
UsdPrim::SiblingRange
UsdPrim::_MakeSiblingRange(const Usd_PrimFlagsPredicate &pred) const {
    Usd_PrimDataConstPtr firstChild = _Prim()->GetFirstChild();
    return SiblingRange(SiblingIterator(firstChild, NULL, pred),
                        SiblingIterator(NULL, NULL, pred));
}

#ifdef doxygen

/// Forward traversal iterator of sibling ::UsdPrim s.  This is a
/// standard-compliant iterator that may be used with STL algorithms, etc.
class UsdPrimSubtreeIterator {
public:
    /// Iterator value type.
    typedef UsdPrim value_type;
    /// Iterator reference type, in this case the same as \a value_type.
    typedef value_type reference;
    /// Iterator difference type.
    typedef unspecified-integral-type difference_type;
    /// Dereference.
    reference operator*() const;
    /// Indirection.
    unspecified-type operator->() const;
    /// Postincrement.
    UsdPrimSubtreeIterator &operator++();
    /// Preincrement.
    UsdPrimSubtreeIterator operator++(int);
private:
    /// Equality.
    friend bool operator==(const UsdPrimSubtreeIterator &lhs,
                           const UsdPrimSubtreeIterator &rhs);
    /// Inequality.
    friend bool operator!=(const UsdPrimSubtreeIterator &lhs,
                           const UsdPrimSubtreeIterator &rhs);
};

/// Forward iterator range of sibling ::UsdPrim s.  This range type contains a
/// pair of UsdPrimSubtreeIterator s, denoting a half-open range of UsdPrim
/// siblings.  It provides a subset of container-like API, such as begin(),
/// end(), front(), empty(), etc.
class UsdPrimSubtreeRange {
public:
    /// Iterator type.
    typedef UsdPrimSubtreeIterator iterator;
    /// Const iterator type.
    typedef UsdPrimSubtreeIterator const_iterator;
    /// Iterator difference type.
    typedef unspecified-integral-type difference_type;
    /// Iterator value_type.
    typedef iterator::value_type value_type;
    /// Iterator reference_type.
    typedef iterator::reference reference;

    /// Construct with a pair of iterators.
    UsdPrimSubtreeRange(UsdPrimSubtreeIterator begin,
                        UsdPrimSubtreeIterator end);

    /// Construct/convert from another compatible range type.
    template <class ForwardRange>
    UsdPrimSubtreeRange(const ForwardRange &r);

    /// Assign from another compatible range type.
    template <class ForwardRange>
    UsdPrimSubtreeRange &operator=(const ForwardRange &r);

    /// First iterator.
    iterator begin() const;

    /// Past-the-end iterator.
    iterator end() const;

    /// Return !empty().
    operator unspecified_bool_type() const;

    /// Equality compare.
    bool equal(const iterator_range&) const;

    /// Return *begin().  This range must not be empty.
    reference front() const;

    /// Advance this range's begin iterator.
    iterator_range& advance_begin(difference_type n);

    /// Advance this range's end iterator.
    iterator_range& advance_end(difference_type n);

    ;    /// Return begin() == end().
    bool empty() const;

private:
    /// Equality comparison.
    friend bool operator==(const UsdPrimSubtreeRange &lhs,
                           const UsdPrimSubtreeRange &rhs);
    /// Inequality comparison.
    friend bool operator!=(const UsdPrimSubtreeRange &lhs,
                           const UsdPrimSubtreeRange &rhs);
};

#else

// Subtree iterator class.  Converts ref to weak and filters according to a
// supplied predicate.
class UsdPrimSubtreeIterator : public boost::iterator_adaptor<
    UsdPrimSubtreeIterator,                       // crtp base.
    const Usd_PrimData *,                         // base iterator.
    UsdPrim,                                      // value type.
    boost::forward_traversal_tag,                 // traversal
    UsdPrim>                                      // reference type.
{
public:
    // Default ctor.
    UsdPrimSubtreeIterator() {}

private:
    friend class UsdPrim;

    // Constructor used by Prim.
    UsdPrimSubtreeIterator(const base_type &i, const base_type &end,
                           const Usd_PrimFlagsPredicate &predicate)
        : iterator_adaptor_(i)
        , _end(end)
        , _predicate(predicate) {
        // Need to advance iterator to first matching element.
        base_type &base = base_reference();
        if (base != _end and not _predicate(base)) {
            if (Usd_MoveToNextSiblingOrParent(base, _end, _predicate))
                base = _end;
        }
    }

    // Core implementation invoked by iterator_adaptor.
    friend class boost::iterator_core_access;
    bool equal(const UsdPrimSubtreeIterator &other) const {
        return base() == other.base() and
            _end == other._end and _predicate == other._predicate;
    }

    void increment() {
        base_type &base = base_reference();
        if (not Usd_MoveToChild(base, _end, _predicate)) {
            while (Usd_MoveToNextSiblingOrParent(base, _end, _predicate)) {}
        }
    }

    reference dereference() const {
        return UsdPrim(base());
    }

    base_type _end;
    Usd_PrimFlagsPredicate _predicate;
};

// Typedef iterator range.
typedef boost::iterator_range<UsdPrimSubtreeIterator> UsdPrimSubtreeRange;

// Inform TfIterator it should feel free to make copies of the range type.
template <>
struct Tf_ShouldIterateOverCopy<
    UsdPrimSubtreeRange> : boost::true_type {};
template <>
struct Tf_ShouldIterateOverCopy<
    const UsdPrimSubtreeRange> : boost::true_type {};

#endif // doxygen

UsdPrimSubtreeRange
UsdPrim::GetFilteredDescendants(const Usd_PrimFlagsPredicate &predicate) const
{
    return _MakeDescendantsRange(predicate);
}

UsdPrimSubtreeRange
UsdPrim::GetAllDescendants() const
{
    return GetFilteredDescendants(Usd_PrimFlagsPredicate::Tautology());
};

UsdPrimSubtreeRange
UsdPrim::GetDescendants() const
{
    return GetFilteredDescendants(UsdPrimIsActive and UsdPrimIsDefined and
                                  UsdPrimIsLoaded and not UsdPrimIsAbstract);
}

// Helper to make a sibling range.
UsdPrim::SubtreeRange
UsdPrim::_MakeDescendantsRange(const Usd_PrimFlagsPredicate &pred) const {
    return SubtreeRange(
        SubtreeIterator(_Prim()->GetFirstChild(), NULL, pred),
        SubtreeIterator(_Prim()->GetNextPrim(), NULL, pred));
}


////////////////////////////////////////////////////////////////////////
// UsdObject methods that require UsdPrim be a complete type.

inline UsdPrim
UsdObject::GetPrim() const
{
    return UsdPrim(_prim);
}

#endif // USD_PRIM_H
<|MERGE_RESOLUTION|>--- conflicted
+++ resolved
@@ -742,11 +742,7 @@
     /// \sa \ref Usd_Payloads
 	USD_API bool SetPayload(const SdfPayload& payload) const;
 
-<<<<<<< HEAD
-    /// \brief Shorthand for SetPayload(SdfPayload(assetPath, primPath)).
-=======
     /// Shorthand for SetPayload(SdfPayload(assetPath, primPath)).
->>>>>>> cd7567a3
 	USD_API bool SetPayload(
         const std::string& assetPath, const SdfPath& primPath) const;
     
@@ -776,11 +772,7 @@
     /// requires some thought.
 	USD_API UsdReferences GetReferences() const;
 
-<<<<<<< HEAD
-    /// \brief Return true if this prim has any authored references.
-=======
     /// Return true if this prim has any authored references.
->>>>>>> cd7567a3
 	USD_API bool HasAuthoredReferences() const;
 
     // --------------------------------------------------------------------- //
@@ -795,11 +787,7 @@
     /// requires some thought.
 	USD_API UsdInherits GetInherits() const;
 
-<<<<<<< HEAD
-    /// \brief Return true if this prim has any authored inherits.
-=======
     /// Return true if this prim has any authored inherits.
->>>>>>> cd7567a3
 	USD_API bool HasAuthoredInherits() const;
 
     // --------------------------------------------------------------------- //
@@ -814,11 +802,7 @@
     /// requires some thought.
 	USD_API UsdSpecializes GetSpecializes() const;
 
-<<<<<<< HEAD
-    /// \brief Returns true if this prim has any authored specializes.
-=======
     /// Returns true if this prim has any authored specializes.
->>>>>>> cd7567a3
 	USD_API bool HasAuthoredSpecializes() const;
 
     // --------------------------------------------------------------------- //

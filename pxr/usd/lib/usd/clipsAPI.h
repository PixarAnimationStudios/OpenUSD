//
// Copyright 2016 Pixar
//
// Licensed under the Apache License, Version 2.0 (the "Apache License")
// with the following modification; you may not use this file except in
// compliance with the Apache License and the following modification to it:
// Section 6. Trademarks. is deleted and replaced with:
//
// 6. Trademarks. This License does not grant permission to use the trade
//    names, trademarks, service marks, or product names of the Licensor
//    and its affiliates, except as required to comply with Section 4(c) of
//    the License and to reproduce the content of the NOTICE file.
//
// You may obtain a copy of the Apache License at
//
//     http://www.apache.org/licenses/LICENSE-2.0
//
// Unless required by applicable law or agreed to in writing, software
// distributed under the Apache License with the above modification is
// distributed on an "AS IS" BASIS, WITHOUT WARRANTIES OR CONDITIONS OF ANY
// KIND, either express or implied. See the Apache License for the specific
// language governing permissions and limitations under the Apache License.
//
#ifndef USD_GENERATED_CLIPSAPI_H
#define USD_GENERATED_CLIPSAPI_H

/// \file usd/clipsAPI.h

#include "pxr/usd/usd/api.h"
#include "pxr/usd/usd/schemaBase.h"
#include "pxr/usd/usd/prim.h"
#include "pxr/usd/usd/stage.h"

#include "pxr/base/vt/value.h"

#include "pxr/base/gf/vec3d.h"
#include "pxr/base/gf/vec3f.h"
#include "pxr/base/gf/matrix4d.h"

#include "pxr/base/tf/token.h"
#include "pxr/base/tf/type.h"

class SdfAssetPath;

// -------------------------------------------------------------------------- //
// CLIPSAPI                                                                   //
// -------------------------------------------------------------------------- //

/// \class UsdClipsAPI
///
/// UsdClipsAPI is an API schema that provides an interface to
/// a prim's clip metadata. Clips are a "value resolution" feature that 
/// allows one to specify a sequence of usd files (clips) to be consulted, 
/// over time, as a source of varying overrides for the prims at and 
/// beneath this model prim in namespace.
/// 
/// Clips are a "value resolution" feature that allows one to specify           
/// a sequence of usd files (clips) to be consulted, over time, as a source         
/// of varying overrides for the prims at and beneath this model prim in            
/// namespace.          
/// 
/// SetClipAssetPaths() establishes the set of clips that can be consulted.         
/// SetClipActive() specifies the ordering of clip application over time            
/// (clips can be repeated), while SetClipTimes() specifies time-mapping            
/// from stage-time to clip-time for the clip active at a given stage-time,         
/// which allows for time-dilation and repetition of clips. 
/// Finally, SetClipPrimPath() determines the path within each clip that will map            
/// to this prim, i.e. the location within the clip at which we will look           
/// for opinions for this prim. 
/// 
/// The clipAssetPaths, clipTimes and clipActive metadata can also be specified 
/// through template clip metadata. This can be desirable when your set of 
/// assets is very large, as the template metadata is much more concise. 
/// SetClipTemplateAssetPath() establishes the asset identifier pattern of the set of
/// clips to be consulted. SetClipTemplateStride(), SetClipTemplateEndTime(), 
/// and SetClipTemplateStartTime() specify the range in which USD will search, based
/// on the template. From the set of resolved asset paths, clipTimes, and clipActive
/// will be derived internally.
/// 
/// Important facts about clips:            
/// li Within the layerstack in which clips are established, the           
/// opinions within the clips will be em weaker than any direct opinions           
/// in the layerstack, but em stronger than varying opinions coming across             
/// references and variants.            
/// li We will never look for metadata or default opinions in clips            
/// when performing value resolution on the owning stage, since these           
/// quantities must be time-invariant.          
/// 
/// This leads to the common structure in which we reference a model asset          
/// on a prim, and then author clips at the same site: the asset reference          
/// will provide the topology and unvarying data for the model, while           
/// the clips will provide the time-sampled animation.
/// 
///
class UsdClipsAPI : public UsdSchemaBase
{
public:
    /// Compile-time constant indicating whether or not this class corresponds
    /// to a concrete instantiable prim type in scene description.  If this is
    /// true, GetStaticPrimDefinition() will return a valid prim definition with
    /// a non-empty typeName.
    static const bool IsConcrete = false;

    /// Construct a UsdClipsAPI on UsdPrim \p prim .
    /// Equivalent to UsdClipsAPI::Get(prim.GetStage(), prim.GetPath())
    /// for a \em valid \p prim, but will not immediately throw an error for
    /// an invalid \p prim
    explicit UsdClipsAPI(const UsdPrim& prim=UsdPrim())
        : UsdSchemaBase(prim)
    {
    }

    /// Construct a UsdClipsAPI on the prim held by \p schemaObj .
    /// Should be preferred over UsdClipsAPI(schemaObj.GetPrim()),
    /// as it preserves SchemaBase state.
    explicit UsdClipsAPI(const UsdSchemaBase& schemaObj)
        : UsdSchemaBase(schemaObj)
    {
    }

    /// Destructor.
    USD_API
    virtual ~UsdClipsAPI();

    /// Return a vector of names of all pre-declared attributes for this schema
    /// class and all its ancestor classes.  Does not include attributes that
    /// may be authored by custom/extended methods of the schemas involved.
    USD_API
    static const TfTokenVector &
    GetSchemaAttributeNames(bool includeInherited=true);

    /// Return a UsdClipsAPI holding the prim adhering to this
    /// schema at \p path on \p stage.  If no prim exists at \p path on
    /// \p stage, or if the prim at that path does not adhere to this schema,
    /// return an invalid schema object.  This is shorthand for the following:
    ///
    /// \code
    /// UsdClipsAPI(stage->GetPrimAtPath(path));
    /// \endcode
    ///
    USD_API
    static UsdClipsAPI
    Get(const UsdStagePtr &stage, const SdfPath &path);


private:
    // needs to invoke _GetStaticTfType.
    friend class UsdSchemaRegistry;
    static const TfType &_GetStaticTfType();

    static bool _IsTypedSchema();

    // override SchemaBase virtuals.
    USD_API
    virtual const TfType &_GetTfType() const;

public:
    // ===================================================================== //
    // Feel free to add custom code below this line, it will be preserved by 
    // the code generator. 
    //
    // Just remember to close the class delcaration with }; and complete the
    // include guard with #endif
    // ===================================================================== //
    // --(BEGIN CUSTOM CODE)--
    //

    /// List of asset paths to the clips for this prim. This list is
    /// unordered, but elements in this list are referred to by index in
    /// other clip-related fields.
    USD_API
    bool GetClipAssetPaths(VtArray<SdfAssetPath>* assetPaths) const;
    /// Set the clipAssetPaths metadata for this prim.
    /// \sa GetClipAssetPaths()
    USD_API
    bool SetClipAssetPaths(const VtArray<SdfAssetPath>& assetPaths);

    /// Path to the prim in the clips from which time samples will be read.
    /// This prim's path will be substituted with this value to determine
    /// the final path in the clip from which to read data. For instance,
    /// if this prims' path is '/Prim_1', the clip prim path is '/Prim', 
    /// and we want to get values for the attribute '/Prim_1.size'. The
    /// clip prim path will be substituted in, yielding '/Prim.size', and
    /// each clip will be examined for values at that path.
    USD_API
    bool GetClipPrimPath(std::string* primPath) const;
    /// Set the clipPrimPath metadata for this prim.
    /// \sa GetClipPrimPath()
    USD_API
    bool SetClipPrimPath(const std::string& primPath);

    /// List of pairs (time, clip index) indicating the time on the stage
    /// at which the clip specified by the clip index is active. For instance,
    /// a value of [(0.0, 0), (20.0, 1)] indicates that clip 0 is active
    /// at time 0 and clip 1 is active at time 20.
    USD_API
    bool GetClipActive(VtVec2dArray* activeClips) const;
    /// Set the clipActive metadata for this prim.
    /// \sa GetClipActive()
    USD_API
    bool SetClipActive(const VtVec2dArray& activeClips);

    /// List of pairs (stage time, clip time) indicating the time in the
    /// active clip that should be consulted for values at the corresponding
    /// stage time. 
    ///
    /// During value resolution, this list will be sorted by stage time; 
    /// times will then be linearly interpolated between consecutive entries.
    /// For instance, for clip times [(0.0, 0.0), (10.0, 20.0)], 
    /// at stage time 0, values from the active clip at time 0 will be used,
    /// at stage time 5, values from the active clip at time 10, and at stage 
    /// time 10, clip values at time 20.
    USD_API
    bool GetClipTimes(VtVec2dArray* clipTimes) const;
    /// Set the clipTimes metadata for this prim.
    /// \sa GetClipTimes()
    USD_API
    bool SetClipTimes(const VtVec2dArray& clipTimes);

    /// Asset path for the clip manifest. The clip manifest indicates which
    /// attributes have time samples authored in the clips specified on this
    /// prim. During value resolution, we will only look for time samples 
    /// in clips if the attribute exists and is declared as varying in the
    /// manifest. Note that the clip manifest is only consulted to check
    /// check if an attribute exists and what its variability is. Other values
    /// and metadata authored in the manifest will be ignored.
    ///
    /// For instance, if this prim's path is </Prim_1>, the clip prim path is
    /// </Prim>, and we want values for the attribute </Prim_1.size>, we will
    /// only look within this prim's clips if the attribute </Prim.size>
    /// exists and is varying in the manifest.
    USD_API
    bool GetClipManifestAssetPath(SdfAssetPath* manifestAssetPath) const;
    /// Set the clipManifestAssetPath metadata for this prim.
    /// \sa GetClipManifestAssetPath()
    USD_API
    bool SetClipManifestAssetPath(const SdfAssetPath& manifestAssetPath);

    /// A template string representing a set of assets. This string
<<<<<<< HEAD
    /// can be of two forms: path/basename.###.usd and path/basename.##.##.usd.
    /// In either case, the number of hash marks in each section is variable.
    /// These control the amount of padding USD will supply when looking up 
    /// the assets. For instance, a value of 'foo.###.usd', 
    /// with clipTemplateStartTime=11, clipTemplateEndTime=15, and clipTemplateStride=1:
    /// USD will look for: foo.011.usd, foo.012.usd, foo.013.usd, foo.014.usd and foo.015.usd.
    USD_API
=======
    /// can be of two forms: 
    ///
    /// integer frames: path/basename.###.usd 
    ///
    /// subinteger frames: path/basename.##.##.usd.
    ///
    /// For the integer portion of the specification, USD will take 
    /// a particular time, determined by the clipTemplateStartTime, 
    /// clipTemplateStride and clipTemplateEndTime, and pad it with 
    /// zeros up to the number of hashes provided so long as the number of hashes 
    /// is greater than the digits required to specify the integer value.
    ///
    /// For instance:
    ///
    ///    time = 12,  clipTemplateAssetPath = foo.##.usd  => foo.12.usd
    ///    time = 12,  clipTemplateAssetPath = foo.###.usd => foo.012.usd
    ///    time = 333, clipTemplateAssetPath = foo.#.usd   => foo.333.usd
    ///
    /// In the case of subinteger portion of a specifications, USD requires the 
    /// specification to be exact. 
    ///
    /// For instance:
    /// 
    ///    time = 1.15,  clipTemplateAssetPath = foo.#.###.usd => foo.1.150.usd
    ///    time = 1.145, clipTemplateAssetPath = foo.#.##.usd  => foo.1.15.usd
    ///    time = 1.1,   clipTemplateAssetPath = foo.#.##.usd  => foo.1.10.usd
    ///
    /// Note that USD requires that hash groups be adjacent in the string, 
    /// and that there only be one or two such groups.
>>>>>>> ede400a8
    bool GetClipTemplateAssetPath(std::string* clipTemplateAssetPath) const;
    /// Set the clipTemplateAssetPath metadata for this prim.
    /// \sa GetClipTemplateAssetPath
    USD_API
    bool SetClipTemplateAssetPath(const std::string& clipTemplateAssetPath);

    /// A double representing the increment value USD will use when
    /// searching for asset paths. For example usage \sa GetClipTemplateAssetPath.
    USD_API
    bool GetClipTemplateStride(double* clipTemplateStride) const;
    /// Set the clipTemplateStride metadata for this prim
    /// \sa GetClipTemplateStride()
    USD_API
    bool SetClipTemplateStride(const double clipTemplateStride);

    /// A double which indicates the start of the range USD will use 
    /// to search for asset paths. This value is inclusive in that range.
    /// For example usage \sa GetClipTemplateAssetPath.
    USD_API
    bool GetClipTemplateStartTime(double* clipTemplateStartTime) const;
    /// Set the clipTemplateStartTime metadata for this prim
    /// \sa GetClipTemplateStartTime
    USD_API
    bool SetClipTemplateStartTime(const double clipTemplateStartTime);

    /// A double which indicates the end of the range USD will use to
    /// to search for asset paths. This value is inclusive in that range.
    /// For example usage \sa GetClipTemplateAssetPath.
    USD_API
    bool GetClipTemplateEndTime(double* clipTemplateEndTime) const;
    /// Set the clipTemplateEndTime metadata for this prim
    /// \sa GetClipTemplateEndTime()
    USD_API
    bool SetClipTemplateEndTime(const double clipTemplateEndTime);

    /// Clear out the following metadata from the current edit target:
    /// 
    /// clipTemplateAssetPath
    /// clipTemplateStride
    /// clipTemplateStartTime
    /// clipTemplateEndTime
    ///
    /// \sa ClearNonTemplateClipMetadata()
    USD_API
    bool ClearTemplateClipMetadata();

    /// Clear out the following metadata from the current edit target:
    ///
    /// clipTimes
    /// clipActive
    /// clipAssetPaths
    ///
    /// \sa ClearTemplateClipMetadata()
    USD_API
    bool ClearNonTemplateClipMetadata();

};

#endif<|MERGE_RESOLUTION|>--- conflicted
+++ resolved
@@ -237,15 +237,6 @@
     bool SetClipManifestAssetPath(const SdfAssetPath& manifestAssetPath);
 
     /// A template string representing a set of assets. This string
-<<<<<<< HEAD
-    /// can be of two forms: path/basename.###.usd and path/basename.##.##.usd.
-    /// In either case, the number of hash marks in each section is variable.
-    /// These control the amount of padding USD will supply when looking up 
-    /// the assets. For instance, a value of 'foo.###.usd', 
-    /// with clipTemplateStartTime=11, clipTemplateEndTime=15, and clipTemplateStride=1:
-    /// USD will look for: foo.011.usd, foo.012.usd, foo.013.usd, foo.014.usd and foo.015.usd.
-    USD_API
-=======
     /// can be of two forms: 
     ///
     /// integer frames: path/basename.###.usd 
@@ -275,7 +266,7 @@
     ///
     /// Note that USD requires that hash groups be adjacent in the string, 
     /// and that there only be one or two such groups.
->>>>>>> ede400a8
+    USD_API
     bool GetClipTemplateAssetPath(std::string* clipTemplateAssetPath) const;
     /// Set the clipTemplateAssetPath metadata for this prim.
     /// \sa GetClipTemplateAssetPath

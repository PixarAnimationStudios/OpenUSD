//
// Copyright 2016 Pixar
//
// Licensed under the Apache License, Version 2.0 (the "Apache License")
// with the following modification; you may not use this file except in
// compliance with the Apache License and the following modification to it:
// Section 6. Trademarks. is deleted and replaced with:
//
// 6. Trademarks. This License does not grant permission to use the trade
//    names, trademarks, service marks, or product names of the Licensor
//    and its affiliates, except as required to comply with Section 4(c) of
//    the License and to reproduce the content of the NOTICE file.
//
// You may obtain a copy of the Apache License at
//
//     http://www.apache.org/licenses/LICENSE-2.0
//
// Unless required by applicable law or agreed to in writing, software
// distributed under the Apache License with the above modification is
// distributed on an "AS IS" BASIS, WITHOUT WARRANTIES OR CONDITIONS OF ANY
// KIND, either express or implied. See the Apache License for the specific
// language governing permissions and limitations under the Apache License.
//
#include "crateFile.h"

#include "pxr/base/arch/demangle.h"
#include "pxr/base/arch/defines.h"
#include "pxr/base/arch/errno.h"
#include "pxr/base/arch/fileSystem.h"
#include "pxr/base/gf/half.h"
#include "pxr/base/gf/matrix2d.h"
#include "pxr/base/gf/matrix3d.h"
#include "pxr/base/gf/matrix4d.h"
#include "pxr/base/gf/quatd.h"
#include "pxr/base/gf/quatf.h"
#include "pxr/base/gf/quath.h"
#include "pxr/base/gf/traits.h"
#include "pxr/base/gf/vec2d.h"
#include "pxr/base/gf/vec2f.h"
#include "pxr/base/gf/vec2h.h"
#include "pxr/base/gf/vec2i.h"
#include "pxr/base/gf/vec3d.h"
#include "pxr/base/gf/vec3f.h"
#include "pxr/base/gf/vec3h.h"
#include "pxr/base/gf/vec3i.h"
#include "pxr/base/gf/vec4d.h"
#include "pxr/base/gf/vec4f.h"
#include "pxr/base/gf/vec4h.h"
#include "pxr/base/gf/vec4i.h"
#include "pxr/base/tf/envSetting.h"
#include "pxr/base/tf/errorMark.h"
#include "pxr/base/tf/getenv.h"
#include "pxr/base/tf/iterator.h"
#include "pxr/base/tf/mallocTag.h"
#include "pxr/base/tf/ostreamMethods.h"
#include "pxr/base/tf/stringUtils.h"
#include "pxr/base/tf/token.h"
#include "pxr/base/tracelite/trace.h"
#include "pxr/base/vt/dictionary.h"
#include "pxr/base/vt/value.h"
#include "pxr/base/work/arenaDispatcher.h"
#include "pxr/base/work/dispatcher.h"
#include "pxr/base/work/utils.h"
#include "pxr/usd/sdf/assetPath.h"
#include "pxr/usd/sdf/layerOffset.h"
#include "pxr/usd/sdf/listOp.h"
#include "pxr/usd/sdf/path.h"
#include "pxr/usd/sdf/pathTable.h"
#include "pxr/usd/sdf/payload.h"
#include "pxr/usd/sdf/reference.h"
#include "pxr/usd/sdf/types.h"
#include "pxr/base/tf/registryManager.h"
#include "pxr/base/tf/type.h"

#include <iostream>
#include <memory>
#include <tuple>
#include <type_traits>

TF_REGISTRY_FUNCTION(TfType) {
    TfType::Define<Usd_CrateFile::TimeSamples>();
}

#define DEFAULT_NEW_VERSION "0.0.1"
TF_DEFINE_ENV_SETTING(
    USD_WRITE_NEW_USDC_FILES_AS_VERSION, DEFAULT_NEW_VERSION,
    "When writing new Usd Crate files, write them as this version.  "
    "This must have the same major version as the software and have less or "
    "equal minor and patch versions.  This is only for new files; saving "
    "edits to an existing file preserves its version.");

// Write nbytes bytes to fd at pos.
static inline ssize_t
WriteToFd(FILE *file, void const *bytes, int64_t nbytes, int64_t pos) {
    int64_t nwritten = ArchPWrite(file, bytes, nbytes, pos);
    if (ARCH_UNLIKELY(nwritten < 0)) {
        TF_RUNTIME_ERROR("Failed writing usdc data: %s",
                         ArchStrerror().c_str());
        nwritten = 0;
    }
    return nwritten;
}

namespace Usd_CrateFile
{
// Metafunction that determines if a T instance can be read/written by simple
// bitwise copy.
template <class T>
struct _IsBitwiseReadWrite {
    static const bool value =
        std::is_enum<T>::value ||
        std::is_arithmetic<T>::value ||
        std::is_same<T, half>::value ||
        std::is_trivial<T>::value ||
        GfIsGfVec<T>::value ||
        GfIsGfMatrix<T>::value ||
        GfIsGfQuat<T>::value ||
        std::is_base_of<Index, T>::value;
};
} // Usd_CrateFile

namespace {

using namespace Usd_CrateFile;

// To add a new section, add a name here and add that name to _KnownSections
// below, then add handling for it in _Write and _ReadStructuralSections.
constexpr _SectionName _TokensSectionName = "TOKENS";
constexpr _SectionName _StringsSectionName = "STRINGS";
constexpr _SectionName _FieldsSectionName = "FIELDS";
constexpr _SectionName _FieldSetsSectionName = "FIELDSETS";
constexpr _SectionName _PathsSectionName = "PATHS";
constexpr _SectionName _SpecsSectionName = "SPECS";

constexpr _SectionName _KnownSections[] = {
    _TokensSectionName, _StringsSectionName, _FieldsSectionName,
    _FieldSetsSectionName, _PathsSectionName, _SpecsSectionName
};

template <class T>
constexpr bool _IsInlinedType() {
    using std::is_same;
    return is_same<T, string>::value or
        is_same<T, TfToken>::value or
        is_same<T, SdfPath>::value or
        is_same<T, SdfAssetPath>::value or
        (sizeof(T) <= sizeof(uint32_t) and _IsBitwiseReadWrite<T>::value);
}

template <class T>
constexpr Usd_CrateFile::TypeEnum TypeEnumFor();
#define xx(ENUMNAME, _unused1, CPPTYPE, _unused2)               \
    template <>                                                 \
    constexpr TypeEnum TypeEnumFor<CPPTYPE>() {                 \
        return TypeEnum::ENUMNAME;                              \
    }
#include "crateDataTypes.h"
#undef xx

template <class T> struct ValueTypeTraits {};
// Generate value type traits providing enum value, array support, and whether
// or not the value may be inlined.
#define xx(ENUMNAME, _unused, CPPTYPE, SUPPORTSARRAY)                          \
    template <> struct ValueTypeTraits<CPPTYPE> {                              \
        static constexpr bool supportsArray = SUPPORTSARRAY;                   \
        static constexpr bool isInlined = _IsInlinedType<CPPTYPE>();           \
    };
#include "crateDataTypes.h"
#undef xx

template <class T>
static constexpr ValueRep ValueRepFor(uint64_t payload = 0) {
    return ValueRep(TypeEnumFor<T>(),
                    ValueTypeTraits<T>::isInlined, /*isArray=*/false, payload);
}

template <class T>
static constexpr ValueRep ValueRepForArray(uint64_t payload = 0) {
    return ValueRep(TypeEnumFor<T>(),
                    /*isInlined=*/false, /*isArray=*/true, payload);
}

<<<<<<< HEAD
int64_t
_GetFileSize(FILE *f)
{
    const int fd = ArchFileNo(f);
    struct stat fileInfo;
    if (fstat(fd, &fileInfo) != 0) {
        TF_RUNTIME_ERROR("Error retrieving file size");
        return -1;
    }
    return fileInfo.st_size;
}

string
_GetVersionString(uint8_t major, uint8_t minor, uint8_t patch) {
    return TfStringPrintf("%d.%d.%d", major, minor, patch);
}

=======
>>>>>>> cc6709e4
} // anon


namespace Usd_CrateFile {

// XXX: These checks ensure VtValue can hold ValueRep in the lightest
// possible way -- WBN not to rely on intenral knowledge of that.
static_assert(boost::has_trivial_constructor<ValueRep>::value, "");
static_assert(boost::has_trivial_copy<ValueRep>::value, "");
static_assert(boost::has_trivial_assign<ValueRep>::value, "");
static_assert(boost::has_trivial_destructor<ValueRep>::value, "");

using namespace Usd_CrateValueInliners;

using std::make_pair;
using std::string;
using std::tuple;
using std::unique_ptr;
using std::unordered_map;
using std::vector;

constexpr uint8_t USDC_MAJOR = 0;
constexpr uint8_t USDC_MINOR = 1;
constexpr uint8_t USDC_PATCH = 0;

struct CrateFile::Version
{
    // Not named 'major' since that's a macro name conflict on POSIXes.
    uint8_t majver, minver, patchver;

    constexpr Version() : Version(0,0,0) {}
    constexpr Version(uint8_t majver, uint8_t minver, uint8_t patchver)
        : majver(majver), minver(minver), patchver(patchver) {}

    explicit Version(CrateFile::_BootStrap const &boot)
        : Version(boot.version[0], boot.version[1], boot.version[2]) {}
    
    static Version FromString(char const *str) {
        uint32_t maj, min, pat;
        if (sscanf(str, "%u.%u.%u", &maj, &min, &pat) != 3 ||
            maj > 255 || min > 255 || pat > 255) {
            return Version();
        }
        return Version(maj, min, pat);
    }

    constexpr uint32_t AsInt() const {
        return static_cast<uint32_t>(majver) << 16 |
            static_cast<uint32_t>(minver) << 8 |
            static_cast<uint32_t>(patchver);
    }

    std::string AsString() const {
        return TfStringPrintf("%d.%d.%d", majver, minver, patchver);
    }

    bool IsValid() const { return AsInt() != 0; }

    // Return true if fileVer has the same major version as this, and has a
    // lesser or same minor version.  Patch version irrelevant, since the
    // versioning scheme specifies that patch level changes are
    // forward-compatible.
    bool CanRead(Version const &fileVer) const {
        return fileVer.majver == majver && fileVer.minver <= minver;
    }

    // Return true if fileVer has the same major version as this, and has a
    // lesser minor version, or has the same minor version and a lesser or equal
    // patch version.
    bool CanWrite(Version const &fileVer) const {
        return fileVer.majver == majver &&
            (fileVer.minver < minver ||
             (fileVer.minver == minver && fileVer.patchver <= patchver));
    }        
    
#define LOGIC_OP(op)                                                    \
    constexpr bool operator op(Version const &other) const {            \
        return AsInt() op other.AsInt();                                \
    }
    LOGIC_OP(==); LOGIC_OP(!=);
    LOGIC_OP(<);  LOGIC_OP(>);
    LOGIC_OP(<=); LOGIC_OP(>=);
#undef LOGIC_OP
};

constexpr CrateFile::Version
_SoftwareVersion { USDC_MAJOR, USDC_MINOR, USDC_PATCH };

static CrateFile::Version
_GetVersionForNewlyCreatedFiles() {
    // Read the env setting and try to parse a version.  If that fails to
    // give a version this software is capable of writing, fall back to the
    // _SoftwareVersion.
    string setting = TfGetEnvSetting(USD_WRITE_NEW_USDC_FILES_AS_VERSION);
    auto ver = CrateFile::Version::FromString(setting.c_str());
    if (!ver.IsValid() || !_SoftwareVersion.CanWrite(ver)) {
        TF_WARN("Invalid value '%s' for USD_WRITE_NEW_USDC_FILES_AS_VERSION - "
                "falling back to default '%s'",
                setting.c_str(), DEFAULT_NEW_VERSION);
        ver = CrateFile::Version::FromString(DEFAULT_NEW_VERSION);
    }
    return ver;
}

static CrateFile::Version
GetVersionForNewlyCreatedFiles() {
    static CrateFile::Version ver = _GetVersionForNewlyCreatedFiles();
    return ver;
}

constexpr char const *USDC_IDENT = "PXR-USDC"; // 8 chars.

struct _PathItemHeader_0_0_1 {
    _PathItemHeader_0_0_1() {}
    _PathItemHeader_0_0_1(PathIndex pi, TokenIndex ti, uint8_t bs)
        : index(pi), elementTokenIndex(ti), bits(bs) {}

    // Deriving _BitwiseReadWrite and having members PathIndex and TokenIndex
    // that derive _BitwiseReadWrite caused gcc on linux and mac to leave 4
    // bytes at the head of this structure, making the whole thing 16 bytes,
    // with the members starting at offset 4.  This was revealed in the Windows
    // port since MSVC made this struct 12 bytes, as intended.  To fix this we
    // have two versions of the struct.  Version 0.0.1 files read/write this
    // structure.  Version 0.1.0 and newer read/write the new one.
    uint32_t _unused_padding_;

    PathIndex index;
    TokenIndex elementTokenIndex;
    uint8_t bits;
};
template <>
struct _IsBitwiseReadWrite<_PathItemHeader_0_0_1> : std::true_type {};

struct _PathItemHeader {
    _PathItemHeader() {}
    _PathItemHeader(PathIndex pi, TokenIndex ti, uint8_t bs)
        : index(pi), elementTokenIndex(ti), bits(bs) {}
    static const uint8_t HasChildBit = 1 << 0;
    static const uint8_t HasSiblingBit = 1 << 1;
    static const uint8_t IsPrimPropertyPathBit = 1 << 2;
    PathIndex index;
    TokenIndex elementTokenIndex;
    uint8_t bits;
};
template <>
struct _IsBitwiseReadWrite<_PathItemHeader> : std::true_type {};

struct _ListOpHeader {
    enum _Bits { IsExplicitBit = 1 << 0,
                 HasExplicitItemsBit = 1 << 1,
                 HasAddedItemsBit = 1 << 2,
                 HasDeletedItemsBit = 1 << 3,
                 HasOrderedItemsBit = 1 << 4 };

    _ListOpHeader() : bits(0) {}

    template <class T>
    explicit _ListOpHeader(SdfListOp<T> const &op) : bits(0) {
        bits |= op.IsExplicit() ? IsExplicitBit : 0;
        bits |= op.GetExplicitItems().size() ? HasExplicitItemsBit : 0;
        bits |= op.GetAddedItems().size() ? HasAddedItemsBit : 0;
        bits |= op.GetDeletedItems().size() ? HasDeletedItemsBit : 0;
        bits |= op.GetOrderedItems().size() ? HasOrderedItemsBit : 0;
    }

    bool IsExplicit() const { return bits & IsExplicitBit; }

    bool HasExplicitItems() const { return bits & HasExplicitItemsBit; }
    bool HasAddedItems() const { return bits & HasAddedItemsBit; }
    bool HasDeletedItems() const { return bits & HasDeletedItemsBit; }
    bool HasOrderedItems() const { return bits & HasOrderedItemsBit; }

    uint8_t bits;
};
template <> struct _IsBitwiseReadWrite<_ListOpHeader> : std::true_type {};

struct _MmapStream {
    explicit _MmapStream(char const *mapStart)
        : _cur(mapStart), _mapStart(mapStart) {}

    inline void Read(void *dest, size_t nBytes) {
        memcpy(dest, _cur, nBytes);
        _cur += nBytes;
    }
    inline int64_t Tell() const { return _cur - _mapStart; }
    inline void Seek(int64_t offset) { _cur = _mapStart + offset; }
private:
    char const *_cur;
    char const *_mapStart;
};

struct _PreadStream {
    explicit _PreadStream(FILE *file) : _cur(0), _file(file) {}
    inline void Read(void *dest, size_t nBytes) {
        _cur += ArchPRead(_file, dest, nBytes, _cur);
    }
    inline int64_t Tell() const { return _cur; }
    inline void Seek(int64_t offset) { _cur = offset; }
private:
    int64_t _cur;
    FILE *_file;
};

////////////////////////////////////////////////////////////////////////
// _TableOfContents
CrateFile::_Section const *
CrateFile::_TableOfContents::GetSection(_SectionName name) const
{
    for (auto const &sec: sections) {
        if (name == sec.name)
            return &sec;
    }
    TF_RUNTIME_ERROR("Crate file missing %s section", name.c_str());
    return nullptr;
}

int64_t
CrateFile::_TableOfContents::GetMinimumSectionStart() const
{
    auto theMin = std::min_element(
        sections.begin(), sections.end(),
        [](_Section const &l, _Section const &r) { return l.start < r.start; });

    return theMin == sections.end() ? sizeof(_BootStrap) : theMin->start;
}

////////////////////////////////////////////////////////////////////////
// PackingContext
struct CrateFile::_PackingContext
{
    _PackingContext(CrateFile *crate, FILE *file, std::string const &fileName) 
        : file(file)
        , fileName(fileName)
        , writeVersion(crate->_fileName.empty() ?
                       GetVersionForNewlyCreatedFiles() :
                       Version(crate->_boot)) {
        // Populate this context with everything we need from \p crate in order
        // to do deduplication, etc.
        WorkArenaDispatcher wd;

        // Read in any unknown sections so we can rewrite them later.
        wd.Run([this, crate]() {
                for (auto const &sec: crate->_toc.sections) {
                    if (not _IsKnownSection(sec.name)) {
                        unknownSections.emplace_back(
                            sec.name, _ReadSectionBytes(sec, crate), sec.size);
                    }
                }
            });

        // Ensure that pathToPathIndex is correctly populated.
        wd.Run([this, crate]() {
                for (size_t i = 0; i != crate->_paths.size(); ++i)
                    pathToPathIndex[crate->_paths[i]] = PathIndex(static_cast<uint32_t>(i));
            });

        // Ensure that fieldToFieldIndex is correctly populated.
        wd.Run([this, crate]() {
                for (size_t i = 0; i != crate->_fields.size(); ++i)
                    fieldToFieldIndex[crate->_fields[i]] = FieldIndex(static_cast<uint32_t>(i));
            });
        
        // Ensure that fieldsToFieldSetIndex is correctly populated.
        auto const &fsets = crate->_fieldSets;
        wd.Run([this, &fsets]() {
                vector<FieldIndex> fieldIndexes;
                for (auto fsBegin = fsets.begin(),
                         fsEnd = find(fsBegin, fsets.end(), FieldIndex());
                     fsBegin != fsets.end();
                     fsBegin = fsEnd + 1,
                         fsEnd = find(fsBegin, fsets.end(), FieldIndex())) {
                    fieldIndexes.assign(fsBegin, fsEnd);
                    fieldsToFieldSetIndex[fieldIndexes] =
                        FieldSetIndex(fsBegin - fsets.begin());
                }
            });

        // Ensure that tokenToTokenIndex is correctly populated.
        wd.Run([this, crate]() {
                for (size_t i = 0; i != crate->_tokens.size(); ++i)
                    tokenToTokenIndex[crate->_tokens[i]] = TokenIndex(static_cast<uint32_t>(i));
            });

        // Ensure that stringToStringIndex is correctly populated.
        wd.Run([this, crate]() {
                for (size_t i = 0; i != crate->_strings.size(); ++i)
                    stringToStringIndex[
                        crate->GetString(StringIndex(static_cast<uint32_t>(i)))] = StringIndex(static_cast<uint32_t>(i));
            });

        // Set file pos to start of the structural sections in the current TOC.
        outFilePos = crate->_toc.GetMinimumSectionStart();

        wd.Wait();
    }

    // Read the bytes of some unknown section into memory so we can rewrite them
    // out later (to preserve it).
    unique_ptr<char[]>
    _ReadSectionBytes(_Section const &sec, CrateFile *crate) const {
        unique_ptr<char[]> result(new char[sec.size]);
        crate->_ReadRawBytes(sec.start, sec.size, result.get());
        return result;
    }

    // Deduplication tables.
    unordered_map<TfToken, TokenIndex, _Hasher> tokenToTokenIndex;
    unordered_map<string, StringIndex, _Hasher> stringToStringIndex;
    unordered_map<SdfPath, PathIndex, SdfPath::Hash> pathToPathIndex;
    unordered_map<Field, FieldIndex, _Hasher> fieldToFieldIndex;
    
    // A mapping from a group of fields to their starting index in _fieldSets.
    unordered_map<vector<FieldIndex>,
                  FieldSetIndex, _Hasher> fieldsToFieldSetIndex;
    
    // Unknown sections we're moving to the new structural area.
    vector<tuple<string, unique_ptr<char[]>, size_t>> unknownSections;

    // File and filename we're writing to.
    FILE *file;
    std::string fileName;
    // Version we're writing.
    Version writeVersion;
    // Current position in output file.
    int64_t outFilePos;
};

/////////////////////////////////////////////////////////////////////////
// Readers
class CrateFile::_ReaderBase
{
public:
    _ReaderBase(CrateFile const *crate) : crate(crate) {}

    template <class T>
    T GetUninlinedValue(uint32_t x, T *) const {
        static_assert(sizeof(T) <= sizeof(x), "");
        T r;
        memcpy(&r, &x, sizeof(r));
        return r;
    }

    string const & GetUninlinedValue(uint32_t i, string *) const {
        return crate->GetString(StringIndex(i));
    }

    TfToken const &GetUninlinedValue(uint32_t i, TfToken *) const {
        return crate->GetToken(TokenIndex(i));
    }

    SdfPath const &GetUninlinedValue(uint32_t i, SdfPath *) const {
        return crate->GetPath(PathIndex(i));
    }

    SdfAssetPath GetUninlinedValue(uint32_t i, SdfAssetPath *) const {
        return SdfAssetPath(crate->GetToken(TokenIndex(i)));
    }

    CrateFile const *crate;
};

template <class ByteStream>
class CrateFile::_Reader : public _ReaderBase
{
    void _RecursiveRead() {
        auto start = src.Tell();
        auto offset = Read<int64_t>();
        src.Seek(start + offset);
    }

public:
    _Reader(CrateFile const *crate, ByteStream &src)
        : _ReaderBase(crate)
        , src(src) {}

    template <class T>
    static typename std::enable_if<_IsBitwiseReadWrite<T>::value, T>::type
    StaticRead(ByteStream &src, T *) {
        T bits;
        src.Read(&bits, sizeof(bits));
        return bits;
    }

    void Seek(uint64_t offset) { src.Seek(offset); }

    // Map helper.
    template <class Map>
    Map ReadMap() {
        Map map;
        auto sz = Read<uint64_t>();
        while (sz--) {
            // Do not combine the following into one statement.  It must be
            // separate because the two modifications to 'src' must be correctly
            // sequenced.
            auto key = Read<typename Map::key_type>();
            map[key] = Read<typename Map::mapped_type>();
        }
        return map;
    }

    ////////////////////////////////////////////////////////////////////////
    // Base template for Read.  It dispatches to the overloads that take a
    // dummy pointer argument to allow overloading/enable_if.
    template <class T>
    inline T Read() {
        return this->Read(static_cast<T *>(nullptr));
    }

    // read bitwise.
    template <class T>
    typename std::enable_if<_IsBitwiseReadWrite<T>::value, T>::type
    Read(T *) { return StaticRead(src, static_cast<T *>(nullptr)); }

    _TableOfContents Read(_TableOfContents *) {
        _TableOfContents ret;
        ret.sections = Read<decltype(ret.sections)>();
        return ret;
    }
    string Read(string *) { return crate->GetString(Read<StringIndex>()); }
    TfToken Read(TfToken *) { return crate->GetToken(Read<TokenIndex>()); }
    SdfPath Read(SdfPath *) { return crate->GetPath(Read<PathIndex>()); }
    VtDictionary Read(VtDictionary *) { return ReadMap<VtDictionary>(); }
    SdfAssetPath Read(SdfAssetPath *) {
        return SdfAssetPath(Read<string>());
    }
    SdfUnregisteredValue Read(SdfUnregisteredValue *) {
        VtValue val = Read<VtValue>();
        if (val.IsHolding<string>())
            return SdfUnregisteredValue(val.UncheckedGet<string>());
        if (val.IsHolding<VtDictionary>())
            return SdfUnregisteredValue(val.UncheckedGet<VtDictionary>());
        if (val.IsHolding<SdfUnregisteredValueListOp>())
            return SdfUnregisteredValue(
                val.UncheckedGet<SdfUnregisteredValueListOp>());
        TF_CODING_ERROR("SdfUnregisteredValue in crate file contains invalid "
                        "type '%s' = '%s'; expected string, VtDictionary or "
                        "SdfUnregisteredValueListOp; returning empty",
                        val.GetTypeName().c_str(), TfStringify(val).c_str());
        return SdfUnregisteredValue();
    }
    SdfVariantSelectionMap Read(SdfVariantSelectionMap *) {
        return ReadMap<SdfVariantSelectionMap>();
    }
    SdfLayerOffset Read(SdfLayerOffset *) {
        // Do not combine the following into one statement.  It must be separate
        // because the two modifications to 'src' must be correctly sequenced.
        auto offset = Read<double>();
        auto scale = Read<double>();
        return SdfLayerOffset(offset, scale);
    }
    SdfReference Read(SdfReference *) {
        // Do not combine the following into one statement.  It must be separate
        // because the two modifications to 'src' must be correctly sequenced.
        auto assetPath = Read<std::string>();
        auto primPath = Read<SdfPath>();
        auto layerOffset = Read<SdfLayerOffset>();
        auto customData = Read<VtDictionary>();
        return SdfReference(std::move(assetPath), std::move(primPath),
                            std::move(layerOffset), std::move(customData));
    }
    SdfPayload Read(SdfPayload *) {
        // Do not combine the following into one statement.  It must be separate
        // because the two modifications to 'src' must be correctly sequenced.
        auto assetPath = Read<string>();
        auto primPath = Read<SdfPath>();
        return SdfPayload(assetPath, primPath);
    }
    template <class T>
    SdfListOp<T> Read(SdfListOp<T> *) {
        SdfListOp<T> listOp;
        auto h = Read<_ListOpHeader>();
        if (h.IsExplicit()) { listOp.ClearAndMakeExplicit(); }
        if (h.HasExplicitItems()) {
            listOp.SetExplicitItems(Read<vector<T>>()); }
        if (h.HasAddedItems()) { listOp.SetAddedItems(Read<vector<T>>()); }
        if (h.HasDeletedItems()) { listOp.SetDeletedItems(Read<vector<T>>()); }
        if (h.HasOrderedItems()) { listOp.SetOrderedItems(Read<vector<T>>()); }
        return listOp;
    }
    VtValue Read(VtValue *) {
        _RecursiveRead();
        auto rep = Read<ValueRep>();
        return crate->UnpackValue(rep);
    }

    TimeSamples Read(TimeSamples *) {

        TimeSamples ret;

        // Reconstitute a rep for this very location in the file to be retained
        // in the TimeSamples result.
        ret.valueRep = ValueRepFor<TimeSamples>(src.Tell());

        _RecursiveRead();
        auto timesRep = Read<ValueRep>();

        // Deduplicate times in-memory by ValueRep.
        // Optimistically take the read lock and see if we already have times.
        tbb::spin_rw_mutex::scoped_lock
            lock(crate->_sharedTimesMutex, /*write=*/false);
        auto sharedTimesIter = crate->_sharedTimes.find(timesRep);
        if (sharedTimesIter != crate->_sharedTimes.end()) {
            // Yes, reuse existing times.
            ret.times = sharedTimesIter->second;
        } else {
            // The lock upgrade here may or may not be atomic.  This means
            // someone else may have populated the table while we were
            // upgrading.
            lock.upgrade_to_writer();
            auto iresult =
                crate->_sharedTimes.emplace(timesRep, Usd_EmptySharedTag);
            if (iresult.second) {
                // We get to do the population.
                auto sharedTimes = TimeSamples::SharedTimes();
                crate->_UnpackValue(timesRep, &sharedTimes.GetMutable());
                iresult.first->second.swap(sharedTimes);
            }
            ret.times = iresult.first->second;
        }
        lock.release();

        _RecursiveRead();

        // Store the offset to the value reps in the file.  The values are
        // encoded as a uint64_t size followed by contiguous reps.  So we jump
        // over that uint64_t and store the start of the reps.  Then we seek
        // forward past the reps to continue.
        auto numValues = Read<uint64_t>();
        ret.valuesFileOffset = src.Tell();

        // Now move past the reps to continue.
        src.Seek(ret.valuesFileOffset + numValues * sizeof(ValueRep));

        return ret;
    }

    template <class T>
    vector<T> Read(vector<T> *) {
        auto sz = Read<uint64_t>();
        vector<T> vec(sz);
        ReadContiguous(vec.data(), sz);
        return vec;
    }

    template <class T>
    typename std::enable_if<_IsBitwiseReadWrite<T>::value>::type
    ReadContiguous(T *values, size_t sz) {
        src.Read(static_cast<void *>(values), sz * sizeof(*values));
    }

    template <class T>
    typename std::enable_if<not _IsBitwiseReadWrite<T>::value>::type
    ReadContiguous(T *values, size_t sz) {
        std::for_each(values, values + sz, [this](T &v) { v = Read<T>(); });
    }

    ByteStream src;
};

template <class ByteStream>
CrateFile::_Reader<ByteStream>
CrateFile::_MakeReader(ByteStream src) const
{
    return _Reader<ByteStream>(this, src);
}

/////////////////////////////////////////////////////////////////////////
// Writers
class CrateFile::_Writer
{
public:
    explicit _Writer(CrateFile *crate)
        : crate(crate), sink(crate->_packCtx->file) {}

    // Recursive write helper.  We use these when writing values if we may
    // invoke _PackValue() recursively.  Since _PackValue() may or may not write
    // to the file, we need to account for jumping over that written nested
    // data, and this function automates that.
    template <class Fn>
    void _RecursiveWrite(Fn const &fn) {
        // Reserve space for a forward offset to where the primary data will
        // live.
        int64_t offsetLoc = Tell();
        WriteAs<int64_t>(0);
        // Invoke the writing function, which may write arbitrary data.
        fn();
        // Now that we know where the primary data will end up, seek back and
        // write the offset value, then seek forward again.
        int64_t end = Tell();
        Seek(offsetLoc);
        WriteAs<int64_t>(end - offsetLoc);
        Seek(end);
    }

public:

    int64_t Tell() const { return crate->_packCtx->outFilePos; }

    void Seek(int64_t offset) { crate->_packCtx->outFilePos = offset; }

    template <class T>
    uint32_t GetInlinedValue(T x) {
        uint32_t r = 0;
        static_assert(sizeof(x) <= sizeof(r), "");
        memcpy(&r, &x, sizeof(x));
        return r;
    }

    uint32_t GetInlinedValue(string const &s) {
        return crate->_AddString(s).value;
    }

    uint32_t GetInlinedValue(TfToken const &t) {
        return crate->_AddToken(t).value;
    }

    uint32_t GetInlinedValue(SdfPath const &p) {
        return crate->_AddPath(p).value;
    }

    uint32_t GetInlinedValue(SdfAssetPath const &p) {
        return crate->_AddToken(TfToken(p.GetAssetPath())).value;
    }

    ////////////////////////////////////////////////////////////////////////
    // Basic Write
    template <class T>
    typename std::enable_if<_IsBitwiseReadWrite<T>::value>::type
    Write(T const &bits) {
        crate->_packCtx->outFilePos += WriteToFd(
            sink, &bits, sizeof(bits), crate->_packCtx->outFilePos);
    }

    template <class U, class T>
    void WriteAs(T const &obj) { return Write(static_cast<U>(obj)); }

    // Map helper.
    template <class Map>
    void WriteMap(Map const &map) {
        WriteAs<uint64_t>(map.size());
        for (auto const &kv: map) {
            Write(kv.first);
            Write(kv.second);
        }
    }

    void Write(_TableOfContents const &toc) { Write(toc.sections); }
    void Write(std::string const &str) { Write(crate->_AddString(str)); }
    void Write(TfToken const &tok) { Write(crate->_AddToken(tok)); }
    void Write(SdfPath const &path) { Write(crate->_AddPath(path)); }
    void Write(VtDictionary const &dict) { WriteMap(dict); }
    void Write(SdfAssetPath const &ap) { Write(ap.GetAssetPath()); }
    void Write(SdfUnregisteredValue const &urv) { Write(urv.GetValue()); }
    void Write(SdfVariantSelectionMap const &vsmap) { WriteMap(vsmap); }
    void Write(SdfLayerOffset const &layerOffset) {
        Write(layerOffset.GetOffset());
        Write(layerOffset.GetScale());
    }
    void Write(SdfReference const &ref) {
        Write(ref.GetAssetPath());
        Write(ref.GetPrimPath());
        Write(ref.GetLayerOffset());
        Write(ref.GetCustomData());
    }
    void Write(SdfPayload const &ref) {
        Write(ref.GetAssetPath());
        Write(ref.GetPrimPath());
    }
    template <class T>
    void Write(SdfListOp<T> const &listOp) {
        _ListOpHeader h(listOp);
        Write(h);
        if (h.HasExplicitItems()) { Write(listOp.GetExplicitItems()); }
        if (h.HasAddedItems()) { Write(listOp.GetAddedItems()); }
        if (h.HasDeletedItems()) { Write(listOp.GetDeletedItems()); }
        if (h.HasOrderedItems()) { Write(listOp.GetOrderedItems()); }
    }
    void Write(VtValue const &val) {
        ValueRep rep;
        _RecursiveWrite(
            [this, &val, &rep]() { rep = crate->_PackValue(val); });
        Write(rep);
    }

    void Write(TimeSamples const &samples) {
        // Pack the times to deduplicate.
        ValueRep timesRep;
        _RecursiveWrite([this, &timesRep, &samples]() {
                timesRep = crate->_PackValue(samples.times.Get());
            });
        Write(timesRep);

        // Pack the individual elements, to deduplicate them.
        vector<ValueRep> reps(samples.values.size());
        _RecursiveWrite([this, &reps, &samples]() {
                transform(samples.values.begin(), samples.values.end(),
                          reps.begin(),
                          [this](VtValue const &val) {
                              return crate->_PackValue(val);
                          });
            });

        // Write size and contiguous reps.
        WriteAs<uint64_t>(reps.size());
        WriteContiguous(reps.data(), reps.size());
    }

    template <class T>
    void Write(vector<T> const &vec) {
        WriteAs<uint64_t>(vec.size());
        WriteContiguous(vec.data(), vec.size());
    }

    template <class T>
    typename std::enable_if<_IsBitwiseReadWrite<T>::value>::type
    WriteContiguous(T const *values, size_t sz) {
        crate->_packCtx->outFilePos += WriteToFd(
            sink, values, sizeof(*values) * sz, crate->_packCtx->outFilePos);
    }

    template <class T>
    typename std::enable_if<not _IsBitwiseReadWrite<T>::value>::type
    WriteContiguous(T const *values, size_t sz) {
        std::for_each(values, values + sz, [this](T const &v) { Write(v); });
    }

    CrateFile *crate;
    FILE *sink;
};


////////////////////////////////////////////////////////////////////////
// ValueHandler class hierarchy.  See comment for _ValueHandler itself for more
// information.

struct CrateFile::_ValueHandlerBase {};

// Scalar handler for non-inlined types -- does deduplication.
template <class T, class Enable>
struct CrateFile::_ScalarValueHandlerBase : _ValueHandlerBase
{
    inline ValueRep Pack(_Writer writer, T const &val) {
        // See if we can inline the value -- we might be able to if there's some
        // encoding that can exactly represent it in 4 bytes.
        uint32_t ival;
        if (_EncodeInline(val, &ival)) {
            auto ret = ValueRepFor<T>(ival);
            ret.SetIsInlined();
            return ret;
        }

        // Otherwise dedup and/or write...
        if (not _valueDedup) {
            _valueDedup.reset(
                new typename decltype(_valueDedup)::element_type);
        }

        auto iresult = _valueDedup->emplace(val, ValueRep());
        ValueRep &target = iresult.first->second;
        if (iresult.second) {
            // Not yet present.  Invoke the write function.
            target = ValueRepFor<T>(writer.Tell());
            writer.Write(val);
        }
        return target;
    }
    template <class Reader>
    inline void Unpack(Reader reader, ValueRep rep, T *out) const {
        // If the value is inlined, just decode it.
        if (rep.IsInlined()) {
            uint32_t tmp = (rep.GetPayload() &
                            ((1ull << (sizeof(uint32_t) * 8))-1));
            _DecodeInline(out, tmp);
            return;
        }
        // Otherwise we have to read it from the file.
        reader.Seek(rep.GetPayload());
        *out = reader.template Read<T>();
    }
    std::unique_ptr<std::unordered_map<T, ValueRep, _Hasher>> _valueDedup;
};

// Scalar handler for inlined types -- no deduplication.
template <class T>
struct CrateFile::_ScalarValueHandlerBase<
    T, typename std::enable_if<ValueTypeTraits<T>::isInlined>::type>
: _ValueHandlerBase
{
    inline ValueRep Pack(_Writer writer, T val) {
        // Inline it into the rep.
        return ValueRepFor<T>(writer.GetInlinedValue(val));
    }
    template <class Reader>
    inline void Unpack(Reader reader, ValueRep rep, T *out) const {
        // Value is directly in payload data.
        uint32_t tmp =
            (rep.GetPayload() & ((1ull << (sizeof(uint32_t) * 8))-1));
        *out = reader.GetUninlinedValue(tmp, static_cast<T *>(nullptr));
    }
};

// Array handler for types that don't support arrays.
template <class T, class Enable>
struct CrateFile::_ArrayValueHandlerBase : _ScalarValueHandlerBase<T>
{
    ValueRep PackVtValue(_Writer w, VtValue const &v) {
        return this->Pack(w, v.UncheckedGet<T>());
    }

    template <class Reader>
    void UnpackVtValue(Reader r, ValueRep rep, VtValue *out) {
        T obj;
        this->Unpack(r, rep, &obj);
        out->Swap(obj);
    }
};

// Array handler for types that support arrays -- does deduplication.
template <class T>
struct CrateFile::_ArrayValueHandlerBase<
    T, typename std::enable_if<ValueTypeTraits<T>::supportsArray>::type>
: _ScalarValueHandlerBase<T>
{
    ValueRep PackArray(_Writer w, VtArray<T> const &array) {
        auto result = ValueRepForArray<T>(0);

        // If this is an empty array we inline it.
        if (array.empty())
            return result;

        if (not _arrayDedup) {
            _arrayDedup.reset(
                new typename decltype(_arrayDedup)::element_type);
        }

        auto iresult = _arrayDedup->emplace(array, result);
        ValueRep &target = iresult.first->second;
        if (iresult.second) {
            // Not yet present.
            target.SetPayload(w.Tell());
            w.WriteAs<uint32_t>(1);
            w.WriteAs<uint32_t>(array.size());
            w.WriteContiguous(array.data(), array.size());
        }
        return target;
    }

    template <class Reader>
    void UnpackArray(Reader reader, ValueRep rep, VtArray<T> *out) const {
        // If payload is 0, it's an empty array.
        if (rep.GetPayload() == 0) {
            *out = VtArray<T>();
            return;
        }
        reader.Seek(rep.GetPayload());
        // Read and discard shape size.
        reader.template Read<uint32_t>();
        out->resize(reader.template Read<uint32_t>());
        reader.ReadContiguous(out->data(), out->size());
    }

    ValueRep PackVtValue(_Writer w, VtValue const &v) {
        return v.IsArrayValued() ?
            this->PackArray(w, v.UncheckedGet<VtArray<T>>()) :
            this->Pack(w, v.UncheckedGet<T>());
    }

    template <class Reader>
    void UnpackVtValue(Reader r, ValueRep rep, VtValue *out) {
        if (rep.IsArray()) {
            VtArray<T> array;
            this->UnpackArray(r, rep, &array);
            out->Swap(array);
        } else {
            T obj;
            this->Unpack(r, rep, &obj);
            out->Swap(obj);
        }
    }

    std::unique_ptr<
        std::unordered_map<VtArray<T>, ValueRep, _Hasher>> _arrayDedup;
};

// _ValueHandler derives _ArrayValueHandlerBase, which in turn derives
// _ScalarValueHandlerBase.  Those templates are specialized to handle types
// that support or do not support arrays and types that are inlined or not
// inlined.
template <class T>
struct CrateFile::_ValueHandler : public _ArrayValueHandlerBase<T> {};


////////////////////////////////////////////////////////////////////////
// CrateFile

/*static*/ bool
CrateFile::CanRead(string const &fileName) {
    // Create a unique_ptr with a functor that fclose()s for a deleter.
    _UniqueFILE in(fopen(fileName.c_str(), "rb"));

    if (not in)
        return false;

    TfErrorMark m;
    _ReadBootStrap(_PreadStream(in.get()), ArchGetFileLength(in.get()));

    // Clear any issued errors again to avoid propagation, and return true if
    // there were no errors issued.
    return not m.Clear();
}

/* static */
std::unique_ptr<CrateFile>
CrateFile::CreateNew()
{
    bool useMmap = not TfGetenvBool("USDC_USE_PREAD", false);
    return std::unique_ptr<CrateFile>(new CrateFile(useMmap));
}

/* static */
ArchConstFileMapping
CrateFile::_MmapFile(char const *fileName, FILE *file)
{
    ArchConstFileMapping map = ArchMapFileReadOnly(file);
    if (not map)
        TF_RUNTIME_ERROR("Couldn't map file '%s'", fileName);
    return map;
}

/* static */
std::unique_ptr<CrateFile>
CrateFile::Open(string const &fileName)
{
    TfAutoMallocTag tag2("Usd_CrateFile::CrateFile::Open");

    std::unique_ptr<CrateFile> result;

    // Create a unique_ptr with a functor that fclose()s for a deleter.
    _UniqueFILE inputFile(fopen(fileName.c_str(), "rb"));

    if (not inputFile) {
        TF_RUNTIME_ERROR("Failed to open file '%s'", fileName.c_str());
        return result;
    }

    auto fileSize = ArchGetFileLength(inputFile.get());
    if (not TfGetenvBool("USDC_USE_PREAD", false)) {
        // Map the file.
        auto mapStart = _MmapFile(fileName.c_str(), inputFile.get());
        result.reset(new CrateFile(fileName, std::move(mapStart), fileSize));
    } else {
        result.reset(new CrateFile(fileName, std::move(inputFile), fileSize));
    }

    // If the resulting CrateFile has no filename, reading failed.
    if (result->GetFileName().empty())
        result.reset();

    if (TfGetenvBool("USDC_DEBUG_DUMP", false))
        result->DebugPrint();

    return result;
}

/* static */
TfToken const &
CrateFile::GetSoftwareVersionToken()
{
    static TfToken tok(_SoftwareVersion.AsString());
    return tok;
}

TfToken
CrateFile::GetFileVersionToken() const
{
    return TfToken(Version(_boot).AsString());
}

CrateFile::CrateFile(bool useMmap)
    : _useMmap(useMmap)
{
    _DoAllTypeRegistrations();
}

CrateFile::CrateFile(
    string const &fileName, ArchConstFileMapping mapStart, int64_t fileSize)
    : _mapStart(std::move(mapStart))
    , _fileName(fileName)
    , _useMmap(true)
{
    _DoAllTypeRegistrations();

    if (_mapStart) {
        auto reader = _MakeReader(_MmapStream(_mapStart.get()));
        TfErrorMark m;
        _ReadStructuralSections(reader, fileSize);
        if (not m.IsClean())
            _fileName.clear();
    } else {
        _fileName.clear();
    }
}

CrateFile::CrateFile(
    string const &fileName, _UniqueFILE inputFile, int64_t fileSize)
    : _inputFile(std::move(inputFile))
    , _fileName(fileName)
    , _useMmap(false)
{
    _DoAllTypeRegistrations();

    auto reader = _MakeReader(_PreadStream(_inputFile.get()));
    TfErrorMark m;
    _ReadStructuralSections(reader, fileSize);
    if (not m.IsClean())
        _fileName.clear();
}

CrateFile::~CrateFile()
{
    _DeleteValueHandlers();
}

CrateFile::Packer
CrateFile::StartPacking(string const &fileName)
{
    TF_VERIFY(_fileName.empty() or _fileName == fileName);
    // We open the file for read/write (update) here in case we already have the
    // file, since we're not rewriting the whole thing.
    _UniqueFILE out(fopen(fileName.c_str(), _fileName.empty() ? "w+b" : "r+b"));
    if (not out) {
        TF_RUNTIME_ERROR("Failed to open '%s' for writing", fileName.c_str());
    } else {
        // Create a packing context so we can start writing.
        _packCtx.reset(new _PackingContext(this, out.release(), fileName));
        // Get rid of our local list of specs, if we have one -- the client is
        // required to repopulate it.
        vector<Spec>().swap(_specs);
    }
    return Packer(this);
}

CrateFile::Packer::operator bool() const {
    return _crate and _crate->_packCtx;
}

bool
CrateFile::Packer::Close()
{
    if (not TF_VERIFY(_crate))
        return false;

    if (FILE *fp = _crate->_packCtx->file) {

        // Write contents.
        bool writeResult = _crate->_Write();

        // If we wrote successfully, store the fileName.
        if (writeResult)
            _crate->_fileName = _crate->_packCtx->fileName;

        // Pull out the file handle and kill the packing context.
        _UniqueFILE file(fp);
        _crate->_packCtx.reset();

        if (not writeResult)
            return false;

        // Reset the mapping or file so we can read values from the newly
        // written file.
        if (_crate->_useMmap) {
            // Must remap the file.
            _crate->_mapStart =
                _MmapFile(_crate->_fileName.c_str(), file.get());
            if (not _crate->_mapStart)
                return false;
        } else {
            // Must adopt the file handle if we don't already have one.
            _crate->_inputFile = std::move(file);
        }
        return true;
    }
    return false;
}

CrateFile::Packer::Packer(Packer &&other) : _crate(other._crate)
{
    other._crate = nullptr;
}

CrateFile::Packer &
CrateFile::Packer::operator=(Packer &&other)
{
    _crate = other._crate;
    other._crate = nullptr;
    return *this;
}

CrateFile::Packer::~Packer()
{
    if (_crate)
        _crate->_packCtx.reset();
}

vector<tuple<string, int64_t, int64_t>>
CrateFile::GetSectionsNameStartSize() const
{
    vector<tuple<string, int64_t, int64_t> > result;
    for (auto const &sec: _toc.sections) {
        result.emplace_back(sec.name, sec.start, sec.size);
    }
    return result;
}

void
CrateFile::DebugPrint() const
{
    // Count field sets by counting terminators.
    size_t numFieldSets =
        count(_fieldSets.begin(), _fieldSets.end(), FieldIndex());

    printf("%zu specs, %zu paths, %zu tokens, %zu strings, "
           "%zu unique fields, %zu unique field sets.\n",
           _specs.size(), _paths.size(), _tokens.size(), _strings.size(),
           _fields.size(), numFieldSets);

    printf("TOKENS ================================\n");
    auto tmptoks = _tokens;
    std::sort(tmptoks.begin(), tmptoks.end());
    for (auto const &t: tmptoks) {
        printf("%s\n", t.GetText());
    }
    // printf("PATHS ================================\n");
    // for (auto const &p: _paths) {
    //     printf("%s\n", p.GetText());
    // }
    auto stringifyFieldVal = [this](Field const &f) {
        VtValue val;
        this->_UnpackValue(f.valueRep, &val);
        string result = TfStringify(val);
        if (result.size() > 64)
            result.resize(64);
        result = TfStringPrintf(
            "<%s> %s", ArchGetDemangled(val.GetTypeid()).c_str(),
            result.c_str());
        if (result.size() > 72) {
            result.resize(72);
            result.append("...");
        }
        return result;
    };
    // auto tmpfields = _fields;
    // std::sort(
    //     tmpfields.begin(), tmpfields.end(),
    //     [=](Field const &lhs, Field const &rhs) {
    //         auto const &lhstok = this->_tokenValues[lhs.tokenIndex.value];
    //         auto const &rhstok = this->_tokenValues[rhs.tokenIndex.value];
    //         if (lhstok != rhstok)
    //             return lhstok < rhstok;
    //         auto lhsval = stringifyFieldVal(lhs);
    //         auto rhsval = stringifyFieldVal(rhs);
    //         return lhsval < rhsval;
    //     });
    // printf("FIELDS ================================\n");
    // for (auto const &f: tmpfields) {
    //     printf("%s = %s\n", _tokenValues[f.tokenIndex.value].GetText(),
    //            stringifyFieldVal(f).c_str());
    // }
    vector<string> fieldVals;
    fieldVals.reserve(_fields.size());
    for (auto const &f: _fields) {
        fieldVals.emplace_back(stringifyFieldVal(f));
    }
    printf("FIELDSETS ================================\n");
    for (auto const &fi: _fieldSets) {
        if (fi == FieldIndex()) {
            printf("--------------------------------\n");
        } else {
            Field const &f = _fields[fi.value];
            printf("#%d: %s = %s\n", fi.value,
                   _tokens[f.tokenIndex.value].GetText(),
                   fieldVals[fi.value].c_str());
        }
    }
}

template <class Fn>
void
CrateFile::_WriteSection(
    _Writer &w, _SectionName name, _TableOfContents &toc, Fn writeFn) const
{
    toc.sections.emplace_back(name.c_str(), w.Tell(), 0);
    writeFn();
    toc.sections.back().size = w.Tell() - toc.sections.back().start;
}

bool
CrateFile::_Write()
{
    _Writer w(this);

    _TableOfContents toc;

    // Write out the sections we don't know about that the packing context
    // captured.
    using std::get;
    for (auto const &s: _packCtx->unknownSections) {
        _Section sec(get<0>(s).c_str(), w.Tell(), get<2>(s));
        w.WriteContiguous(get<1>(s).get(), sec.size);
        toc.sections.push_back(sec);
    }

    _WriteSection(w, _TokensSectionName, toc, [this, &w]() {_WriteTokens(w);});
    _WriteSection(
        w, _StringsSectionName, toc, [this, &w]() {w.Write(_strings);});
    _WriteSection(w, _FieldsSectionName, toc, [this, &w]() {w.Write(_fields);});
    _WriteSection(
        w, _FieldSetsSectionName, toc, [this, &w]() {w.Write(_fieldSets);});
    _WriteSection(w, _PathsSectionName, toc, [this, &w]() {_WritePaths(w);});

    // VERSIONING: If we're writing version 0.0.1, we need to convert to the old
    // form.
    if (_packCtx->writeVersion == Version(0,0,1)) {
        // Copy and write old-structure specs.
        vector<Spec_0_0_1> old(_specs.begin(), _specs.end());
        _WriteSection(
            w, _SpecsSectionName, toc, [this, &w, &old]() {w.Write(old);});
    } else {
        _WriteSection(
            w, _SpecsSectionName, toc, [this, &w]() {w.Write(_specs);});
    }

    _BootStrap boot(_packCtx->writeVersion);

    // Record TOC location, and write it.
    boot.tocOffset = w.Tell();
    w.Write(toc);

    // Write bootstrap at start of file.
    w.Seek(0);
    w.Write(boot);

    _toc = toc;
    _boot = boot;

    return true;
}

void
CrateFile::_AddSpec(const SdfPath &path, SdfSpecType type,
                   const std::vector<FieldValuePair> &fields) {
    _specs.push_back(Spec(_AddPath(path), type, _AddFieldSet(fields)));
}

VtValue
CrateFile::_GetTimeSampleValueImpl(TimeSamples const &ts, size_t i) const
{
    // Need to read the rep from the file for index i.
    auto offset = ts.valuesFileOffset + i * sizeof(ValueRep);
    if (_useMmap) {
        auto reader = _MakeReader(_MmapStream(_mapStart.get()));
        reader.Seek(offset);
        return VtValue(reader.Read<ValueRep>());
    } else {
        auto reader = _MakeReader(_PreadStream(_inputFile.get()));
        reader.Seek(offset);
        return VtValue(reader.Read<ValueRep>());
    }
}

void
CrateFile::_MakeTimeSampleValuesMutableImpl(TimeSamples &ts) const
{
    // Read out the reps into the vector.
    ts.values.resize(ts.times.Get().size());
    if (_useMmap) {
        auto reader = _MakeReader(_MmapStream(_mapStart.get()));
        reader.Seek(ts.valuesFileOffset);
        for (size_t i = 0, n = ts.times.Get().size(); i != n; ++i)
            ts.values[i] = reader.Read<ValueRep>();
    } else {
        auto reader = _MakeReader(_PreadStream(_inputFile.get()));
        reader.Seek(ts.valuesFileOffset);
        for (size_t i = 0, n = ts.times.Get().size(); i != n; ++i)
            ts.values[i] = reader.Read<ValueRep>();
    }
    // Now in memory, no longer reading everything from file.
    ts.valueRep = ValueRep(0);
}

void
CrateFile::_WritePaths(_Writer &w)
{
    SdfPathTable<PathIndex> pathToIndexTable;

    for (auto const &item: _packCtx->pathToPathIndex)
        pathToIndexTable[item.first] = item.second;

    // Write the total # of paths.
    w.WriteAs<uint64_t>(_paths.size());
    _WritePathTree(w, pathToIndexTable.begin(), pathToIndexTable.end());

    WorkSwapDestroyAsync(pathToIndexTable);
}

template <class Iter>
Iter
CrateFile::_WritePathTree(_Writer &w, Iter cur, Iter end)
{
    // Each element looks like this:
    //
    // (pathIndex, pathElementTokenIndex, hasChild, hasSibling)
    // [offset to sibling, if hasSibling and hasChild]
    //
    // If the element's hasChild bit is set, then the very next element is its
    // first child.  If the element's hasChild bit is not set and its hasSibling
    // bit is set, then the very next element is its next sibling.  If both bits
    // are set then an offset to the sibling appears in the stream and the
    // following element is the first child.
    //

    for (Iter next = cur; cur != end; cur = next) {
        Iter nextSubtree = cur.GetNextSubtree();
        ++next;

        bool hasChild = next != nextSubtree and
            next->first.GetParentPath() == cur->first;

        bool hasSibling = nextSubtree != end and
            nextSubtree->first.GetParentPath() == cur->first.GetParentPath();

        bool isPrimPropertyPath = cur->first.IsPrimPropertyPath();

        auto elementToken = isPrimPropertyPath ?
            cur->first.GetNameToken() : cur->first.GetElementToken();

        // VERSIONING: If we're writing version 0.0.1, make sure we use the
        // right header type.
        if (_packCtx->writeVersion == Version(0,0,1)) {
            _PathItemHeader_0_0_1 header(
                cur->second, _GetIndexForToken(elementToken),
                static_cast<uint8_t>(
                    (hasChild ? _PathItemHeader::HasChildBit : 0) |
                    (hasSibling ? _PathItemHeader::HasSiblingBit : 0) |
                    (isPrimPropertyPath ?
                     _PathItemHeader::IsPrimPropertyPathBit : 0)));
            w.Write(header);
        } else {
            _PathItemHeader header(
                cur->second, _GetIndexForToken(elementToken),
                static_cast<uint8_t>(
                    (hasChild ? _PathItemHeader::HasChildBit : 0) |
                    (hasSibling ? _PathItemHeader::HasSiblingBit : 0) |
                    (isPrimPropertyPath ?
                     _PathItemHeader::IsPrimPropertyPathBit : 0)));
            w.Write(header);
        }

        // If there's both a child and a sibling, make space for the sibling
        // offset.
        int64_t siblingPtrOffset = -1;
        if (hasSibling and hasChild) {
            siblingPtrOffset = w.Tell();
            // Temporarily write a bogus value just to make space.
            w.WriteAs<int64_t>(-1);
        }
        // If there is a child, recurse.
        if (hasChild)
            next = _WritePathTree(w, next, end);

        // If we have a sibling, then fill in the offset that it will be
        // written at (it will be written next).
        if (hasSibling and hasChild) {
            int64_t cur = w.Tell();
            w.Seek(siblingPtrOffset);
            w.Write(cur);
            w.Seek(cur);
        }

        if (not hasSibling)
            return next;
    }
    return end;
}

void
CrateFile::_WriteTokens(_Writer &w) {
    // # of strings.
    w.WriteAs<uint64_t>(_tokens.size());
    // Count total bytes.
    uint64_t totalBytes = 0;
    for (auto const &t: _tokens)
        totalBytes += t.GetString().size() + 1;
    w.WriteAs<uint64_t>(totalBytes);
    // Token data.
    for (auto const &t: _tokens) {
        auto const &str = t.GetString();
        w.WriteContiguous(str.c_str(), str.size() + 1);
    }
}

template <class Reader>
void
CrateFile::_ReadStructuralSections(Reader reader, int64_t fileSize)
{
    TfErrorMark m;
    _boot = _ReadBootStrap(reader.src, fileSize);
    if (m.IsClean()) _toc = _ReadTOC(reader, _boot);
    if (m.IsClean()) _ReadTokens(reader);
    if (m.IsClean()) _ReadStrings(reader);
    if (m.IsClean()) _ReadFields(reader);
    if (m.IsClean()) _ReadFieldSets(reader);
    if (m.IsClean()) _ReadPaths(reader);
    if (m.IsClean()) _ReadSpecs(reader);
}

template <class ByteStream>
/*static*/
CrateFile::_BootStrap
CrateFile::_ReadBootStrap(ByteStream src, int64_t fileSize)
{
    _BootStrap b;
    if (fileSize < sizeof(_BootStrap)) {
        TF_RUNTIME_ERROR("File too small to contain bootstrap structure");
        return b;
    }
    src.Seek(0);
    src.Read(&b, sizeof(b));
    // Sanity check.
    if (memcmp(b.ident, USDC_IDENT, sizeof(b.ident))) {
        TF_RUNTIME_ERROR("Usd crate bootstrap section corrupt");
    }
    // Check version.
    else if (!_SoftwareVersion.CanRead(Version(b))) {
        TF_RUNTIME_ERROR(
            "Usd crate file version mismatch -- file is %s, "
            "software supports %s", Version(b).AsString().c_str(),
            _SoftwareVersion.AsString().c_str());
    }
    return b;
}

template <class Reader>
CrateFile::_TableOfContents
CrateFile::_ReadTOC(Reader reader, _BootStrap const &b) const
{
    reader.Seek(b.tocOffset);
    return reader.template Read<_TableOfContents>();
}

template <class Reader>
void
CrateFile::_ReadFieldSets(Reader reader)
{
    TfAutoMallocTag tag("_ReadFieldSets");
    if (auto fieldSetsSection = _toc.GetSection(_FieldSetsSectionName)) {
        reader.Seek(fieldSetsSection->start);
        _fieldSets = reader.template Read<decltype(_fieldSets)>();
    }
}

template <class Reader>
void
CrateFile::_ReadFields(Reader reader)
{
    TfAutoMallocTag tag("_ReadFields");
    if (auto fieldsSection = _toc.GetSection(_FieldsSectionName)) {
        reader.Seek(fieldsSection->start);
        _fields = reader.template Read<decltype(_fields)>();
    }
}

template <class Reader>
void
CrateFile::_ReadSpecs(Reader reader)
{
    TfAutoMallocTag tag("_ReadSpecs");
    if (auto specsSection = _toc.GetSection(_SpecsSectionName)) {
        reader.Seek(specsSection->start);
        // VERSIONING: Have to read either old or new style specs.
        if (Version(_boot) == Version(0,0,1)) {
            vector<Spec_0_0_1> old = reader.template Read<decltype(old)>();
            _specs.resize(old.size());
            copy(old.begin(), old.end(), _specs.begin());
        } else {
            _specs = reader.template Read<decltype(_specs)>();
        }
    }
}

template <class Reader>
void
CrateFile::_ReadStrings(Reader reader)
{
    TfAutoMallocTag tag("_ReadStrings");
    if (auto stringsSection = _toc.GetSection(_StringsSectionName)) {
        reader.Seek(stringsSection->start);
        _strings = reader.template Read<decltype(_strings)>();
    }
}

template <class Reader>
void
CrateFile::_ReadTokens(Reader reader)
{
    TfAutoMallocTag tag("_ReadTokens");

    auto tokensSection = _toc.GetSection(_TokensSectionName);
    if (not tokensSection)
        return;

    reader.Seek(tokensSection->start);

    // Read number of tokens.
    auto numTokens = reader.template Read<uint64_t>();

    // XXX: To support pread(), we need to read the whole thing into memory to
    // make tokens out of it.  This is a pessimization vs mmap, from which we
    // can just construct from the chars directly.
    auto tokensNumBytes = reader.template Read<uint64_t>();

    std::unique_ptr<char[]> chars(new char[tokensNumBytes]);
    reader.ReadContiguous(chars.get(), tokensNumBytes);

    // Now we read that many null-terminated strings into _tokens.
    char const *p = chars.get();
    _tokens.clear();
    _tokens.resize(numTokens);

    WorkArenaDispatcher wd;
    struct MakeToken {
        void operator()() const { (*tokens)[index] = TfToken(str); }
        vector<TfToken> *tokens;
        size_t index;
        char const *str;
    };
    for (size_t i = 0; i != numTokens; ++i) {
        MakeToken mt { &_tokens, i, p };
        wd.Run(mt);
        p += strlen(p) + 1;
    }
    wd.Wait();

    WorkSwapDestroyAsync(chars);
}

template <class Reader>
void
CrateFile::_ReadPaths(Reader reader)
{
    TfAutoMallocTag tag("_ReadPaths");

    auto pathsSection = _toc.GetSection(_PathsSectionName);
    if (not pathsSection)
        return;

    reader.Seek(pathsSection->start);

    // Read # of paths.
    _paths.resize(reader.template Read<uint64_t>());

    // VERSIONING: PathItemHeader changes size from 0.0.1 to 0.1.0.
    Version fileVer(_boot);
    _PathItemHeader root;
    if (fileVer == Version(0,0,1)) {
        auto old = reader.template Read<_PathItemHeader_0_0_1>();
        root.index = old.index;
        root.elementTokenIndex = old.elementTokenIndex;
        root.bits = old.bits;
    } else {
        root = reader.template Read<_PathItemHeader>();
    }

    _paths[root.index.value] = SdfPath::AbsoluteRootPath();

    bool hasChild = root.bits & _PathItemHeader::HasChildBit;
    bool hasSibling = root.bits & _PathItemHeader::HasSiblingBit;

    // Should never have a sibling on the root.  XXX: probably not true with
    // relative paths.
    auto siblingOffset =
        (hasChild and hasSibling) ? reader.template Read<int64_t>() : 0;

    WorkArenaDispatcher dispatcher;

    if (root.bits & _PathItemHeader::HasChildBit) {
        if (fileVer == Version(0,0,1)) {
            auto firstChild = reader.template Read<_PathItemHeader_0_0_1>();
            dispatcher.Run(
                [this, reader, firstChild, &dispatcher]() {
                    _ReadPathsRecursively(reader, SdfPath::AbsoluteRootPath(),
                                          firstChild, dispatcher);
                });
        } else {
            auto firstChild = reader.template Read<_PathItemHeader>();
            dispatcher.Run(
                [this, reader, firstChild, &dispatcher]() {
                    _ReadPathsRecursively(reader, SdfPath::AbsoluteRootPath(),
                                          firstChild, dispatcher);
                });
        }
    }

    if (root.bits & _PathItemHeader::HasSiblingBit) {
        if (hasChild and hasSibling)
            reader.Seek(siblingOffset);
        if (fileVer == Version(0,0,1)) {
            auto siblingHeader = reader.template Read<_PathItemHeader_0_0_1>();
            dispatcher.Run(
                [this, reader, siblingHeader, &dispatcher]() {
                    _ReadPathsRecursively(
                        reader, SdfPath(), siblingHeader, dispatcher);
                });
        } else {
            auto siblingHeader = reader.template Read<_PathItemHeader>();
            dispatcher.Run(
                [this, reader, siblingHeader, &dispatcher]() {
                    _ReadPathsRecursively(
                        reader, SdfPath(), siblingHeader, dispatcher);
                });
        }
    }

    dispatcher.Wait();
}

template <class Reader, class Header>
void
CrateFile::_ReadPathsRecursively(Reader reader,
                                const SdfPath &parentPath,
                                const Header &h,
                                WorkArenaDispatcher &dispatcher)
{
    // XXX Won't need ANY of these tags when bug #132031 is addressed
    TfAutoMallocTag2 tag("Usd", "Usd_CrateDataImpl::Open");
    TfAutoMallocTag2 tag2("Usd_CrateFile::CrateFile::Open", "_ReadPaths");

    bool hasChild = h.bits & _PathItemHeader::HasChildBit;
    bool hasSibling = h.bits & _PathItemHeader::HasSiblingBit;
    bool isPrimPropertyPath = h.bits & _PathItemHeader::IsPrimPropertyPathBit;

    auto const &elemToken = _tokens[h.elementTokenIndex.value];

    auto thisPath = isPrimPropertyPath ?
        parentPath.AppendProperty(elemToken) :
        parentPath.AppendElementToken(elemToken);

    // Create this path.
    _paths[h.index.value] = thisPath;

    // If this one has a sibling, read out the pointer.
    auto siblingOffset =
        (hasSibling and hasChild) ? reader.template Read<int64_t>() : 0;

    // If we have either a child or a sibling but not both, then just continue
    // to the neighbor.  If we have both then spawn a task for the sibling and
    // do the child ourself.  We think that our path trees tend to be broader
    // than deep.

    // If this header item has a child, recurse to it.
    auto childHeader = hasChild ? reader.template Read<Header>() : Header();
    auto childReader = reader;
    auto siblingHeader = Header();

    if (hasSibling) {
        if (hasChild)
            reader.Seek(siblingOffset);
        siblingHeader = reader.template Read<Header>();
    }

    if (hasSibling) {
        if (hasChild) {
            dispatcher.Run(
                [this, reader, parentPath, siblingHeader, &dispatcher]() {
                    _ReadPathsRecursively(
                        reader, parentPath, siblingHeader, dispatcher);
                });
        } else {
            _ReadPathsRecursively(
                reader, parentPath, siblingHeader, dispatcher);
        }
    }
    if (hasChild) {
        _ReadPathsRecursively(
            childReader, _paths[h.index.value], childHeader, dispatcher);
    }
}

void
CrateFile::_ReadRawBytes(int64_t start, int64_t size, char *buf) const
{
    if (_useMmap) {
        auto reader = _MakeReader(_MmapStream(_mapStart.get()));
        reader.Seek(start);
        reader.template ReadContiguous<char>(buf, size);
    } else {
        auto reader = _MakeReader(_PreadStream(_inputFile.get()));
        reader.Seek(start);
        reader.template ReadContiguous<char>(buf, size);
    }
}

PathIndex
CrateFile::_AddPath(const SdfPath &path)
{
    // Try to insert this path.
    auto iresult = _packCtx->pathToPathIndex.emplace(path, PathIndex());
    if (iresult.second) {
        // If this is a target path, add the target.
        if (path.IsTargetPath())
            _AddPath(path.GetTargetPath());

        // Not present -- ensure parent is added.
        if (path != SdfPath::AbsoluteRootPath())
            _AddPath(path.GetParentPath());

        // Add a token for this path's element string, unless it's a prim
        // property path, in which case we add the name.  We treat prim property
        // paths separately since there are so many, and the name with the dot
        // just basically doubles the number of tokens we store.
        _AddToken(path.IsPrimPropertyPath() ? path.GetNameToken() :
                  path.GetElementToken());

        // Add to the vector and insert the index.
        iresult.first->second = PathIndex(static_cast<uint32_t>(_paths.size()));
        _paths.emplace_back(path);
    }
    return iresult.first->second;
}

FieldSetIndex
CrateFile::_AddFieldSet(const std::vector<FieldValuePair> &fields)
{
    auto fieldIndexes = std::vector<FieldIndex>(fields.size());
    transform(fields.begin(), fields.end(), fieldIndexes.begin(),
              [this](FieldValuePair const &f) { return _AddField(f); });

    auto iresult =
        _packCtx->fieldsToFieldSetIndex.emplace(fieldIndexes, FieldSetIndex());
    if (iresult.second) {
        // Not yet present.  Copy the fields to _fieldSets, terminate, and store
        // the start index.
        iresult.first->second = FieldSetIndex(static_cast<uint32_t>(_fieldSets.size()));
        _fieldSets.insert(_fieldSets.end(),
                          fieldIndexes.begin(), fieldIndexes.end());
        _fieldSets.push_back(FieldIndex());
    }
    return iresult.first->second;
}

FieldIndex
CrateFile::_AddField(const FieldValuePair &fv)
{
    Field field(_AddToken(fv.first), _PackValue(fv.second));
    auto iresult = _packCtx->fieldToFieldIndex.emplace(field, FieldIndex());
    if (iresult.second) {
        // Not yet present.
        iresult.first->second = FieldIndex(static_cast<uint32_t>(_fields.size()));
        _fields.push_back(field);
    }
    return iresult.first->second;
}

TokenIndex
CrateFile::_AddToken(const TfToken &token)
{
    auto iresult = _packCtx->tokenToTokenIndex.emplace(token, TokenIndex());
    if (iresult.second) {
        // Not yet present.
        iresult.first->second = TokenIndex(static_cast<uint32_t>(_tokens.size()));
        _tokens.emplace_back(token);
    }
    return iresult.first->second;
}

TokenIndex
CrateFile::_GetIndexForToken(const TfToken &token) const
{
    auto iter = _packCtx->tokenToTokenIndex.find(token);
    if (not TF_VERIFY(iter != _packCtx->tokenToTokenIndex.end()))
        return TokenIndex();
    return iter->second;
}

StringIndex
CrateFile::_AddString(const string &str)
{
    auto iresult = _packCtx->stringToStringIndex.emplace(str, StringIndex());
    if (iresult.second) {
        // Not yet present.
        iresult.first->second = StringIndex(static_cast<uint32_t>(_strings.size()));
        _strings.push_back(_AddToken(TfToken(str)));
    }
    return iresult.first->second;
}

template <class T>
CrateFile::_ValueHandler<T> &
CrateFile::_GetValueHandler() {
    return *static_cast<_ValueHandler<T> *>(
        _valueHandlers[static_cast<int>(TypeEnumFor<T>())]);
}

template <class T>
CrateFile::_ValueHandler<T> const &
CrateFile::_GetValueHandler() const {
    return *static_cast<_ValueHandler<T> const *>(
        _valueHandlers[static_cast<int>(TypeEnumFor<T>())]);
}

template <class T>
ValueRep
CrateFile::_PackValue(T const &v) {
    return _GetValueHandler<T>().Pack(_Writer(this), v);
}

template <class T>
ValueRep
CrateFile::_PackValue(VtArray<T> const &v) {
    return _GetValueHandler<T>().PackArray(_Writer(this), v);
}

ValueRep
CrateFile::_PackValue(VtValue const &v)
{
    // If the value is holding a ValueRep, then we can just return it, we don't
    // need to add anything.
    if (v.IsHolding<ValueRep>())
        return v.UncheckedGet<ValueRep>();

    // Similarly if the value is holding a TimeSamples that is still reading
    // from the file, we can return its held rep and continue.
    if (v.IsHolding<TimeSamples>()) {
        auto const &ts = v.UncheckedGet<TimeSamples>();
        if (not ts.IsInMemory())
            return ts.valueRep;
    }

    std::type_index ti =
        v.IsArrayValued() ? v.GetElementTypeid() : v.GetTypeid();

    auto it = _packValueFunctions.find(ti);
    if (it != _packValueFunctions.end())
        return it->second(v);

    TF_CODING_ERROR("Attempted to pack unsupported type '%s' "
                    "(%s)\n", ArchGetDemangled(ti).c_str(),
                    TfStringify(v).c_str());

    return ValueRep(0);
}

template <class T>
void
CrateFile::_UnpackValue(ValueRep rep, T *out) const
{
    auto const &h = _GetValueHandler<T>();
    if (_useMmap) {
        h.Unpack(_MakeReader(_MmapStream(_mapStart.get())), rep, out);
    } else {
        h.Unpack(_MakeReader(_PreadStream(_inputFile.get())), rep, out);
    }
}

template <class T>
void
CrateFile::_UnpackValue(ValueRep rep, VtArray<T> *out) const {
    auto const &h = _GetValueHandler<T>();
    if (_useMmap) {
        h.UnpackArray(_MakeReader(_MmapStream(_mapStart.get())), rep, out);
    } else {
        h.UnpackArray(_MakeReader(_PreadStream(_inputFile.get())), rep, out);
    }
}

void
CrateFile::_UnpackValue(ValueRep rep, VtValue *result) const {
    // Look up the function for the type enum, and invoke it.
    auto repType = rep.GetType();
    if (repType == TypeEnum::Invalid or repType >= TypeEnum::NumTypes) {
        TF_CODING_ERROR("Attempted to unpack unsupported type enum value %d",
                        static_cast<int>(repType));
        return;
    }
    auto index = static_cast<int>(repType);
    if (_useMmap) {
        _unpackValueFunctionsMmap[index](rep, result);
    } else {
        _unpackValueFunctionsPread[index](rep, result);
    }
}

// Enum to TfType table.
struct _EnumToTfTypeTablePopulater {
    template <class T, class Table>
    static void _Set(Table &table, TypeEnum typeEnum) {
        auto index = static_cast<int>(typeEnum);
        auto tfType = TfType::Find<T>();
        TF_VERIFY(not tfType.IsUnknown(),
                  "%s not registered with TfType",
                  ArchGetDemangled<T>().c_str());
        table[index] = tfType;
    }

    template <class T, class Table>
    static typename
    std::enable_if<not ValueTypeTraits<T>::supportsArray>::type
    Populate(Table &scalarTable, Table &) {
        _Set<T>(scalarTable, TypeEnumFor<T>());
    }

    template <class T, class Table>
    static typename
    std::enable_if<ValueTypeTraits<T>::supportsArray>::type
    Populate(Table &scalarTable, Table &arrayTable) {
        _Set<T>(scalarTable, TypeEnumFor<T>());
        _Set<VtArray<T>>(arrayTable, TypeEnumFor<T>());
    }
};

template <class T>
void CrateFile::_DoTypeRegistration() {
    auto typeEnumIndex = static_cast<int>(TypeEnumFor<T>());
    auto valueHandler = new _ValueHandler<T>();
    _valueHandlers[typeEnumIndex] = valueHandler;

    // Value Pack/Unpack functions.
    _packValueFunctions[std::type_index(typeid(T))] =
        [this, valueHandler](VtValue const &val) {
            return valueHandler->PackVtValue(_Writer(this), val);
        };

    _unpackValueFunctionsPread[typeEnumIndex] =
        [this, valueHandler](ValueRep rep, VtValue *out) {
            valueHandler->UnpackVtValue(
                _MakeReader(_PreadStream(_inputFile.get())), rep, out);
        };

    _unpackValueFunctionsMmap[typeEnumIndex] =
        [this, valueHandler](ValueRep rep, VtValue *out) {
            valueHandler->UnpackVtValue(
                _MakeReader(_MmapStream(_mapStart.get())), rep, out);
        };

    _EnumToTfTypeTablePopulater::Populate<T>(
        _typeEnumToTfType, _typeEnumToTfTypeForArray);
}

// Functions that populate the value read/write functions.
void
CrateFile::_DoAllTypeRegistrations() {
    TfAutoMallocTag tag("Usd_CrateFile::CrateFile::_DoAllTypeRegistrations");
#define xx(_unused1, _unused2, CPPTYPE, _unused3)       \
    _DoTypeRegistration<CPPTYPE>();
#include "crateDataTypes.h"
#undef xx
}

void
CrateFile::_DeleteValueHandlers() {
#define xx(_unused1, _unused2, T, _unused3)                                    \
    delete static_cast<_ValueHandler<T> *>(                                    \
        _valueHandlers[static_cast<int>(TypeEnumFor<T>())]);
#include "crateDataTypes.h"
#undef xx
}

/* static */
bool
CrateFile::_IsKnownSection(char const *name) {
    for (auto const &secName: _KnownSections) {
        if (secName == name)
            return true;
    }
    return false;
}

void
CrateFile::_Fcloser::operator()(FILE *f) const
{
    if (f) {
        fclose(f);
    }
}

CrateFile::Spec::Spec(Spec_0_0_1 const &s) 
    : Spec(s.pathIndex, s.specType, s.fieldSetIndex) {}

CrateFile::Spec_0_0_1::Spec_0_0_1(Spec const &s) 
    : Spec_0_0_1(s.pathIndex, s.specType, s.fieldSetIndex) {}

CrateFile::_BootStrap::_BootStrap() : _BootStrap(_SoftwareVersion) {}

CrateFile::_BootStrap::_BootStrap(Version const &ver)
{
    memset(this, 0, sizeof(*this));
    tocOffset = 0;
    memcpy(ident, USDC_IDENT, sizeof(ident));
    version[0] = ver.majver;
    version[1] = ver.minver;
    version[2] = ver.patchver;
}

CrateFile::_Section::_Section(char const *inName, int64_t start, int64_t size)
    : start(start), size(size)
{
	size_t length = strlen(inName);
    memset(name, 0, sizeof(name));
    if (TF_VERIFY(length <= _SectionNameMaxLength))
        TfStringCopy(name, length + 1, inName);
}

std::ostream &
operator<<(std::ostream &o, ValueRep rep) {
    o << "ValueRep enum=" << int(rep.GetType());
    if (rep.IsArray())
        o << " (array)";
    return o << " payload=" << rep.GetPayload();
}

std::ostream &
operator<<(std::ostream &os, TimeSamples const &samples) {
    return os << "TimeSamples with " <<
        samples.times.Get().size() << " samples";
}

std::ostream &
operator<<(std::ostream &os, Index const &i) {
    return os << i.value;
}

<<<<<<< HEAD
} // Usd_CrateFile
=======
// Size checks for structures written to/read from disk.
static_assert(sizeof(CrateFile::Field) == 16, "");
static_assert(sizeof(CrateFile::Spec) == 12, "");
static_assert(sizeof(CrateFile::Spec_0_0_1) == 16, "");
static_assert(sizeof(_PathItemHeader) == 12, "");
static_assert(sizeof(_PathItemHeader_0_0_1) == 16, "");

} // Usd_CrateFile


>>>>>>> cc6709e4
<|MERGE_RESOLUTION|>--- conflicted
+++ resolved
@@ -180,26 +180,6 @@
                     /*isInlined=*/false, /*isArray=*/true, payload);
 }
 
-<<<<<<< HEAD
-int64_t
-_GetFileSize(FILE *f)
-{
-    const int fd = ArchFileNo(f);
-    struct stat fileInfo;
-    if (fstat(fd, &fileInfo) != 0) {
-        TF_RUNTIME_ERROR("Error retrieving file size");
-        return -1;
-    }
-    return fileInfo.st_size;
-}
-
-string
-_GetVersionString(uint8_t major, uint8_t minor, uint8_t patch) {
-    return TfStringPrintf("%d.%d.%d", major, minor, patch);
-}
-
-=======
->>>>>>> cc6709e4
 } // anon
 
 
@@ -2231,9 +2211,6 @@
     return os << i.value;
 }
 
-<<<<<<< HEAD
-} // Usd_CrateFile
-=======
 // Size checks for structures written to/read from disk.
 static_assert(sizeof(CrateFile::Field) == 16, "");
 static_assert(sizeof(CrateFile::Spec) == 12, "");
@@ -2241,7 +2218,4 @@
 static_assert(sizeof(_PathItemHeader) == 12, "");
 static_assert(sizeof(_PathItemHeader_0_0_1) == 16, "");
 
-} // Usd_CrateFile
-
-
->>>>>>> cc6709e4
+} // Usd_CrateFile
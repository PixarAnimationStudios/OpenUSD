--- conflicted
+++ resolved
@@ -117,11 +117,7 @@
 /// UsdStageCacheContext objects that exist in one thread's stack do not
 /// influence calls to UsdStage::Open() from a different thread.
 ///
-<<<<<<< HEAD
-class UsdStageCacheContext : public TfStacked<UsdStageCacheContext, true>
-=======
 TF_DECLARE_STACKED_CLASS(UsdStageCacheContext, true, USD_API)
->>>>>>> cd7567a3
 {
 public:
     /// \brief Bind a cache for calls to UsdStage::Open() to read from and write

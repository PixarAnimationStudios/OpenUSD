//
// Copyright 2016 Pixar
//
// Licensed under the Apache License, Version 2.0 (the "Apache License")
// with the following modification; you may not use this file except in
// compliance with the Apache License and the following modification to it:
// Section 6. Trademarks. is deleted and replaced with:
//
// 6. Trademarks. This License does not grant permission to use the trade
//    names, trademarks, service marks, or product names of the Licensor
//    and its affiliates, except as required to comply with Section 4(c) of
//    the License and to reproduce the content of the NOTICE file.
//
// You may obtain a copy of the Apache License at
//
//     http://www.apache.org/licenses/LICENSE-2.0
//
// Unless required by applicable law or agreed to in writing, software
// distributed under the Apache License with the above modification is
// distributed on an "AS IS" BASIS, WITHOUT WARRANTIES OR CONDITIONS OF ANY
// KIND, either express or implied. See the Apache License for the specific
// language governing permissions and limitations under the Apache License.
//
#include "pxr/usd/usd/stage.h"

#include "pxr/usd/usd/attribute.h"
#include "pxr/usd/usd/clip.h"
#include "pxr/usd/usd/clipCache.h"
#include "pxr/usd/usd/conversions.h"
#include "pxr/usd/usd/debugCodes.h"
#include "pxr/usd/usd/instanceCache.h"
#include "pxr/usd/usd/interpolators.h"
#include "pxr/usd/usd/notice.h"
#include "pxr/usd/usd/prim.h"
#include "pxr/usd/usd/relationship.h"
#include "pxr/usd/usd/resolver.h"
#include "pxr/usd/usd/resolveInfo.h"
#include "pxr/usd/usd/schemaBase.h"
#include "pxr/usd/usd/schemaRegistry.h"
#include "pxr/usd/usd/stageCache.h"
#include "pxr/usd/usd/stageCacheContext.h"
#include "pxr/usd/usd/tokens.h"
#include "pxr/usd/usd/treeIterator.h"
#include "pxr/usd/usd/usdFileFormat.h"

#include "pxr/usd/pcp/changes.h"
#include "pxr/usd/pcp/errors.h"
#include "pxr/usd/pcp/layerStack.h"
#include "pxr/usd/pcp/layerStackIdentifier.h"
#include "pxr/usd/pcp/site.h"

// used for creating prims
#include "pxr/usd/sdf/attributeSpec.h"
#include "pxr/usd/sdf/changeBlock.h"
#include "pxr/usd/sdf/layerUtils.h"
#include "pxr/usd/sdf/primSpec.h"
#include "pxr/usd/sdf/relationshipSpec.h"
#include "pxr/usd/sdf/fileFormat.h"
#include "pxr/usd/sdf/schema.h"
#include "pxr/usd/sdf/types.h" 

#include "pxr/base/tracelite/trace.h"
#include "pxr/usd/ar/resolver.h"
#include "pxr/usd/ar/resolverContext.h"
#include "pxr/usd/ar/resolverContextBinder.h"
#include "pxr/usd/ar/resolverScopedCache.h"

#include "pxr/base/gf/interval.h"
#include "pxr/base/gf/multiInterval.h"

#include "pxr/base/arch/demangle.h"
#include "pxr/base/arch/pragmas.h"

#include "pxr/base/plug/plugin.h"
#include "pxr/base/plug/registry.h"
#include "pxr/base/tf/enum.h"
#include "pxr/base/tf/envSetting.h"
#include "pxr/base/tf/hashset.h"
#include "pxr/base/tf/makePyConstructor.h"
#include "pxr/base/tf/mallocTag.h"
#include "pxr/base/tf/ostreamMethods.h"
#include "pxr/base/tf/pyLock.h"
#include "pxr/base/tf/registryManager.h"
#include "pxr/base/tf/scoped.h"
#include "pxr/base/tf/stringUtils.h"
#include "pxr/base/work/arenaDispatcher.h"
#include "pxr/base/work/loops.h"
#include "pxr/base/work/utils.h"

#include <boost/bind.hpp>
#include <boost/foreach.hpp>
#include <boost/optional.hpp>
#include <boost/scoped_ptr.hpp>
#include <boost/utility/in_place_factory.hpp>

#include <tbb/spin_rw_mutex.h>

#include <algorithm>
#include <functional>
#include <memory>
#include <mutex>
#include <string>
#include <utility>
#include <vector>

using std::pair;
using std::make_pair;
using std::map;
using std::string;
using std::vector;

// Definition below under "value resolution".
// Composes a prim's typeName, with special consideration for __AnyType__.
static TfToken _ComposeTypeName(const PcpPrimIndex &primIndex);

// ------------------------------------------------------------------------- //
// UsdStage Helpers
// ------------------------------------------------------------------------- //

//
// Usd lets you configure the fallback variants to use in plugInfo.json.
// This static data goes to discover that on first access.
//
TF_MAKE_STATIC_DATA(PcpVariantFallbackMap, _usdGlobalVariantFallbackMap)
{
    PcpVariantFallbackMap fallbacks;

    PlugPluginPtrVector plugs = PlugRegistry::GetInstance().GetAllPlugins();
    TF_FOR_ALL(plugIter, plugs) {
        PlugPluginPtr plug = *plugIter;
        JsObject metadata = plug->GetMetadata();
        JsValue dictVal;
        if (TfMapLookup(metadata, "UsdVariantFallbacks", &dictVal)) {
            if (not dictVal.Is<JsObject>()) {
                TF_CODING_ERROR(
                        "%s[UsdVariantFallbacks] was not a dictionary.",
                        plug->GetName().c_str());
                continue;
            }
            JsObject dict = dictVal.Get<JsObject>();
            TF_FOR_ALL(d, dict) {
                std::string vset = d->first;
                if (not d->second.IsArray()) {
                    TF_CODING_ERROR(
                            "%s[UsdVariantFallbacks] value for %s must "
                            "be an arrays.",
                            plug->GetName().c_str(), vset.c_str());
                    continue;
                }
                std::vector<std::string> vsels =
                    d->second.GetArrayOf<std::string>();
                if (not vsels.empty()) {
                    fallbacks[vset] = vsels;
                }
            }
        }
    }

    *_usdGlobalVariantFallbackMap = fallbacks;
}
static tbb::spin_rw_mutex _usdGlobalVariantFallbackMapMutex;

PcpVariantFallbackMap
UsdStage::GetGlobalVariantFallbacks()
{
    tbb::spin_rw_mutex::scoped_lock
        lock(_usdGlobalVariantFallbackMapMutex, /*write=*/false);
    return *_usdGlobalVariantFallbackMap;
}

void
UsdStage::SetGlobalVariantFallbacks(const PcpVariantFallbackMap &fallbacks)
{
    tbb::spin_rw_mutex::scoped_lock
        lock(_usdGlobalVariantFallbackMapMutex, /*write=*/true);
    *_usdGlobalVariantFallbackMap = fallbacks;
}

// Returns the SdfLayerOffset that maps times in \a layer in the local layer
// stack of \a node up to the root of the pcp node tree.  Use
// SdfLayerOffset::GetInverse() to go the other direction.
static SdfLayerOffset
_GetLayerOffsetToRoot(const PcpNodeRef& pcpNode,
                      const SdfLayerHandle& layer)
{
    // PERFORMANCE: This is cached in the PcpNode and should be cheap.
    // Get the node-local path and layer offset.
    const SdfLayerOffset &nodeToRootNodeOffset =
        pcpNode.GetMapToRoot().GetTimeOffset();

    //
    // Each sublayer may have a layer offset, so we must adjust the
    // time accordingly here.
    //
    // This is done by first translating the current layer's time to
    // the root layer's time (for this LayerStack) followed by a
    // translation from the local PcpNode to the root PcpNode.
    //
    SdfLayerOffset localOffset = nodeToRootNodeOffset;

    // PERFORMANCE: GetLayerOffsetForLayer() is seems fairly cheap (because the
    // offsets are cached), however it requires iterating over every layer in
    // the stack calling SdfLayerOffset::IsIdentity.
    if (const SdfLayerOffset *layerToRootLayerOffset =
        pcpNode.GetLayerStack()->GetLayerOffsetForLayer(layer)) {
        localOffset = localOffset * (*layerToRootLayerOffset);
    }

    // NOTE: FPS is intentionally excluded here; in Usd FPS is treated as pure
    // metadata, and does not factor into the layer offset scale. Additionally,
    // it is a validation error to compose mixed frame rates. This was done as a
    // performance optimization.

    return localOffset;
}

// Make a copy of paths, but uniqued with a prefix-check, which
// removes all elements that are prefixed by other elements.
template <class T>
static void
_CopyAndRemoveDescendentPaths(const T& paths, SdfPathVector* outPaths)
{
    using std::unique_copy;
    using boost::bind;

    outPaths->reserve(paths.size());

    // Unique with an equivalence predicate that checks if the rhs has the lhs
    // as a prefix.  If so, it's considered equivalent and therefore elided by
    // unique_copy.  This leaves outPaths in a state where it contains
    // no path that is descendant to any other.  Said another way, for all paths
    // 'p' in pathVecToRecompose, there does not exist another (different) path
    // 'q' also in pathVecToRecompose such that p.HasPrefix(q).
    unique_copy(paths.begin(), paths.end(),
                back_inserter(*outPaths),
                bind(&SdfPath::HasPrefix, _2, _1));
}


char const *_dormantMallocTagID = "UsdStages in aggregate";

inline
std::string 
_StageTag(const std::string &id)
{
    return "UsdStage: @" + id + "@";
}

// ------------------------------------------------------------------------- //
// UsdStage implementation
// ------------------------------------------------------------------------- //

TF_REGISTRY_FUNCTION(TfEnum)
{
    TF_ADD_ENUM_NAME(UsdStage::LoadAll, "Load all loadable prims");
    TF_ADD_ENUM_NAME(UsdStage::LoadNone, "Load no loadable prims");
}

static ArResolverContext
_CreatePathResolverContext(
    const SdfLayerHandle& layer)
{
    if (layer and not layer->IsAnonymous()) {
        // Ask for a default context for the layer based on the repository
        // path, or if that's empty (i.e. the asset system is not
        // initialized), use the file path.
        // XXX: This should ultimately not be based on repository path.
        return ArGetResolver().CreateDefaultContextForAsset(
            layer->GetRepositoryPath().empty() ?
                layer->GetRealPath() : layer->GetRepositoryPath());
    }

    return ArGetResolver().CreateDefaultContext();
}

static std::string
_ResolveAssetPathRelativeToLayer(
    const SdfLayerHandle& anchor,
    const std::string& assetPath)
{
    if (assetPath.empty() or 
        SdfLayer::IsAnonymousLayerIdentifier(assetPath)) {
        return assetPath;
    }

    const std::string computedAssetPath = 
        SdfComputeAssetPathRelativeToLayer(anchor, assetPath);
    if (computedAssetPath.empty()) {
        return computedAssetPath;
    }

    return ArGetResolver().Resolve(computedAssetPath);
}

void
UsdStage::_MakeResolvedAssetPaths(UsdTimeCode time,
                                  const UsdAttribute& attr,
                                  SdfAssetPath *assetPaths,
                                  size_t numAssetPaths) const
{
    auto anchor = _GetLayerWithStrongestValue(time, attr);
    auto context = GetPathResolverContext();

    // Get the layer providing the strongest value and use that to anchor the
    // resolve.
    if (anchor) {
        ArResolverContextBinder binder(context);
        for (size_t i = 0; i != numAssetPaths; ++i) {
            assetPaths[i] = SdfAssetPath(
                assetPaths[i].GetAssetPath(),
                _ResolveAssetPathRelativeToLayer(
                    anchor, assetPaths[i].GetAssetPath()));
        }
    }
}

void
UsdStage::_MakeResolvedAssetPaths(UsdTimeCode time,
                                  const UsdAttribute& attr,
                                  VtValue* value) const
{
    if (value->IsHolding<SdfAssetPath>()) {
        SdfAssetPath assetPath;
        value->UncheckedSwap(assetPath);
        _MakeResolvedAssetPaths(time, attr, &assetPath, 1);
        value->UncheckedSwap(assetPath);
            
    }
    else if (value->IsHolding<VtArray<SdfAssetPath>>()) {
        VtArray<SdfAssetPath> assetPaths;
        value->UncheckedSwap(assetPaths);
        _MakeResolvedAssetPaths(time, attr, assetPaths.data(), 
                                assetPaths.size());
        value->UncheckedSwap(assetPaths);
    }
}

static SdfLayerRefPtr
_CreateAnonymousSessionLayer(const SdfLayerHandle &rootLayer)
{
    return SdfLayer::CreateAnonymous(
        TfStringGetBeforeSuffix(
            SdfLayer::GetDisplayNameFromIdentifier(rootLayer->GetIdentifier())) +
        "-session.usda");
}

UsdStage::UsdStage(const SdfLayerRefPtr& rootLayer,
                   const SdfLayerRefPtr& sessionLayer,
                   const ArResolverContext& pathResolverContext,
                   InitialLoadSet load)
    : _pseudoRoot(0)
    , _rootLayer(rootLayer)
    , _sessionLayer(sessionLayer)
    , _editTarget(_rootLayer)
    , _cache(new PcpCache(PcpLayerStackIdentifier(
                              _rootLayer, _sessionLayer, pathResolverContext),
                          UsdUsdFileFormatTokens->Target,
                          /*usdMode=*/true))
    , _clipCache(new Usd_ClipCache)
    , _instanceCache(new Usd_InstanceCache)
    , _interpolationType(UsdInterpolationTypeLinear)
    , _lastChangeSerialNumber(0)
    , _initialLoadSet(load)
    , _isClosingStage(false)
{
    if (not TF_VERIFY(_rootLayer))
        return;

    TF_DEBUG(USD_STAGE_LIFETIMES).Msg(
        "UsdStage::UsdStage(rootLayer=@%s@, sessionLayer=@%s@)\n",
        _rootLayer->GetIdentifier().c_str(),
        _sessionLayer ? _sessionLayer->GetIdentifier().c_str() : "<null>");

    _mallocTagID = TfMallocTag::IsInitialized() ?
        ::_StageTag(rootLayer->GetIdentifier()).c_str() :
        ::_dormantMallocTagID;

    _cache->SetVariantFallbacks(GetGlobalVariantFallbacks());
}

UsdStage::~UsdStage()
{
    TF_DEBUG(USD_STAGE_LIFETIMES).Msg(
        "UsdStage::~UsdStage(rootLayer=@%s@, sessionLayer=@%s@)\n",
        _rootLayer ? _rootLayer->GetIdentifier().c_str() : "<null>",
        _sessionLayer ? _sessionLayer->GetIdentifier().c_str() : "<null>");
    Close();
}

void
UsdStage::Close()
{
    TfScopedVar<bool> resetIsClosing(_isClosingStage, true);

    TF_PY_ALLOW_THREADS_IN_SCOPE();

    WorkArenaDispatcher wd;

    // Stop listening for notices.
    wd.Run([this]() {
            for (auto &p: _layersAndNoticeKeys)
                TfNotice::Revoke(p.second);
        });

    // Destroy prim structure.
    vector<SdfPath> primsToDestroy;
    if (_pseudoRoot) {
        // Instancing masters are not children of the pseudo-root so
        // we need to explicitly destroy those subtrees.
        primsToDestroy = _instanceCache->GetAllMasters();
        wd.Run([this, &primsToDestroy]() {
                primsToDestroy.push_back(SdfPath::AbsoluteRootPath());
                _DestroyPrimsInParallel(primsToDestroy);
                _pseudoRoot = nullptr;
                WorkMoveDestroyAsync(primsToDestroy);
            });
    }
    
    // Clear members.
    wd.Run([this]() { _cache.reset(); });
    wd.Run([this]() { _clipCache.reset(); });
    wd.Run([this]() { _instanceCache.reset(); });
    wd.Run([this]() { _sessionLayer.Reset(); });
    wd.Run([this]() { _rootLayer.Reset(); });
    _editTarget = UsdEditTarget();

    wd.Wait();

    WorkSwapDestroyAsync(_primMap);
    // XXX: Do not do this async, since python might shut down concurrently with
    // this vector's destruction, and if any of the layers within have been
    // reflected to python, the identity management stuff can blow up (since it
    // accesses python).
    //WorkSwapDestroyAsync(_layersAndNoticeKeys);
}

namespace {

// A predicate we pass to PcpCache::ComputePrimIndexesInParallel() to avoid
// computing indexes for children of inactive prims or instance prims.
// We don't populate such prims in Usd.
struct _NameChildrenPred
{
    explicit _NameChildrenPred(Usd_InstanceCache* instanceCache)
        : _instanceCache(instanceCache)
    { }

    bool operator()(const PcpPrimIndex &index) const {
        // Use a resolver to walk the index and find the strongest active
        // opinion.
        Usd_Resolver res(&index);
        for (; res.IsValid(); res.NextLayer()) {
            bool active = true;
            if (res.GetLayer()->HasField(
                    res.GetLocalPath(), SdfFieldKeys->Active, &active)) {
                if (not active) {
                    return false;
                }
                break;
            }
        }

        // UsdStage doesn't expose any prims beneath instances, so we don't
        // need to compute indexes for children of instances unless the
        // index will be used as a source for a master prim.
        if (index.IsInstanceable()) {
            const bool indexUsedAsMasterSource = 
                _instanceCache->RegisterInstancePrimIndex(index)
                or not _instanceCache->GetMasterUsingPrimIndexAtPath(
                    index.GetPath()).IsEmpty();
            return indexUsedAsMasterSource;
        }

        return true;
    }

private:
    Usd_InstanceCache* _instanceCache;
};

} // anon

/* static */
UsdStageRefPtr
UsdStage::_InstantiateStage(const SdfLayerRefPtr &rootLayer,
                            const SdfLayerRefPtr &sessionLayer,
                            const ArResolverContext &pathResolverContext,
                            InitialLoadSet load)
{
    TF_DEBUG(USD_STAGE_OPEN)
        .Msg("UsdStage::_InstantiateStage: Creating new UsdStage\n");

    // We don't want to pay for the tag-string construction unless
    // we instrumentation is on, since some Stage ctors (InMemory) can be
    // very lightweight.
    boost::optional<TfAutoMallocTag2> tag;

    if (TfMallocTag::IsInitialized()){
        tag = boost::in_place("Usd", ::_StageTag(rootLayer->GetIdentifier()));
    }

    // Debug timing info
    boost::optional<TfStopwatch> stopwatch;
    const bool usdInstantiationTimeDebugCodeActive = 
        TfDebug::IsEnabled(USD_STAGE_INSTANTIATION_TIME);

    if (usdInstantiationTimeDebugCodeActive) {
        stopwatch = TfStopwatch();
        stopwatch->Start();
    }

    if (not rootLayer)
        return TfNullPtr;

    UsdStageRefPtr stage = TfCreateRefPtr(
        new UsdStage(rootLayer, sessionLayer, pathResolverContext, load));

    ArResolverScopedCache resolverCache;

    // Populate the stage, request payloads according to InitialLoadSet load.
    stage->_ComposePrimIndexesInParallel(
        SdfPathVector(1, SdfPath::AbsoluteRootPath()),
        load == LoadAll ?
        _IncludeAllDiscoveredPayloads : _IncludeNoDiscoveredPayloads,
        "Instantiating stage");
    stage->_pseudoRoot = stage->_InstantiatePrim(SdfPath::AbsoluteRootPath());
    stage->_ComposeSubtreeInParallel(stage->_pseudoRoot);
    stage->_RegisterPerLayerNotices();

    // Publish this stage into all current writable caches.
    BOOST_FOREACH(UsdStageCache *cache,
                  UsdStageCacheContext::_GetWritableCaches()) {
        cache->Insert(stage);
    }

    // Debug timing info
    if (usdInstantiationTimeDebugCodeActive) {
        stopwatch->Stop();
        TF_DEBUG(USD_STAGE_INSTANTIATION_TIME)
            .Msg("UsdStage::_InstantiateStage: Time elapsed (s): %f\n",
                 stopwatch->GetSeconds());
    }
    
    return stage;
}

// Attempt to create a new layer with \p identifier.  Issue an error in case of
// failure.
static SdfLayerRefPtr
_CreateNewLayer(const std::string &identifier)
{
    TfErrorMark mark;
    SdfLayerRefPtr rootLayer = SdfLayer::CreateNew(identifier);
    if (not rootLayer) {
        // If Sdf did not report an error message, we must.
        if (mark.IsClean()) {
            TF_RUNTIME_ERROR("Failed to CreateNew layer with identifier '%s'",
                             identifier.c_str());
        }
    }
    return rootLayer;
}

/* static */
UsdStageRefPtr
UsdStage::CreateNew(const std::string& identifier)
{
    TfAutoMallocTag2 tag("Usd", ::_StageTag(identifier));

    if (SdfLayerRefPtr layer = _CreateNewLayer(identifier))
        return Open(layer, _CreateAnonymousSessionLayer(layer));
    return TfNullPtr;
}

/* static */
UsdStageRefPtr
UsdStage::CreateNew(const std::string& identifier,
                    const SdfLayerHandle& sessionLayer)
{
    TfAutoMallocTag2 tag("Usd", ::_StageTag(identifier));

    if (SdfLayerRefPtr layer = _CreateNewLayer(identifier))
        return Open(layer, sessionLayer);
    return TfNullPtr;
}

/* static */
UsdStageRefPtr
UsdStage::CreateNew(const std::string& identifier,
                    const ArResolverContext& pathResolverContext)
{
    TfAutoMallocTag2 tag("Usd", ::_StageTag(identifier));

    if (SdfLayerRefPtr layer = _CreateNewLayer(identifier))
        return Open(layer, pathResolverContext);
    return TfNullPtr;
}

/* static */
UsdStageRefPtr
UsdStage::CreateNew(const std::string& identifier,
                    const SdfLayerHandle& sessionLayer,
                    const ArResolverContext& pathResolverContext)
{
    TfAutoMallocTag2 tag("Usd", ::_StageTag(identifier));

    if (SdfLayerRefPtr layer = _CreateNewLayer(identifier))
        return Open(layer, sessionLayer, pathResolverContext);
    return TfNullPtr;
}

/* static */
UsdStageRefPtr
UsdStage::CreateInMemory()
{
    // Use usda file format if an identifier was not provided.
    //
    // In regards to "tmp.usda" below, SdfLayer::CreateAnonymous always
    // prefixes the identifier with the layer's address in memory, so using the
    // same identifier multiple times still produces unique layers.
    return CreateInMemory("tmp.usda");
}

/* static */
UsdStageRefPtr
UsdStage::CreateInMemory(const std::string& identifier)
{
    return Open(SdfLayer::CreateAnonymous(identifier));
}

/* static */
UsdStageRefPtr
UsdStage::CreateInMemory(const std::string& identifier,
                         const ArResolverContext& pathResolverContext)
{
    // CreateAnonymous() will transform 'identifier', so don't bother
    // using it as a tag
    TfAutoMallocTag tag("Usd");
    
    return Open(SdfLayer::CreateAnonymous(identifier), pathResolverContext);
}

/* static */
UsdStageRefPtr
UsdStage::CreateInMemory(const std::string& identifier,
                         const SdfLayerHandle &sessionLayer)
{
    // CreateAnonymous() will transform 'identifier', so don't bother
    // using it as a tag
    TfAutoMallocTag tag("Usd");
    
    return Open(SdfLayer::CreateAnonymous(identifier), sessionLayer);
}

/* static */
UsdStageRefPtr
UsdStage::CreateInMemory(const std::string& identifier,
                         const SdfLayerHandle &sessionLayer,
                         const ArResolverContext& pathResolverContext)
{
    // CreateAnonymous() will transform 'identifier', so don't bother
    // using it as a tag
    TfAutoMallocTag tag("Usd");
    
    return Open(SdfLayer::CreateAnonymous(identifier),
                sessionLayer, pathResolverContext);
}

static
SdfLayerRefPtr
_OpenLayer(
    const std::string &filePath,
    const ArResolverContext &resolverContext = ArResolverContext())
{
    boost::optional<ArResolverContextBinder> binder;
    if (not resolverContext.IsEmpty())
        binder = boost::in_place(resolverContext);

    SdfLayer::FileFormatArguments args;
    args[SdfFileFormatTokens->TargetArg] =
        UsdUsdFileFormatTokens->Target.GetString();

    return SdfLayer::FindOrOpen(filePath, args);
}

/* static */
UsdStageRefPtr
UsdStage::Open(const std::string& filePath, InitialLoadSet load)
{
    TfAutoMallocTag2 tag("Usd", ::_StageTag(filePath));

    SdfLayerRefPtr rootLayer = _OpenLayer(filePath);
    if (not rootLayer) {
        TF_RUNTIME_ERROR("Failed to open layer @%s@", filePath.c_str());
        return TfNullPtr;
    }
    return Open(rootLayer, load);
}

/* static */
UsdStageRefPtr
UsdStage::Open(const std::string& filePath,
               const ArResolverContext& pathResolverContext,
               InitialLoadSet load)
{
    TfAutoMallocTag2 tag("Usd", ::_StageTag(filePath));

    SdfLayerRefPtr rootLayer = _OpenLayer(filePath, pathResolverContext);
    if (not rootLayer) {
        TF_RUNTIME_ERROR("Failed to open layer @%s@", filePath.c_str());
        return TfNullPtr;
    }
    return Open(rootLayer, pathResolverContext, load);
}

/* static */
UsdStageRefPtr
UsdStage::Open(const SdfLayerHandle& rootLayer, InitialLoadSet load)
{
    if (not rootLayer) {
        TF_CODING_ERROR("Invalid root layer");
        return TfNullPtr;
    }

    TF_DEBUG(USD_STAGE_OPEN)
        .Msg("UsdStage::Open(rootLayer=@%s@, load=%s)\n",
             rootLayer->GetIdentifier().c_str(),
             TfStringify(load).c_str());

    // Try to find a matching stage in any caches.
    BOOST_FOREACH(const UsdStageCache *cache,
                  UsdStageCacheContext::_GetReadableCaches()) {
        if (UsdStageRefPtr stage = cache->FindOneMatching(rootLayer))
            return stage;
    }

    // No cached stages.  Make a new stage, and populate caches with it.
    return _InstantiateStage(
        rootLayer,
        _CreateAnonymousSessionLayer(rootLayer),
        _CreatePathResolverContext(rootLayer),
        load);
}

/* static */
UsdStageRefPtr
UsdStage::Open(const SdfLayerHandle& rootLayer,
               const SdfLayerHandle& sessionLayer,
               InitialLoadSet load)
{
    if (not rootLayer) {
        TF_CODING_ERROR("Invalid root layer");
        return TfNullPtr;
    }

    TF_DEBUG(USD_STAGE_OPEN)
        .Msg("UsdStage::Open(rootLayer=@%s@, sessionLayer=@%s@, load=%s)\n",
             rootLayer->GetIdentifier().c_str(),
             sessionLayer ? sessionLayer->GetIdentifier().c_str() : "<null>",
             TfStringify(load).c_str());

    // Try to find a matching stage in any caches.
    BOOST_FOREACH(const UsdStageCache *cache,
                  UsdStageCacheContext::_GetReadableCaches()) {
        if (UsdStageRefPtr stage =
            cache->FindOneMatching(rootLayer, sessionLayer)) {
            return stage;
        }
    }

    // No cached stages.  Make a new stage, and populate caches with it.
    return _InstantiateStage(
        rootLayer,
        sessionLayer,
        _CreatePathResolverContext(rootLayer),
        load);
}

/* static */
UsdStageRefPtr
UsdStage::Open(const SdfLayerHandle& rootLayer,
               const ArResolverContext& pathResolverContext,
               InitialLoadSet load)
{
    if (not rootLayer) {
        TF_CODING_ERROR("Invalid root layer");
        return TfNullPtr;
    }

    TF_DEBUG(USD_STAGE_OPEN)
        .Msg("UsdStage::Open(rootLayer=@%s@, pathResolverContext=%s, "
                            "load=%s)\n",
             rootLayer->GetIdentifier().c_str(),
             pathResolverContext.GetDebugString().c_str(), 
             TfStringify(load).c_str());

    // Try to find a matching stage in any caches.
    BOOST_FOREACH(const UsdStageCache *cache,
                  UsdStageCacheContext::_GetReadableCaches()) {
        if (UsdStageRefPtr stage =
            cache->FindOneMatching(rootLayer, pathResolverContext)) {
            return stage;
        }
    }

    // No cached stages.  Make a new stage, and populate caches with it.
    return _InstantiateStage(
        rootLayer,
        _CreateAnonymousSessionLayer(rootLayer),
        pathResolverContext,
        load);
}

/* static */
UsdStageRefPtr
UsdStage::Open(const SdfLayerHandle& rootLayer,
               const SdfLayerHandle& sessionLayer,
               const ArResolverContext& pathResolverContext,
               InitialLoadSet load)
{
    if (not rootLayer) {
        TF_CODING_ERROR("Invalid root layer");
        return TfNullPtr;
    }

    TF_DEBUG(USD_STAGE_OPEN)
        .Msg("UsdStage::Open(rootLayer=@%s@, sessionLayer=@%s@, "
                             "pathResolverContext=%s, load=%s)\n",
             rootLayer->GetIdentifier().c_str(),
             sessionLayer ? sessionLayer->GetIdentifier().c_str() : "<null>",
             pathResolverContext.GetDebugString().c_str(),
             TfStringify(load).c_str());

    // Try to find a matching stage in any caches.
    BOOST_FOREACH(const UsdStageCache *cache,
                  UsdStageCacheContext::_GetReadableCaches()) {
        if (UsdStageRefPtr stage = cache->FindOneMatching(
                rootLayer, sessionLayer, pathResolverContext)) {
            return stage;
        }
    }

    // No cached stages.  Make a new stage, and populate caches with it.
    return _InstantiateStage(
        rootLayer,
        sessionLayer,
        pathResolverContext,
        load);
}

SdfPropertySpecHandle
UsdStage::_GetPropertyDefinition(const UsdPrim &prim,
                                 const TfToken &propName) const
{
    if (not prim)
        return TfNullPtr;

    const TfToken &typeName = prim.GetTypeName();
    if (typeName.IsEmpty())
        return TfNullPtr;

    // Consult the registry.
    return UsdSchemaRegistry::GetPropertyDefinition(typeName, propName);
}

SdfPropertySpecHandle
UsdStage::_GetPropertyDefinition(const UsdProperty &prop) const
{
    return _GetPropertyDefinition(prop.GetPrim(), prop.GetName());
}

template <class PropType>
SdfHandle<PropType>
UsdStage::_GetPropertyDefinition(const UsdProperty &prop) const
{
    return TfDynamic_cast<SdfHandle<PropType> >(_GetPropertyDefinition(prop));
}

SdfAttributeSpecHandle
UsdStage::_GetAttributeDefinition(const UsdAttribute &attr) const
{
    return _GetPropertyDefinition<SdfAttributeSpec>(attr);
}

SdfRelationshipSpecHandle
UsdStage::_GetRelationshipDefinition(const UsdRelationship &rel) const
{
    return _GetPropertyDefinition<SdfRelationshipSpec>(rel);
}

SdfPrimSpecHandle
UsdStage::_CreatePrimSpecForEditing(const SdfPath& path)
{
    const UsdEditTarget &editTarget = GetEditTarget();
    const SdfPath &targetPath = editTarget.MapToSpecPath(path);
    return targetPath.IsEmpty() ? SdfPrimSpecHandle() :
        SdfCreatePrimInLayer(editTarget.GetLayer(), targetPath);
}

static SdfAttributeSpecHandle
_StampNewPropertySpec(const SdfPrimSpecHandle &primSpec,
                      const SdfAttributeSpecHandle &toCopy)
{
    return SdfAttributeSpec::New(
        primSpec, toCopy->GetNameToken(), toCopy->GetTypeName(),
        toCopy->GetVariability(), toCopy->IsCustom());
}

static SdfRelationshipSpecHandle
_StampNewPropertySpec(const SdfPrimSpecHandle &primSpec,
                      const SdfRelationshipSpecHandle &toCopy)
{
    return SdfRelationshipSpec::New(
        primSpec, toCopy->GetNameToken(), toCopy->IsCustom(),
        toCopy->GetVariability());
}

static SdfPropertySpecHandle
_StampNewPropertySpec(const SdfPrimSpecHandle &primSpec,
                      const SdfPropertySpecHandle &toCopy)
{
    // Type dispatch to correct property type.
    if (SdfAttributeSpecHandle attrSpec =
        TfDynamic_cast<SdfAttributeSpecHandle>(toCopy)) {
        return _StampNewPropertySpec(primSpec, attrSpec);
    } else {
        return _StampNewPropertySpec(
            primSpec, TfStatic_cast<SdfRelationshipSpecHandle>(toCopy));
    }
}

template <class PropType>
SdfHandle<PropType>
UsdStage::_CreatePropertySpecForEditing(const UsdProperty &prop)
{
    typedef SdfHandle<PropType> TypedSpecHandle;

    const UsdEditTarget &editTarget = GetEditTarget();

    const SdfPath &propPath = prop.GetPath();
    const TfToken &propName = prop.GetName();

    // Check to see if there already exists a property with this path at the
    // current EditTarget.
    if (SdfPropertySpecHandle propSpec =
        editTarget.GetPropertySpecForScenePath(propPath)) {
        // If it's of the correct type, we're done.  Otherwise this is an error:
        // attribute/relationship type mismatch.
        if (TypedSpecHandle spec = TfDynamic_cast<TypedSpecHandle>(propSpec))
            return spec;

        TF_RUNTIME_ERROR("Spec type mismatch.  Failed to create %s for <%s> at "
                         "<%s> in @%s@.  %s already at that location.",
                         ArchGetDemangled<PropType>().c_str(),
                         propPath.GetText(),
                         editTarget.MapToSpecPath(propPath).GetText(),
                         editTarget.GetLayer()->GetIdentifier().c_str(),
                         TfStringify(propSpec->GetSpecType()).c_str());
        return TfNullPtr;
    }

    // There is no property spec at the current EditTarget.  Look for a typed
    // spec whose metadata we can copy.  First check to see if there is a
    // builtin we can use.  Failing that, try to take the strongest authored
    // spec.
    TypedSpecHandle specToCopy;

    // Get definition, if any.
    UsdPrim prim = prop.GetPrim();
    specToCopy = _GetPropertyDefinition<PropType>(prop);

    if (not specToCopy) {
        // There is no definition available, either because the prim has no
        // known schema, or its schema has no definition for this property.  In
        // this case, we look to see if there's a strongest property spec.  If
        // so, we copy its required metadata.
        for (Usd_Resolver r(&prim.GetPrimIndex()); r.IsValid(); r.NextLayer()) {
            if (SdfPropertySpecHandle propSpec = r.GetLayer()->
                GetPropertyAtPath(r.GetLocalPath().AppendProperty(propName))) {
                if (specToCopy = TfDynamic_cast<TypedSpecHandle>(propSpec))
                    break;
                // Type mismatch.
                TF_RUNTIME_ERROR("Spec type mismatch.  Failed to create %s for "
                                 "<%s> at <%s> in @%s@.  Strongest existing "
                                 "spec, %s at <%s> in @%s@",
                                 ArchGetDemangled<PropType>().c_str(),
                                 propPath.GetText(),
                                 editTarget.MapToSpecPath(propPath).GetText(),
                                 editTarget.GetLayer()->GetIdentifier().c_str(),
                                 TfStringify(propSpec->GetSpecType()).c_str(),
                                 propSpec->GetPath().GetText(),
                                 propSpec->GetLayer()->GetIdentifier().c_str());
                return TfNullPtr;
            }
        }
    }

    // If we have a spec to copy from, then we author an opinion at the edit
    // target.
    if (specToCopy) {
        SdfChangeBlock block;
        SdfPrimSpecHandle primSpec = _CreatePrimSpecForEditing(prim.GetPath());
        if (TF_VERIFY(primSpec))
            return _StampNewPropertySpec(primSpec, specToCopy);
    }

    // Otherwise, we fail to create a spec.
    return TfNullPtr;
}

SdfAttributeSpecHandle
UsdStage::_CreateAttributeSpecForEditing(const UsdAttribute &attr)
{
    return _CreatePropertySpecForEditing<SdfAttributeSpec>(attr);
}

SdfRelationshipSpecHandle
UsdStage::_CreateRelationshipSpecForEditing(const UsdRelationship &rel)
{
    return _CreatePropertySpecForEditing<SdfRelationshipSpec>(rel);
}

SdfPropertySpecHandle
UsdStage::_CreatePropertySpecForEditing(const UsdProperty &prop)
{
    return _CreatePropertySpecForEditing<SdfPropertySpec>(prop);
}

bool
UsdStage::_SetMetadata(
    const UsdObject &obj, const TfToken& fieldName,
    const TfToken &keyPath, const SdfAbstractDataConstValue &newValue)
{
    return _SetMetadataImpl(obj, fieldName, keyPath, newValue);
}

bool
UsdStage::_SetMetadata(
    const UsdObject &obj, const TfToken& fieldName,
    const TfToken &keyPath, const VtValue &newValue)
{
    return _SetMetadataImpl(obj, fieldName, keyPath, newValue);
}

static const std::type_info &
_GetTypeInfo(const SdfAbstractDataConstValue &value)
{
    return value.valueType;
}

static const std::type_info &
_GetTypeInfo(const VtValue &value)
{
    return value.IsEmpty() ? typeid(void) : value.GetTypeid();
}

template <class T>
bool
UsdStage::_SetMetadataImpl(const UsdObject &obj,
                           const TfToken &fieldName,
                           const TfToken &keyPath,
                           const T &newValue)
{
    TfAutoMallocTag2 tag("Usd", _mallocTagID);

    if (ARCH_UNLIKELY(obj.GetPrim().IsInMaster())) {
        TF_CODING_ERROR("Cannot set metadata at path <%s>; "
                        "authoring to a prim in an instancing master is not "
                        "allowed.",
                        obj.GetPath().GetText());
        return false;
    }

    SdfSpecHandle spec;

    if (obj.Is<UsdProperty>()) {
        spec = _CreatePropertySpecForEditing(obj.As<UsdProperty>());
    } else if (obj.Is<UsdPrim>()) {
        spec = _CreatePrimSpecForEditing(obj.GetPath());
    } else {
        TF_CODING_ERROR("Cannot set metadata at path <%s> in layer @%s@; "
                        "a prim or property is required",
                        GetEditTarget().MapToSpecPath(obj.GetPath()).GetText(),
                        GetEditTarget().GetLayer()->GetIdentifier().c_str());
        return false;
    }

    // XXX: why is this not caught by SdfLayer? Is this a BdData bug?
    if (not spec) {
        TF_CODING_ERROR("Cannot set metadata. Failed to create spec <%s> in "
                        "layer @%s@",
                        GetEditTarget().MapToSpecPath(obj.GetPath()).GetText(),
                        GetEditTarget().GetLayer()->GetIdentifier().c_str());
        return false;
    }

    if (keyPath.IsEmpty()) {
        spec->GetLayer()->SetField(spec->GetPath(), fieldName, newValue);
    } else {
        spec->GetLayer()->SetFieldDictValueByKey(
            spec->GetPath(), fieldName, keyPath, newValue);
    }
    return true;
}

bool
UsdStage::_SetValue(UsdTimeCode time, const UsdAttribute &attr,
                    const SdfAbstractDataConstValue &newValue)
{
    return _SetValueImpl(time, attr, newValue);
}

bool
UsdStage::_SetValue(
    UsdTimeCode time, const UsdAttribute &attr, const VtValue &newValue)
{
    return _SetValueImpl(time, attr, newValue);
}

namespace {
bool 
_ValueContainsBlock(const VtValue* value) {
    return value and value->IsHolding<SdfValueBlock>();
}

bool
_ValueContainsBlock(const SdfAbstractDataValue* value) 
{
    return value and value->isValueBlock;
}

bool
_ValueContainsBlock(const SdfAbstractDataConstValue* value)
{
    constexpr const std::type_info& valueBlockTypeId(typeid(SdfValueBlock));
    return value and value->valueType == valueBlockTypeId;
}

bool 
_ClearValueIfBlocked(VtValue* value) {
    if (_ValueContainsBlock(value)) {
        *value = VtValue();
        return true;
    }

    return false;
}

bool 
_ClearValueIfBlocked(SdfAbstractDataValue* value) {
    return _ValueContainsBlock(value);
}
}

template <class T>
bool
UsdStage::_SetValueImpl(
    UsdTimeCode time, const UsdAttribute &attr, const T& newValue)
{
    if (ARCH_UNLIKELY(attr.GetPrim().IsInMaster())) {
        TF_CODING_ERROR("Cannot set attribute value at path <%s>; "
                        "authoring to a prim in an instancing master is not "
                        "allowed.",
                        attr.GetPath().GetText());
        return false;
    }

    // if we are setting a value block, we don't want type checking
    if (not _ValueContainsBlock(&newValue)) {
        // Do a type check.  Obtain typeName.
        TfToken typeName;
        SdfAbstractDataTypedValue<TfToken> abstrToken(&typeName);
        _GetMetadata(attr, SdfFieldKeys->TypeName,
                     TfToken(), /*useFallbacks=*/true, &abstrToken);
        if (typeName.IsEmpty()) {
                TF_RUNTIME_ERROR("Empty typeName for <%s>", 
                                 attr.GetPath().GetText());
            return false;
        }
        // Ensure this typeName is known to our schema.
        TfType valType = SdfSchema::GetInstance().FindType(typeName).GetType();
        if (valType.IsUnknown()) {
            TF_RUNTIME_ERROR("Unknown typename for <%s>: '%s'",
                             typeName.GetText(), attr.GetPath().GetText());
            return false;
        }
        // Check that the passed value is the expected type.
        if (not TfSafeTypeCompare(_GetTypeInfo(newValue), valType.GetTypeid())) {
            TF_CODING_ERROR("Type mismatch for <%s>: expected '%s', got '%s'",
                            attr.GetPath().GetText(),
                            ArchGetDemangled(valType.GetTypeid()).c_str(),
                            ArchGetDemangled(_GetTypeInfo(newValue)).c_str());
            return false;
        }

        // Check variability, but only if the appropriate debug flag is
        // enabled. Variability is a statement of intent but doesn't control
        // behavior, so we only want to perform this validation when it is
        // requested.
        if (TfDebug::IsEnabled(USD_VALIDATE_VARIABILITY) and
            time != UsdTimeCode::Default() and 
            _GetVariability(attr) == SdfVariabilityUniform) {
            TF_DEBUG(USD_VALIDATE_VARIABILITY)
                .Msg("Warning: authoring time sample value on "
                     "uniform attribute <%s> at time %.3f\n", 
                     UsdDescribe(attr).c_str(), time.GetValue());
        }
    }

    SdfAttributeSpecHandle attrSpec = _CreateAttributeSpecForEditing(attr);

    if (not attrSpec) {
        TF_RUNTIME_ERROR(
            "Cannot set attribute value.  Failed to create "
            "attribute spec <%s> in layer @%s@",
            GetEditTarget().MapToSpecPath(attr.GetPath()).GetText(),
            GetEditTarget().GetLayer()->GetIdentifier().c_str());
        return false;
    }

    if (time.IsDefault()) {
        attrSpec->GetLayer()->SetField(attrSpec->GetPath(),
                                       SdfFieldKeys->Default,
                                       newValue);
    } else {
        // XXX: should this loft the underlying values up when
        // authoring over a weaker layer?

        const PcpPrimIndex* idx = &attr.GetPrim().GetPrimIndex();

        // Walk the Pcp node tree until we find the node the EditTarget is at.
        // Then we can get the correct layer offset and invert the time value.
        UsdEditTarget const &editTarget = GetEditTarget();
        SdfLayerOffset layerOffset;
        if (editTarget.IsLocalLayer()) {
            layerOffset = _GetLayerOffsetToRoot(idx->GetRootNode(),
                                                editTarget.GetLayer());
        } else {
            for (Usd_Resolver res(idx); res.IsValid(); res.NextNode()) {
                const PcpNodeRef &node = res.GetNode();
                if (editTarget.IsAtNode(node)) {
                    layerOffset = _GetLayerOffsetToRoot(
                        node, editTarget.GetLayer());
                    break;
                }
            }
        }

        double localTime = layerOffset.GetInverse() * time.GetValue();

        attrSpec->GetLayer()->SetTimeSample(
            attrSpec->GetPath(),
            localTime,
            newValue);
    }

    return true;
}

bool
UsdStage::_ClearValue(UsdTimeCode time, const UsdAttribute &attr)
{
    if (ARCH_UNLIKELY(attr.GetPrim().IsInMaster())) {
        TF_CODING_ERROR("Cannot clear attribute value at path <%s>; "
                        "authoring to a prim in an instancing master is not "
                        "allowed.",
                        attr.GetPath().GetText());
        return false;
    }

    if (time.IsDefault())
        return _ClearMetadata(attr, SdfFieldKeys->Default);

    const UsdEditTarget &editTarget = GetEditTarget();
    if (not editTarget.IsValid()) {
        TF_CODING_ERROR("EditTarget does not contain a valid layer.");
        return false;
    }

    const SdfLayerHandle &layer = editTarget.GetLayer();
    SdfPath localPath = editTarget.MapToSpecPath(attr.GetPrimPath());
    const TfToken &attrName = attr.GetName();
    if (not layer->HasSpec(SdfAbstractDataSpecId(&localPath, &attrName))) {
        return true;
    }

    SdfAttributeSpecHandle attrSpec = _CreateAttributeSpecForEditing(attr);

    if (not TF_VERIFY(attrSpec, 
                      "Failed to get attribute spec <%s> in layer @%s@",
                      editTarget.MapToSpecPath(attr.GetPath()).GetText(),
                      editTarget.GetLayer()->GetIdentifier().c_str())) {
        return false;
    }

    // NOTE: This logic also exist in _SetValueImpl:
    //
    // Walk the Pcp node tree until we find the node the EditTarget is at.
    // Then we can get the correct layer offset and invert the time value.
    SdfLayerOffset layerOffset;
    const PcpPrimIndex* idx = &attr.GetPrim().GetPrimIndex();
    if (editTarget.IsLocalLayer()) {
        layerOffset = _GetLayerOffsetToRoot(idx->GetRootNode(),
                                            editTarget.GetLayer());
    } else {
        for (Usd_Resolver res(idx); res.IsValid(); res.NextNode()) {
            const PcpNodeRef &node = res.GetNode();
            if (editTarget.IsAtNode(node)) {
                layerOffset = _GetLayerOffsetToRoot(
                    node, editTarget.GetLayer());
                break;
            }
        }
    }

    attrSpec->GetLayer()->EraseTimeSample(
        attrSpec->GetPath(), layerOffset.GetInverse() * time.GetValue());

    return true;
}

bool
UsdStage::_ClearMetadata(const UsdObject &obj, const TfToken& fieldName,
    const TfToken &keyPath)
{
    if (ARCH_UNLIKELY(obj.GetPrim().IsInMaster())) {
        TF_CODING_ERROR("Cannot clear metadata at path <%s>; "
                        "authoring to a prim in an instancing master is not "
                        "allowed.",
                        obj.GetPath().GetText());
        return false;
    }

    const UsdEditTarget &editTarget = GetEditTarget();
    if (not editTarget.IsValid()) {
        TF_CODING_ERROR("EditTarget does not contain a valid layer.");
        return false;
    }

    const SdfLayerHandle &layer = editTarget.GetLayer();
    SdfPath localPath = editTarget.MapToSpecPath(obj.GetPrimPath());
    static TfToken empty;
    const TfToken &propName = obj.Is<UsdProperty>() ? obj.GetName() : empty;
    if (not layer->HasSpec(SdfAbstractDataSpecId(&localPath, &propName))) {
        return true;
    }

    SdfSpecHandle spec;
    if (obj.Is<UsdProperty>())
        spec = _CreatePropertySpecForEditing(obj.As<UsdProperty>());
    else
        spec = _CreatePrimSpecForEditing(obj.GetPrimPath());

    if (not TF_VERIFY(spec, 
                      "No spec at <%s> in layer @%s@",
                      editTarget.MapToSpecPath(obj.GetPath()).GetText(),
                      GetEditTarget().GetLayer()->GetIdentifier().c_str())) {
        return false;
    }

    if (keyPath.IsEmpty()) {
        spec->GetLayer()->EraseField(spec->GetPath(), fieldName);
    } else {
        spec->GetLayer()->EraseFieldDictValueByKey(
            spec->GetPath(), fieldName, keyPath);
    }
    return true;
}

static
bool
_IsPrivateFieldKey(const TfToken& fieldKey)
{
    static TfHashSet<TfToken, TfToken::HashFunctor> ignoredKeys;

    // XXX -- Use this instead of an initializer list in case TfHashSet
    //        doesn't support initializer lists.  Should ensure that
    //        TfHashSet does support them.
    static std::once_flag once;
    std::call_once(once, [](){
        // Composition keys.
        ignoredKeys.insert(SdfFieldKeys->InheritPaths);
        ignoredKeys.insert(SdfFieldKeys->Payload);
        ignoredKeys.insert(SdfFieldKeys->References);
        ignoredKeys.insert(SdfFieldKeys->Specializes);
        ignoredKeys.insert(SdfFieldKeys->SubLayers);
        ignoredKeys.insert(SdfFieldKeys->SubLayerOffsets);
        ignoredKeys.insert(SdfFieldKeys->VariantSelection);
        ignoredKeys.insert(SdfFieldKeys->VariantSetNames);
        // Clip keys.
        ignoredKeys.insert(UsdTokens->allTokens.begin(),
                           UsdTokens->allTokens.end());
        // Value keys.
        ignoredKeys.insert(SdfFieldKeys->Default);
        ignoredKeys.insert(SdfFieldKeys->TimeSamples);
    });

    // First look-up the field in the black-list table.
    if (ignoredKeys.find(fieldKey) != ignoredKeys.end())
        return true;

    // Implicitly excluded fields (child containers & readonly metadata).
    SdfSchema const & schema = SdfSchema::GetInstance();
    SdfSchema::FieldDefinition const* field =
                                schema.GetFieldDefinition(fieldKey);
    if (field and (field->IsReadOnly() or field->HoldsChildren()))
        return true;

    // The field is not private.
    return false;
}

UsdPrim
UsdStage::GetPseudoRoot() const
{
    return UsdPrim(_pseudoRoot);
}

UsdPrim
UsdStage::GetDefaultPrim() const
{
    TfToken name = GetRootLayer()->GetDefaultPrim();
    return SdfPath::IsValidIdentifier(name)
        ? GetPrimAtPath(SdfPath::AbsoluteRootPath().AppendChild(name))
        : UsdPrim();
}

void
UsdStage::SetDefaultPrim(const UsdPrim &prim)
{
    GetRootLayer()->SetDefaultPrim(prim.GetName());
}

void
UsdStage::ClearDefaultPrim()
{
    GetRootLayer()->ClearDefaultPrim();
}

bool
UsdStage::HasDefaultPrim() const
{
    return GetRootLayer()->HasDefaultPrim();
}

UsdPrim
UsdStage::GetPrimAtPath(const SdfPath &path) const
{
    return UsdPrim(_GetPrimDataAtPath(path));
}

Usd_PrimDataConstPtr
UsdStage::_GetPrimDataAtPath(const SdfPath &path) const
{
    tbb::spin_rw_mutex::scoped_lock lock;
    if (_primMapMutex)
        lock.acquire(*_primMapMutex, /*write=*/false);
    PathToNodeMap::const_iterator entry = _primMap.find(path);
    return entry != _primMap.end() ? entry->second.get() : NULL;
}

Usd_PrimDataPtr
UsdStage::_GetPrimDataAtPath(const SdfPath &path)
{
    tbb::spin_rw_mutex::scoped_lock lock;
    if (_primMapMutex)
        lock.acquire(*_primMapMutex, /*write=*/false);
    PathToNodeMap::const_iterator entry = _primMap.find(path);
    return entry != _primMap.end() ? entry->second.get() : NULL;
}

bool
UsdStage::_IsValidForLoadUnload(const SdfPath& path) const
{
    if (not path.IsAbsolutePath()) {
        TF_CODING_ERROR("Attempted to load/unload a relative path <%s>",
                        path.GetText());
        return false;
    }

    // XXX PERFORMANCE: could use HasPrimAtPath
    UsdPrim curPrim = GetPrimAtPath(path);

    if (not curPrim) {
        // Lets see if any ancestor exists, if so it's safe to attempt to load.
        SdfPath parentPath = path;
        while (parentPath != SdfPath::AbsoluteRootPath()) {
            if (curPrim = GetPrimAtPath(parentPath)) {
                break;
            }
            parentPath = parentPath.GetParentPath();
        }

        // We walked up to the absolute root without finding anything
        // report error.
        if (parentPath == SdfPath::AbsoluteRootPath()) {
            TF_RUNTIME_ERROR("Attempt to load/unload a path <%s> which is not "
                             "present in the stage",
                    path.GetString().c_str());
            return false;
        }
    }

    if (not curPrim.IsActive()) {
        TF_RUNTIME_ERROR("Attempt to load/unload an inactive path <%s>",
                path.GetString().c_str());
        return false;
    }

    if (curPrim.IsMaster()) {
        TF_RUNTIME_ERROR("Attempt to load/unload instance master <%s>",
                path.GetString().c_str());
        return false;
    }

    return true;
}

void
UsdStage::_DiscoverPayloads(const SdfPath& rootPath,
                            SdfPathSet* primIndexPaths,
                            bool unloadedOnly,
                            SdfPathSet* usdPrimPaths) const
{
    tbb::concurrent_unordered_set<SdfPath, SdfPath::Hash> seenMasterPrimPaths;
    tbb::concurrent_vector<SdfPath> primIndexPathsVec;
    tbb::concurrent_vector<SdfPath> usdPrimPathsVec;

    UsdPrim root = GetPrimAtPath(rootPath);
    if (not root)
        return;

    _DiscoverPayloadsInternal(root,
                              primIndexPaths ? &primIndexPathsVec : nullptr,
                              unloadedOnly,
                              usdPrimPaths ? &usdPrimPathsVec : nullptr,
                              &seenMasterPrimPaths);

    // Copy stuff out.
    if (primIndexPaths) {
        primIndexPaths->insert(
            primIndexPathsVec.begin(), primIndexPathsVec.end());
    }
    if (usdPrimPaths) {
        usdPrimPaths->insert(usdPrimPathsVec.begin(), usdPrimPathsVec.end());
    }
}

void
UsdStage::_DiscoverPayloadsInternal(
    UsdPrim const &prim,
    tbb::concurrent_vector<SdfPath> *primIndexPaths,
    bool unloadedOnly,
    tbb::concurrent_vector<SdfPath> *usdPrimPaths,
    tbb::concurrent_unordered_set<SdfPath, SdfPath::Hash> *seenMasterPrimPaths
    ) const
{
    UsdTreeIterator childIt = UsdTreeIterator::AllPrims(prim);
    
    WorkParallelForEach(
        childIt, childIt.GetEnd(),
        [=](UsdPrim const &child) {
            // Inactive prims are never included in this query.
            // Masters are also never included, since they aren't
            // independently loadable.
            if (not child.IsActive() or child.IsMaster())
                return;

            if (child._GetSourcePrimIndex().HasPayload()) {
                const SdfPath& payloadIncludePath = 
                    child._GetSourcePrimIndex().GetPath();
                if (not unloadedOnly or
                    not _cache->IsPayloadIncluded(payloadIncludePath)) {
                    if (primIndexPaths)
                        primIndexPaths->push_back(payloadIncludePath);
                    if (usdPrimPaths)
                        usdPrimPaths->push_back(child.GetPath());
                }
            }

            if (child.IsInstance()) {
                const UsdPrim masterPrim = child.GetMaster();
                if (TF_VERIFY(masterPrim) and 
                    seenMasterPrimPaths->insert(masterPrim.GetPath()).second) {
                    // Recurse.
                    _DiscoverPayloadsInternal(
                        masterPrim, primIndexPaths, unloadedOnly, usdPrimPaths,
                        seenMasterPrimPaths);
                }
            }
        });
}

void
UsdStage::_DiscoverAncestorPayloads(const SdfPath& rootPath,
                                    SdfPathSet* result,
                                    bool unloadedOnly) const
{
    if (rootPath == SdfPath::AbsoluteRootPath())
        return;

    for (SdfPath parentPath = rootPath.GetParentPath(); 
         parentPath != SdfPath::AbsoluteRootPath(); 
         parentPath = parentPath.GetParentPath()) {

        UsdPrim parent = GetPrimAtPath(parentPath);
        if (not parent)
            continue;

        // Inactive prims are never included in this query.
        // Masters are also never included, since they aren't
        // independently loadable.
        if (not parent.IsActive() or parent.IsMaster())
            continue;

        if (parent._GetSourcePrimIndex().HasPayload()) {
            const SdfPath& payloadIncludePath = 
                parent._GetSourcePrimIndex().GetPath();
            if (not unloadedOnly or 
                    not _cache->IsPayloadIncluded(payloadIncludePath)) {
                TF_DEBUG(USD_PAYLOADS).Msg(
                    "PAYLOAD DISCOVERY: discovered ancestor payload at <%s>\n",
                    payloadIncludePath.GetText());
                result->insert(payloadIncludePath);
            } else {
                TF_DEBUG(USD_PAYLOADS).Msg(
                        "PAYLOAD DISCOVERY: ignored ancestor payload at <%s> "
                        "because it was already loaded\n",
                        payloadIncludePath.GetText());
            }
        }
    }
}

UsdPrim
UsdStage::Load(const SdfPath& path)
{
    SdfPathSet exclude, include;
    include.insert(path);

    // Update the load set; this will trigger recomposition and include any
    // recursive payloads needed.
    LoadAndUnload(include, exclude);

    return GetPrimAtPath(path);
}

void
UsdStage::Unload(const SdfPath& path)
{
    SdfPathSet include, exclude;
    exclude.insert(path);

    // Update the load set; this will trigger recomposition and include any
    // recursive payloads needed.
    LoadAndUnload(include, exclude);
}

void
UsdStage::LoadAndUnload(const SdfPathSet &loadSet,
                        const SdfPathSet &unloadSet)
{
    TfAutoMallocTag2 tag("Usd", _mallocTagID);

    SdfPathSet aggregateLoads, aggregateUnloads;
    _LoadAndUnload(loadSet, unloadSet, &aggregateLoads, &aggregateUnloads);

    // send notifications when loading or unloading
    if (aggregateLoads.empty() and aggregateUnloads.empty()) {
        return;
    }

    UsdStageWeakPtr self(this);
    SdfPathVector pathsToRecomposeVec, otherPaths;
    pathsToRecomposeVec.insert(pathsToRecomposeVec.begin(), 
                               aggregateLoads.begin(), aggregateLoads.end());
    pathsToRecomposeVec.insert(pathsToRecomposeVec.begin(),
                               aggregateUnloads.begin(), aggregateUnloads.end());
    UsdNotice::ObjectsChanged(self, &pathsToRecomposeVec, &otherPaths)
               .Send(self);
}

void
UsdStage::_LoadAndUnload(const SdfPathSet &loadSet,
                         const SdfPathSet &unloadSet,
                         SdfPathSet *aggregateLoads,
                         SdfPathSet *aggregateUnloads)
{
    // Include implicit (recursive or ancestral) related payloads in both sets.
    SdfPathSet finalLoadSet, finalUnloadSet;

    // It's important that we do not included payloads that were previously
    // loaded because we need to iterate and will enter an infinite loop if we
    // do not reduce the load set on each iteration. This manifests below in
    // the unloadedOnly=true argument.
    TF_FOR_ALL(pathIt, loadSet) {
        if (not _IsValidForLoadUnload(*pathIt))
            continue;

        _DiscoverPayloads(*pathIt, &finalLoadSet, true /*unloadedOnly*/);
        _DiscoverAncestorPayloads(*pathIt, &finalLoadSet,
                                  true /*unloadedOnly*/);
    }

    // Recursively populate the unload set.
    TF_FOR_ALL(pathIt, unloadSet) {
        if (not _IsValidForLoadUnload(*pathIt))
            continue;

        // PERFORMANCE: This should exclude any paths in the load set,
        // to avoid unloading and then reloading the same path.
        _DiscoverPayloads(*pathIt, &finalUnloadSet);
    }

    // If we aren't changing the load set, terminate recursion.
    if (finalLoadSet.empty() and finalUnloadSet.empty()) {
        TF_DEBUG(USD_PAYLOADS).Msg("PAYLOAD: terminate recursion\n");
        return;
    }

    // Debug output only.
    if (TfDebug::IsEnabled(USD_PAYLOADS)) {
        TF_DEBUG(USD_PAYLOADS).Msg("PAYLOAD: Load/Unload payload sets\n"
                                   "  Include set:\n");
        TF_FOR_ALL(pathIt, loadSet) {
            TF_DEBUG(USD_PAYLOADS).Msg("\t<%s>\n", pathIt->GetString().c_str());
        }
        TF_DEBUG(USD_PAYLOADS).Msg("  Final Include set:\n");
        TF_FOR_ALL(pathIt, finalLoadSet) {
            TF_DEBUG(USD_PAYLOADS).Msg("\t<%s>\n", pathIt->GetString().c_str());
        }

        TF_DEBUG(USD_PAYLOADS).Msg("  Exclude set:\n");
        TF_FOR_ALL(pathIt, unloadSet) {
            TF_DEBUG(USD_PAYLOADS).Msg("\t<%s>\n", pathIt->GetString().c_str());
        }
        TF_DEBUG(USD_PAYLOADS).Msg("  Final Exclude set:\n");
        TF_FOR_ALL(pathIt, finalUnloadSet) {
            TF_DEBUG(USD_PAYLOADS).Msg("\t<%s>\n", pathIt->GetString().c_str());
        }
    }

    ArResolverScopedCache resolverCache;

    // Send include/exclude sets to the PcpCache.
    PcpChanges changes;
    _cache->RequestPayloads(finalLoadSet, finalUnloadSet, &changes);

    // Recompose, given the resulting changes from Pcp.
    //
    // PERFORMANCE: Note that Pcp will always include the paths in
    // both sets as "significant changes" regardless of the actual changes
    // resulting from this request, this will trigger recomposition of UsdPrims
    // that potentially didn't change; it seems like we could do better.
    TF_DEBUG(USD_CHANGES).Msg("\nProcessing Load/Unload changes\n");
    _Recompose(changes, NULL);

    // Recurse.
    //
    // Note that recursion is not necessary for the unload set, which gets upon
    // the first recursion.
    
    // aggregate our results for notification
    if (aggregateLoads and aggregateUnloads) {
        aggregateLoads->insert(finalLoadSet.begin(), finalLoadSet.end());
        aggregateUnloads->insert(finalUnloadSet.begin(), finalUnloadSet.end());
    }

    _LoadAndUnload(loadSet, SdfPathSet(), aggregateLoads, aggregateUnloads);
}

SdfPathSet
UsdStage::GetLoadSet()
{
    SdfPathSet loadSet;
    BOOST_FOREACH(const SdfPath& primIndexPath, _cache->GetIncludedPayloads()) {
        const SdfPath primPath = _GetPrimPathUsingPrimIndexAtPath(primIndexPath);
        if (TF_VERIFY(not primPath.IsEmpty(), "Unable to get prim path using "
            "prim index at path <%s>.", primIndexPath.GetText())) {
            loadSet.insert(primPath);
        }
    }

    return loadSet;
}

SdfPathSet
UsdStage::FindLoadable(const SdfPath& rootPath)
{
    SdfPathSet loadable;
    _DiscoverPayloads(rootPath, NULL, /* unloadedOnly = */ false, &loadable);
    return loadable;
}

// ------------------------------------------------------------------------- //
// Instancing
// ------------------------------------------------------------------------- //

vector<UsdPrim>
UsdStage::GetMasters() const
{
    // Sort the instance master paths to provide a stable ordering for
    // this function.
    SdfPathVector masterPaths = _instanceCache->GetAllMasters();
    std::sort(masterPaths.begin(), masterPaths.end());

    vector<UsdPrim> masterPrims;
    BOOST_FOREACH(const SdfPath& path, masterPaths) {
        UsdPrim p = GetPrimAtPath(path);
        if (TF_VERIFY(p)) {
            masterPrims.push_back(p);
        }
    }
    return masterPrims;
}

Usd_PrimDataConstPtr 
UsdStage::_GetMasterForInstance(Usd_PrimDataConstPtr prim) const
{
    if (not prim->IsInstance()) {
        return NULL;
    }

    const SdfPath masterPath = 
        _instanceCache->GetMasterForPrimIndexAtPath(
            prim->GetPrimIndex().GetPath());
    return masterPath.IsEmpty() ? NULL : _GetPrimDataAtPath(masterPath);
}

bool 
UsdStage::_IsObjectElidedFromStage(const SdfPath& path) const
{
    // If the given path is a descendant of an instanceable
    // prim index, it would not be computed during composition unless
    // it is also serving as the source prim index for a master prim
    // on this stage.
    return (_instanceCache->IsPrimInMasterForPrimIndexAtPath(
            path.GetAbsoluteRootOrPrimPath()));
}

SdfPath
UsdStage::_GetPrimPathUsingPrimIndexAtPath(const SdfPath& primIndexPath) const
{
    SdfPath primPath;

    // In general, the path of a UsdPrim on a stage is the same as the
    // path of its prim index. However, this is not the case when
    // prims in masters are involved. In these cases, we need to use
    // the instance cache to map the prim index path to the master
    // prim on the stage.
    if (GetPrimAtPath(primIndexPath)) {
        primPath = primIndexPath;
    } 
    else if (_instanceCache->GetNumMasters() != 0) {
        const vector<SdfPath> mastersUsingPrimIndex = 
            _instanceCache->GetPrimsInMastersUsingPrimIndexAtPath(
                primIndexPath);

        BOOST_FOREACH(const SdfPath& pathInMaster, mastersUsingPrimIndex) {
            // If this path is a root prim path, it must be the path of a
            // master prim. This function wants to ignore master prims,
            // since they appear to have no prim index to the outside
            // consumer.
            //
            // However, if this is not a root prim path, it must be the
            // path of an prim nested inside a master, which we do want
            // to return. There will only ever be one of these, so we
            // can get this prim and break immediately.
            if (not pathInMaster.IsRootPrimPath()) {
                primPath = pathInMaster;
                break;
            }
        }
    }

    return primPath;
}

Usd_PrimDataPtr
UsdStage::_InstantiatePrim(const SdfPath &primPath)
{
    TfAutoMallocTag tag("Usd_PrimData");

    // Instantiate new prim data instance.
    Usd_PrimDataPtr p = new Usd_PrimData(this, primPath);
    pair<PathToNodeMap::iterator, bool> result;
    std::pair<SdfPath, Usd_PrimDataPtr> payload(primPath, p);
    {
        tbb::spin_rw_mutex::scoped_lock lock;
        if (_primMapMutex)
            lock.acquire(*_primMapMutex);
        result = _primMap.insert(payload);
    }

    // Insert entry into the map -- should always succeed.
    TF_VERIFY(result.second, "Newly instantiated prim <%s> already present in "
              "_primMap", primPath.GetText());
    return p;
}

namespace {
// Less-than comparison for iterators that compares what they point to.
struct _DerefIterLess {
    template <class Iter>
    bool operator()(const Iter &lhs, const Iter &rhs) const {
        return *lhs < *rhs;
    }
};
// Less-than comparison by prim name.
struct _PrimNameLess {
    template <class PrimPtr>
    bool operator()(const PrimPtr &lhs, const PrimPtr &rhs) const {
        return lhs->GetName() < rhs->GetName();
    }
};
// Less-than comparison of second element in a pair.
struct _SecondLess {
    template <class Pair>
    bool operator()(const Pair &lhs, const Pair &rhs) const {
        return lhs.second < rhs.second;
    }
};
}

// This method has some subtle behavior to support minimal repopulation and
// ideal allocation order.  See documentation for this method in the .h file for
// important details regarding this method's behavior.
void
UsdStage::_ComposeChildren(Usd_PrimDataPtr prim, bool recurse)
{
    // If prim is deactivated, discard any existing children and return.
    if (not prim->IsActive()) {
        TF_DEBUG(USD_COMPOSITION).Msg("Inactive prim <%s>\n",
                                      prim->GetPath().GetText());
        _DestroyDescendents(prim);
        return;
    }

    // Instance prims do not directly expose any of their name children.
    // Discard any pre-existing children and add a task for composing
    // the instance's master's subtree if it's root uses this instance's
    // prim index as a source.
    if (prim->IsInstance()) {
        TF_DEBUG(USD_COMPOSITION).Msg("Instance prim <%s>\n",
                                      prim->GetPath().GetText());
        _DestroyDescendents(prim);

        const SdfPath& sourceIndexPath = 
            prim->GetSourcePrimIndex().GetPath();
        const SdfPath masterPath = 
            _instanceCache->GetMasterUsingPrimIndexAtPath(sourceIndexPath);

        if (not masterPath.IsEmpty()) {
            Usd_PrimDataPtr masterPrim = _GetPrimDataAtPath(masterPath);
            if (not masterPrim) {
                masterPrim = _InstantiatePrim(masterPath);

                // Master prims are parented beneath the pseudo-root,
                // but are *not* children of the pseudo-root. This ensures
                // that consumers never see master prims unless they are
                // explicitly asked for. So, we don't need to set the child
                // link here.
                masterPrim->_SetParentLink(_pseudoRoot);
            }
            _ComposeSubtree(masterPrim, _pseudoRoot, sourceIndexPath);
        }
        return;
    }

    // Compose child names for this prim.
    TfTokenVector nameOrder;
    if (not TF_VERIFY(prim->_ComposePrimChildNames(&nameOrder)))
        return;

    // Optimize for important special cases:
    //
    // 1) the prim has no children.
    if (nameOrder.empty()) {
        TF_DEBUG(USD_COMPOSITION).Msg("Children empty <%s>\n",
                                      prim->GetPath().GetText());
        _DestroyDescendents(prim);
        return;
    }
    // 2) the prim had no children previously.
    if (not prim->_firstChild) {
        TF_DEBUG(USD_COMPOSITION).Msg("Children all new <%s>\n",
                                      prim->GetPath().GetText());
        SdfPath parentPath = prim->GetPath();
        Usd_PrimDataPtr head = NULL, prev = NULL, cur = NULL;
        TF_FOR_ALL(i, nameOrder) {
            cur = _InstantiatePrim(parentPath.AppendChild(*i));
            if (recurse) {
                _ComposeChildSubtree(cur, prim);
            }
            if (not prev)
                head = cur;
            else
                prev->_SetSiblingLink(cur);
            prev = cur;
        }
        prim->_firstChild = head;
        cur->_SetParentLink(prim);
        return;
    }
    // 3) the prim's set of children and its order hasn't changed.
    {
        Usd_PrimDataSiblingIterator
            begin = prim->_ChildrenBegin(),
            end = prim->_ChildrenEnd(),
            cur = begin;
        TfTokenVector::const_iterator
            curName = nameOrder.begin(),
            nameEnd = nameOrder.end();
        for (; cur != end and curName != nameEnd; ++cur, ++curName) {
            if ((*cur)->GetName() != *curName)
                break;
        }
        if (cur == end and curName == nameEnd) {
            TF_DEBUG(USD_COMPOSITION).Msg("Children same in same order <%s>\n",
                                          prim->GetPath().GetText());
            if (recurse) {
                for (cur = begin; cur != end; ++cur) {
                    _ComposeChildSubtree(*cur, prim);
                }
            }
            return;
        }
    }

    TF_DEBUG(USD_COMPOSITION).Msg(
        "Require general children recomposition <%s>\n",
        prim->GetPath().GetText());

    // Otherwise we do the general form of preserving preexisting children and
    // ordering them according to nameOrder.

    // Make a vector of iterators into nameOrder.
    typedef vector<TfTokenVector::const_iterator> TokenVectorIterVec;
    TokenVectorIterVec nameOrderIters(nameOrder.size());
    for (size_t i = 0, sz = nameOrder.size(); i != sz; ++i)
        nameOrderIters[i] = nameOrder.begin() + i;

    // Sort the name order iterators *by name*.
    sort(nameOrderIters.begin(), nameOrderIters.end(), _DerefIterLess());

    // Make a vector of the existing prim children and sort them by name.
    vector<Usd_PrimDataPtr> oldChildren(
        prim->_ChildrenBegin(), prim->_ChildrenEnd());
    sort(oldChildren.begin(), oldChildren.end(), _PrimNameLess());

    vector<Usd_PrimDataPtr>::const_iterator
        oldChildIt = oldChildren.begin(),
        oldChildEnd = oldChildren.end();

    TokenVectorIterVec::const_iterator
        newNameItersIt = nameOrderIters.begin(),
        newNameItersEnd = nameOrderIters.end();

    // We build a vector of pairs of prims and the original name order
    // iterators.  This lets us re-sort by original order once we're finished.
    vector<pair<Usd_PrimDataPtr, TfTokenVector::const_iterator> >
        tempChildren;
    tempChildren.reserve(nameOrder.size());

    const SdfPath &parentPath = prim->GetPath();

    while (newNameItersIt != newNameItersEnd or oldChildIt != oldChildEnd) {
        // Walk through old children that no longer exist up to the current
        // potentially new name, removing them.
        while (oldChildIt != oldChildEnd and
               (newNameItersIt == newNameItersEnd or
                (*oldChildIt)->GetName() < **newNameItersIt)) {
            TF_DEBUG(USD_COMPOSITION).Msg("Removing <%s>\n",
                                          (*oldChildIt)->GetPath().GetText());
            _DestroyPrim(*oldChildIt++);
        }

        // Walk through any matching children and preserve them.
        for (; newNameItersIt != newNameItersEnd and
                 oldChildIt != oldChildEnd and
                 **newNameItersIt == (*oldChildIt)->GetName();
             ++newNameItersIt, ++oldChildIt) {
            TF_DEBUG(USD_COMPOSITION).Msg("Preserving <%s>\n",
                                          (*oldChildIt)->GetPath().GetText());
            tempChildren.push_back(make_pair(*oldChildIt, *newNameItersIt));
            if (recurse) {
                Usd_PrimDataPtr child = tempChildren.back().first;
                _ComposeChildSubtree(child, prim);
            }
        }

        // Walk newly-added names up to the next old name, adding them.
        for (; newNameItersIt != newNameItersEnd and
                 (oldChildIt == oldChildEnd or
                  **newNameItersIt < (*oldChildIt)->GetName());
             ++newNameItersIt) {
            SdfPath newChildPath = parentPath.AppendChild(**newNameItersIt);
            TF_DEBUG(USD_COMPOSITION).Msg("Creating new <%s>\n",
                                          newChildPath.GetText());
            tempChildren.push_back(
                make_pair(_InstantiatePrim(newChildPath), *newNameItersIt));
            if (recurse) {
                Usd_PrimDataPtr child = tempChildren.back().first;
                _ComposeChildSubtree(child, prim);
            }
        }
    }

    // Now all the new children are in lexicographical order by name, paired
    // with their name's iterator in the original name order.  Recover the
    // original order by sorting by the iterators natural order.
    sort(tempChildren.begin(), tempChildren.end(), _SecondLess());

    // Now copy the correctly ordered children into place.
    prim->_firstChild = NULL;
    TF_REVERSE_FOR_ALL(i, tempChildren)
        prim->_AddChild(i->first);
}

void 
UsdStage::_ComposeChildSubtree(Usd_PrimDataPtr prim, 
                               Usd_PrimDataConstPtr parent)
{
    if (parent->IsInMaster()) {
        // If this UsdPrim is a child of an instance master, its 
        // source prim index won't be at the same path as its stage path.
        // We need to construct the path from the parent's source index.
        const SdfPath sourcePrimIndexPath = 
            parent->GetSourcePrimIndex().GetPath().AppendChild(prim->GetName());
        _ComposeSubtree(prim, parent, sourcePrimIndexPath);
    }
    else {
        _ComposeSubtree(prim, parent);
    }
}

void
UsdStage::_ReportPcpErrors(const PcpErrorVector &errors,
                           const std::string &context) const
{
    _ReportErrors(errors, std::vector<std::string>(), context);
}

void
UsdStage::_ReportErrors(const PcpErrorVector &errors,
                        const std::vector<std::string> &otherErrors,
                        const std::string &context) const
{
    // Report any errors.
    if (not errors.empty() or not otherErrors.empty()) {
        std::string message = context + ":\n";
        BOOST_FOREACH(const PcpErrorBasePtr &err, errors) {
            message += "    " +
                TfStringReplace(err->ToString(), "\n", "\n    ") + '\n';
        }
        BOOST_FOREACH(const std::string &str, otherErrors) {
            message += "    " +
                TfStringReplace(str, "\n", "\n    ") + '\n';
        }
        TF_WARN(message);
    }
}

void
UsdStage::_ComposeSubtreeInParallel(Usd_PrimDataPtr prim)
{
    _ComposeSubtreesInParallel(vector<Usd_PrimDataPtr>(1, prim));
}

void
UsdStage::_ComposeSubtreesInParallel(
    const vector<Usd_PrimDataPtr> &prims,
    const vector<SdfPath> *primIndexPaths)
{
    TF_PY_ALLOW_THREADS_IN_SCOPE();

    // TF_DEBUG(USD_COMPOSITION).Msg("Composing Subtrees at: %s\n",
    //     TfStringify(
    //         [&prims]() {
    //             vector<SdfPath> paths;
    //             for (auto p : prims) { paths.push_back(p->GetPath()); }
    //             return paths;
    //         }()).c_str());

    TRACE_FUNCTION();

    // Begin a subtree composition in parallel.  Calling _ComposeChildren and
    // passing recurse=true will spawn a task for each subtree.

    _primMapMutex = boost::in_place();
    _dispatcher = boost::in_place();
    
    for (size_t i = 0; i != prims.size(); ++i) {
        Usd_PrimDataPtr p = prims[i];
        _dispatcher->Run(
            &UsdStage::_ComposeSubtreeImpl, this, p, p->GetParent(), 
            primIndexPaths ? (*primIndexPaths)[i] : p->GetPath());
    }

    _dispatcher = boost::none;
    _primMapMutex = boost::none;
}

void
UsdStage::_ComposeSubtree(
    Usd_PrimDataPtr prim, Usd_PrimDataConstPtr parent,
    const SdfPath& primIndexPath)
{
    if (_dispatcher) {
        _dispatcher->Run(
            &UsdStage::_ComposeSubtreeImpl, this, prim, parent, primIndexPath);
    } else {
        // TF_DEBUG(USD_COMPOSITION).Msg("Composing Subtree at <%s>\n",
        //                               prim->GetPath().GetText());
        // TRACE_FUNCTION();
        _ComposeSubtreeImpl(prim, parent, primIndexPath);
    }
}

void
UsdStage::_ComposeSubtreeImpl(
    Usd_PrimDataPtr prim, Usd_PrimDataConstPtr parent,
    const SdfPath& inPrimIndexPath)
{
    TfAutoMallocTag2 tag("Usd", _mallocTagID);

    const SdfPath primIndexPath = 
        (inPrimIndexPath.IsEmpty() ? prim->GetPath() : inPrimIndexPath);

    // Compute the prim's PcpPrimIndex.
    PcpErrorVector errors;
    prim->_primIndex =
        &_GetPcpCache()->ComputePrimIndex(primIndexPath, &errors);

    // Report any errors.
    if (not errors.empty()) {
        _ReportPcpErrors(
            errors, TfStringPrintf("Computing prim index <%s>",
                                   primIndexPath.GetText()));
    }

    parent = parent ? parent : prim->GetParent();

    // If this prim's parent is the pseudo-root and it has a different
    // path from its source prim index, it must represent a master prim.
    const bool isMasterPrim =
        (parent == _pseudoRoot 
         and prim->_primIndex->GetPath() != prim->GetPath());

    // Compose the typename for this prim unless it's a master prim, since
    // master prims don't expose any data except name children.
    // Note this needs to come before _ComposeAndCacheFlags, since that
    // function may need typename to be populated.
    if (isMasterPrim) {
        prim->_typeName = TfToken();
    }
    else {
        prim->_typeName = _ComposeTypeName(prim->GetPrimIndex());
    }

    // Compose flags for prim.
    prim->_ComposeAndCacheFlags(parent, isMasterPrim);

    // Pre-compute clip information for this prim to avoid doing so
    // at value resolution time.
    if (prim->GetPath() != SdfPath::AbsoluteRootPath()) {
        bool primHasAuthoredClips = _clipCache->PopulateClipsForPrim(
            prim->GetPath(), prim->GetPrimIndex());
        prim->_SetMayHaveOpinionsInClips(
            primHasAuthoredClips or parent->MayHaveOpinionsInClips());
    }

    // Compose the set of children on this prim.
    _ComposeChildren(prim, /*recurse=*/true);
}

void
UsdStage::_DestroyDescendents(Usd_PrimDataPtr prim)
{
    // Recurse to children first.
    Usd_PrimDataSiblingIterator
        childIt = prim->_ChildrenBegin(), childEnd = prim->_ChildrenEnd();
    prim->_firstChild = NULL;
    while (childIt != childEnd) {
        if (_dispatcher) {
            _dispatcher->Run(&UsdStage::_DestroyPrim, this, *childIt++);
        } else {
            _DestroyPrim(*childIt++);
        }
    }
}

void 
UsdStage::_DestroyPrimsInParallel(const vector<SdfPath>& paths)
{
    TF_PY_ALLOW_THREADS_IN_SCOPE();

    TRACE_FUNCTION();

    TF_AXIOM(not _dispatcher and not _primMapMutex);

    _primMapMutex = boost::in_place();
    _dispatcher = boost::in_place();

    BOOST_FOREACH(const SdfPath& path, paths) {
        Usd_PrimDataPtr prim = _GetPrimDataAtPath(path);
        _dispatcher->Run(&UsdStage::_DestroyPrim, this, prim);
    }

    _dispatcher = boost::none;
    _primMapMutex = boost::none;
}

void
UsdStage::_DestroyPrim(Usd_PrimDataPtr prim)
{
    TF_DEBUG(USD_COMPOSITION).Msg(
        "Destroying <%s>\n", prim->GetPath().GetText());

    // Destroy descendents first.
    _DestroyDescendents(prim);

    // Set the prim's dead bit.
    prim->_MarkDead();

    // Remove from the map -- this prim should always be present.

    // XXX: We intentionally copy the prim's path to the local variable primPath
    // here.  If we don't, the erase() call ends up reading freed memory.  This
    // is because libstdc++'s hash_map's backing implementation implements
    // erase() as: find the first element with a matching key, erase it, then
    // walk subsequent bucket elements with matching keys and erase them.  This
    // might seem odd for hash_map since only one element can have the given
    // key, but it works this way since the backing implementation is shared
    // between hash_map and hash_multimap.
    //
    // This is a problem since prim->GetPath() returns a const reference to a
    // member variable, so once the first element (and only element) is erased
    // the reference is invalidated, but erase() may look at the path reference
    // again to do the key comparison for subsequent elements.  Copying the path
    // out to a local variable ensures it stays alive for the duration of
    // erase().
    //
    // NOTE: The above was true in gcc 4.4 but not in gcc 4.8, nor is it
    //       true in boost::unordered_map or std::unordered_map.
    if (not _isClosingStage) {
        SdfPath primPath = prim->GetPath(); 
        tbb::spin_rw_mutex::scoped_lock lock;
        const bool hasMutex = static_cast<bool>(_primMapMutex);
        if (hasMutex)
            lock.acquire(*_primMapMutex);
        bool erased = _primMap.erase(primPath);
        if (hasMutex)
            lock.release();
        TF_VERIFY(erased, 
                  "Destroyed prim <%s> not present in stage's data structures",
                  prim->GetPath().GetString().c_str());
    }
}

void
UsdStage::Reload()
{
    TfAutoMallocTag2 tag("Usd", _mallocTagID);

    ArResolverScopedCache resolverCache;

    PcpChanges changes;
    _cache->Reload(&changes);
        
    // Process changes.  This won't be invoked automatically if we didn't
    // reload any layers but only loaded layers that we failed to load
    // previously (because loading a previously unloaded layer doesn't
    // invoke change processing).
    _Recompose(changes, NULL);
}

/*static*/
bool
UsdStage::IsSupportedFile(const std::string& filePath) 
{
    if (filePath.empty()) {
        TF_CODING_ERROR("Empty file path given");
        return false;
    }

    // grab the file's extension, and assert it to be valid
    std::string fileExtension = SdfFileFormat::GetFileExtension(filePath);
    if (fileExtension.empty()) {
        return false;
    }

    // if the extension is valid we'll get a non null FileFormatPtr
    return SdfFileFormat::FindByExtension(fileExtension, 
                                          UsdUsdFileFormatTokens->Target);
}

static bool
_CheckAbsolutePrimPath(const SdfPath &path)
{
    // Path must be absolute.
    if (ARCH_UNLIKELY(not path.IsAbsolutePath())) {
        TF_CODING_ERROR("Path must be an absolute path: <%s>", path.GetText());
        return false;
    }

    // Path must be a prim path (or the absolute root path).
    if (ARCH_UNLIKELY(not path.IsAbsoluteRootOrPrimPath())) {
        TF_CODING_ERROR("Path must be a prim path: <%s>", path.GetText());
        return false;
    }

    // Path must not contain variant selections.
    if (ARCH_UNLIKELY(path.ContainsPrimVariantSelection())) {
        TF_CODING_ERROR("Path must not contain variant selections: <%s>",
                        path.GetText());
        return false;
    }

    return true;
}

UsdPrim
UsdStage::OverridePrim(const SdfPath &path)
{
    // Special-case requests for the root.  It always succeeds and never does
    // authoring since the root cannot have PrimSpecs.
    if (path == SdfPath::AbsoluteRootPath())
        return GetPseudoRoot();
    
    // Validate path input.
    if (not _CheckAbsolutePrimPath(path))
        return UsdPrim();

    // If there is already a UsdPrim at the given path, grab it.
    UsdPrim prim = GetPrimAtPath(path);

    // Do the authoring, if any to do.
    if (not prim) {
        {
            SdfChangeBlock block;
            TfErrorMark m;
            SdfPrimSpecHandle primSpec = _CreatePrimSpecForEditing(path);
            // If spec creation failed, return.  Issue an error if a more
            // specific error wasn't already issued.
            if (not primSpec) {
                if (m.IsClean())
                    TF_RUNTIME_ERROR("Failed to create PrimSpec for <%s>",
                                     path.GetText());
                return UsdPrim();
            }
        }

        // Attempt to fetch the prim we tried to create.
        prim = GetPrimAtPath(path);
    }

    return prim;
}

UsdPrim
UsdStage::DefinePrim(const SdfPath &path,
                     const TfToken &typeName)
{
    // Special-case requests for the root.  It always succeeds and never does
    // authoring since the root cannot have PrimSpecs.
    if (path == SdfPath::AbsoluteRootPath())
        return GetPseudoRoot();

    // Validate path input.
    if (not _CheckAbsolutePrimPath(path))
        return UsdPrim();

    // Define all ancestors.
    if (not DefinePrim(path.GetParentPath()))
        return UsdPrim();
    
    // Now author scene description for this prim.
    TfErrorMark m;
    UsdPrim prim = GetPrimAtPath(path);
    if (not prim or not prim.IsDefined() or
        (not typeName.IsEmpty() and prim.GetTypeName() != typeName)) {
        {
            SdfChangeBlock block;
            SdfPrimSpecHandle primSpec = _CreatePrimSpecForEditing(path);
            // If spec creation failed, return.  Issue an error if a more
            // specific error wasn't already issued.
            if (not primSpec) {
                if (m.IsClean())
                    TF_RUNTIME_ERROR(
                        "Failed to create primSpec for <%s>", path.GetText());
                return UsdPrim();
            }
            
            // Set specifier and typeName, if not empty.
            primSpec->SetSpecifier(SdfSpecifierDef);
            if (not typeName.IsEmpty())
                primSpec->SetTypeName(typeName);
        }
        // Fetch prim if newly created.
        prim = prim ? prim : GetPrimAtPath(path);
    }
    
    // Issue an error if we were unable to define this prim and an error isn't
    // already issued.
    if ((not prim or not prim.IsDefined()) and m.IsClean())
        TF_RUNTIME_ERROR("Failed to define UsdPrim <%s>", path.GetText());

    return prim;
}

UsdPrim
UsdStage::CreateClassPrim(const SdfPath &path)
{
    // Classes must be root prims.
    if (not path.IsRootPrimPath()) {
        TF_CODING_ERROR("Classes must be root prims.  <%s> is not a root prim "
                        "path", path.GetText());
        return UsdPrim();
    }

    // Classes must be created in local layers.
    if (not GetEditTarget().IsLocalLayer()) {
        TF_CODING_ERROR("Must create classes in local LayerStack");
        return UsdPrim();
    }

    // It's an error to try to transform a defined non-class into a class.
    UsdPrim prim = GetPrimAtPath(path);
    if (prim and prim.IsDefined() and
        prim.GetSpecifier() != SdfSpecifierClass) {
        TF_RUNTIME_ERROR("Non-class prim already exists at <%s>",
                         path.GetText());
        return UsdPrim();
    }

    // Stamp a class PrimSpec if need-be.
    if (not prim or not prim.IsAbstract()) {
        prim = DefinePrim(path);
        if (prim)
            prim.SetMetadata(SdfFieldKeys->Specifier, SdfSpecifierClass);
    }
    return prim;
}

bool
UsdStage::RemovePrim(const SdfPath& path)
{
    return _RemovePrim(path);
}

const UsdEditTarget &
UsdStage::GetEditTarget() const
{
    return _editTarget;
}

bool
UsdStage::HasLocalLayer(const SdfLayerHandle &layer) const
{
    return _cache->GetLayerStack()->HasLayer(layer);
}

void
UsdStage::SetEditTarget(const UsdEditTarget &editTarget)
{
    if (not editTarget.IsValid()){
        TF_CODING_ERROR("Attempt to set an invalid UsdEditTarget as current");
        return;
    }
    // Do some extra error checking if the EditTarget specifies a local layer.
    if (editTarget.IsLocalLayer()) {
        if (not HasLocalLayer(editTarget.GetLayer())) {
            TF_CODING_ERROR("Layer @%s@ is not in the local LayerStack rooted "
                            "at @%s@",
                            editTarget.GetLayer()->GetIdentifier().c_str(),
                            GetRootLayer()->GetIdentifier().c_str());
            return;
        }
    }

    // If different from current, set EditTarget and notify.
    if (editTarget != _editTarget) {
        _editTarget = editTarget;
        UsdStageWeakPtr self(this);
        UsdNotice::StageEditTargetChanged(self).Send(self);
    }
}

SdfLayerHandle
UsdStage::GetRootLayer() const
{
    return _rootLayer;
}

ArResolverContext
UsdStage::GetPathResolverContext() const
{
    if (not TF_VERIFY(_GetPcpCache())) {
        static ArResolverContext empty;
        return empty;
    }
    return _GetPcpCache()->GetLayerStackIdentifier().pathResolverContext;
}

SdfLayerHandleVector
UsdStage::GetLayerStack(bool includeSessionLayers) const
{
    SdfLayerHandleVector result;

    // Pcp's API lets us get either the whole stack or just the session layer
    // stack.  We get the whole stack and either copy the whole thing to Handles
    // or only the portion starting at the root layer to the end.

    if (PcpLayerStackPtr layerStack = _cache->GetLayerStack()) {
        const SdfLayerRefPtrVector &layers = layerStack->GetLayers();

        // Copy everything if sublayers requested, otherwise copy from the root
        // layer to the end.
        SdfLayerRefPtrVector::const_iterator copyBegin =
            includeSessionLayers ? layers.begin() :
            find(layers.begin(), layers.end(), GetRootLayer());

        TF_VERIFY(copyBegin != layers.end(),
                  "Root layer @%s@ not in LayerStack",
                  GetRootLayer()->GetIdentifier().c_str());

        result.assign(copyBegin, layers.end());
    }

    return result;
}

SdfLayerHandleVector
UsdStage::GetUsedLayers() const
{
    if (not _cache)
        return SdfLayerHandleVector();
    
    const SdfLayerHandleSet &usedLayers = _cache->GetUsedLayers();
    return SdfLayerHandleVector(usedLayers.begin(), usedLayers.end());
}


SdfLayerHandle
UsdStage::GetSessionLayer() const
{
    return _sessionLayer;
}

void
UsdStage::MuteLayer(const std::string &layerIdentifier)
{
    MuteAndUnmuteLayers({layerIdentifier}, {});
}

void
UsdStage::UnmuteLayer(const std::string &layerIdentifier)
{
    MuteAndUnmuteLayers({}, {layerIdentifier});
}

void 
UsdStage::MuteAndUnmuteLayers(const std::vector<std::string> &muteLayers,
                              const std::vector<std::string> &unmuteLayers)
{
    TfAutoMallocTag2 tag("Usd", _mallocTagID);

    PcpChanges changes;
    _cache->RequestLayerMuting(muteLayers, unmuteLayers, &changes);
    if (changes.IsEmpty()) {
        return;
    }

    SdfPathSet paths;
    _Recompose(changes, &paths);

    UsdStageWeakPtr self(this);
    const SdfPathVector recomposedPaths(paths.begin(), paths.end());
    const SdfPathVector otherPaths;
    UsdNotice::ObjectsChanged(self, &recomposedPaths, &otherPaths)
               .Send(self);
}

const std::vector<std::string>&
UsdStage::GetMutedLayers() const
{
    return _cache->GetMutedLayers();
}

bool
UsdStage::IsLayerMuted(const std::string& layerIdentifier) const
{
    return _cache->IsLayerMuted(layerIdentifier);
}

UsdTreeIterator
UsdStage::Traverse()
{
    return UsdTreeIterator::Stage(UsdStagePtr(this));
}

UsdTreeIterator
UsdStage::Traverse(const Usd_PrimFlagsPredicate &predicate)
{
    return UsdTreeIterator::Stage(UsdStagePtr(this), predicate);
}

UsdTreeIterator
UsdStage::TraverseAll()
{
    return UsdTreeIterator::Stage(UsdStagePtr(this),
                                  Usd_PrimFlagsPredicate::Tautology());
}

bool
UsdStage::_RemovePrim(const SdfPath& path)
{
    SdfPrimSpecHandle spec = _GetPrimSpec(path);
    if (not spec) {
        return false;
    }

    SdfPrimSpecHandle parent = spec->GetRealNameParent();
    if (not parent) {
        return false;
    }

    return parent->RemoveNameChild(spec);
}

bool
UsdStage::_RemoveProperty(const SdfPath &path)
{
    SdfPropertySpecHandle propHandle =
        GetEditTarget().GetPropertySpecForScenePath(path);

    if (not propHandle) {
        return false;
    }

    // dynamic cast needed because of protected copyctor
    // safe to assume a prim owner because we are in UsdPrim
    SdfPrimSpecHandle parent 
        = TfDynamic_cast<SdfPrimSpecHandle>(propHandle->GetOwner());

    if (not TF_VERIFY(parent, "Prop has no parent")) {
        return false;
    }

    parent->RemoveProperty(propHandle);
    return true;
}

// Add paths in the given cache that depend on the given path in the given layer
// to the output.
static void
_AddDependentPaths(const SdfLayerHandle &layer, const SdfPath &path,
                   const PcpCache &cache, SdfPathSet *output)
{
    // Use Pcp's LayerStack dependency facilities.  We cannot use Pcp's spec
    // dependency facilities, since we skip populating those in Usd mode.  We
    // may need to revisit this when we decide to tackle namespace editing.
    const PcpLayerStackPtrVector& layerStacks =
        cache.FindAllLayerStacksUsingLayer(layer);

    BOOST_FOREACH(const PcpLayerStackPtr &layerStack, layerStacks) {
        // If this path is in the cache's LayerStack, we always add it.
        if (layerStack == cache.GetLayerStack())
            output->insert(path.StripAllVariantSelections());

        // Ask the cache for further dependencies and add any to the output.
        SdfPathVector deps = cache.GetPathsUsingSite(
            layerStack, path, PcpDirect | PcpAncestral, /*recursive*/ true);
        output->insert(deps.begin(), deps.end());

        TF_DEBUG(USD_CHANGES).Msg(
            "Adding paths that use <%s> in layer @%s@%s: %s\n",
            path.GetText(), layer->GetIdentifier().c_str(),
            layerStack->GetIdentifier().rootLayer != layer ?
            TfStringPrintf(" (stack root: @%s@)",
                           layerStack->GetIdentifier().rootLayer->
                           GetIdentifier().c_str()).c_str() : "",
            TfStringify(deps).c_str());
    }
}

void
UsdStage::_HandleLayersDidChange(
    const SdfNotice::LayersDidChangeSentPerLayer &n)
{
    TfAutoMallocTag2 tag("Usd", _mallocTagID);

    // Ignore if this is not the round of changes we're looking for.
    size_t serial = n.GetSerialNumber();
    if (serial == _lastChangeSerialNumber)
        return;

    if (ARCH_UNLIKELY(serial < _lastChangeSerialNumber)) {
        // If we receive a change from an earlier round of change processing
        // than one we've already seen, there must be a violation of the Usd
        // threading model -- concurrent edits to layers that apply to a single
        // stage are disallowed.
        TF_CODING_ERROR("Detected usd threading violation.  Concurrent changes "
                        "to layer(s) composed in stage %p rooted at @%s@.  "
                        "(serial=%zu, lastSerial=%zu).",
                        this, GetRootLayer()->GetIdentifier().c_str(),
                        serial, _lastChangeSerialNumber);
        return;
    }

    _lastChangeSerialNumber = serial;

    TF_DEBUG(USD_CHANGES).Msg("\nHandleLayersDidChange received\n");

    // both of these path sets will be stage-relative and thus are safe to
    // feed into all public stage API
    SdfPathSet pathsToRecompose, otherChangedPaths;

    // Add dependent paths for any PrimSpecs whose fields have changed that may
    // affect cached prim information.
    TF_FOR_ALL(itr, n.GetChangeListMap()) {

        // If this layer does not pertain to us, skip.
        if (_cache->FindAllLayerStacksUsingLayer(itr->first).empty())
            continue;

        TF_FOR_ALL(entryIter, itr->second.GetEntryList()) {

            const SdfPath &path = entryIter->first;
            const SdfChangeList::Entry &entry = entryIter->second;

            TF_DEBUG(USD_CHANGES).Msg(
                "<%s> in @%s@ changed.\n",
                path.GetText(), itr->first->GetIdentifier().c_str());

            bool willRecompose = false;
            if (path == SdfPath::AbsoluteRootPath() or
                path.IsPrimOrPrimVariantSelectionPath()) {

                if (entry.flags.didReorderChildren) {
                    willRecompose = true;
                } else {
                    TF_FOR_ALL(infoIter, entry.infoChanged) {
                        if ((infoIter->first == SdfFieldKeys->Active) or
                            (infoIter->first == SdfFieldKeys->Kind) or
                            (infoIter->first == SdfFieldKeys->TypeName) or
                            (infoIter->first == SdfFieldKeys->Specifier) or
                            
                            // XXX: Could be more specific when recomposing due
                            //      to clip changes. E.g., only update the clip
                            //      resolver and bits on each prim.
                            UsdIsClipRelatedField(infoIter->first)) {

                            TF_DEBUG(USD_CHANGES).Msg(
                                "Changed field: %s\n",
                                infoIter->first.GetText());

                            willRecompose = true;
                            break;
                        }
                    }
                }

                if (willRecompose) {
                    _AddDependentPaths(
                        itr->first, path, *_cache, &pathsToRecompose);
                }
            }

            // If we're not going to recompose this path, record the dependent
            // scene paths separately so we can notify clients about the
            // changes.
            if (not willRecompose) {
                _AddDependentPaths(
                    itr->first, path, *_cache, &otherChangedPaths);
            }
        }
    }

    PcpChanges changes;
    changes.DidChange(std::vector<PcpCache*>(1, _cache.get()),
                      n.GetChangeListMap());
    _Recompose(changes, &pathsToRecompose);

    // Make a copy of pathsToRecompose, but uniqued with a prefix-check, which
    // removes all elements that are prefixed by other elements.  Also
    // remove any paths that are beneath instances, since UsdStage doesn't
    // expose any objects at these paths.
    SdfPathVector pathsToRecomposeVec;
    _CopyAndRemoveDescendentPaths(pathsToRecompose, &pathsToRecomposeVec);

    using std::remove_if;
    using boost::bind;

    pathsToRecomposeVec.erase(
        remove_if(pathsToRecomposeVec.begin(), pathsToRecomposeVec.end(),
                  bind(&UsdStage::_IsObjectElidedFromStage, this, _1)),
        pathsToRecomposeVec.end());

    // Collect the paths in otherChangedPaths that aren't under paths that
    // were recomposed.  If the pseudo-root had been recomposed, we can
    // just clear out otherChangedPaths since everything was recomposed.
    if (not pathsToRecomposeVec.empty() and
        pathsToRecomposeVec.front() == SdfPath::AbsoluteRootPath()) {
        // If the pseudo-root is present, it should be the only path in the
        // vector.
        TF_VERIFY(pathsToRecomposeVec.size() == 1);
        otherChangedPaths.clear();
    }

    SdfPathVector otherChangedPathsVec;
    otherChangedPathsVec.reserve(otherChangedPaths.size());
    remove_copy_if(otherChangedPaths.begin(), otherChangedPaths.end(),
                   back_inserter(otherChangedPathsVec),
                   bind(&UsdStage::_IsObjectElidedFromStage, this, _1));

    // Now we want to remove all elements of otherChangedPathsVec that are
    // prefixed by elements in pathsToRecompose.
    SdfPathVector::iterator
        other = otherChangedPathsVec.begin(),
        otherEnd = otherChangedPathsVec.end();
    SdfPathVector::const_iterator
        recomp = pathsToRecomposeVec.begin(),
        recompEnd = pathsToRecomposeVec.end();
    while (recomp != recompEnd and other != otherEnd) {
        if (*other < *recomp) {
            // If the current element in other is less than the current element
            // in recomp, it cannot be prefixed, so retain it.
            ++other;
        } else if (other->HasPrefix(*recomp)) {
            // Otherwise if this element in other is prefixed by the current
            // element in pathsToRecompose, shuffle it to the end to discard.
            if (other+1 != otherEnd)
                std::rotate(other, other + 1, otherEnd);
            --otherEnd;
        } else {
            // Otherwise advance to the next element in pathsToRecompose.
            ++recomp;
        }
    }
    // Erase removed elements.
    otherChangedPathsVec.erase(otherEnd, otherChangedPathsVec.end());

    UsdStageWeakPtr self(this);

    // Notify about changed objects.
    UsdNotice::ObjectsChanged(
        self, &pathsToRecomposeVec, &otherChangedPathsVec).Send(self);

    // Receivers can now refresh their caches... or just dirty them
    UsdNotice::StageContentsChanged(self).Send(self);
}

void UsdStage::_Recompose(const PcpChanges &changes,
                          SdfPathSet *initialPathsToRecompose)
{
    ArResolverScopedCache resolverCache;

    SdfPathSet newPathsToRecompose;
    SdfPathSet *pathsToRecompose = initialPathsToRecompose ?
        initialPathsToRecompose : &newPathsToRecompose;

    changes.Apply();

    const PcpChanges::CacheChanges &cacheChanges = changes.GetCacheChanges();

    if (not cacheChanges.empty()) {
        const PcpCacheChanges &ourChanges = cacheChanges.begin()->second;

        TF_FOR_ALL(itr, ourChanges.didChangeSignificantly) {
            // Translate the real path from Pcp into a stage-relative path
            pathsToRecompose->insert(*itr);
            TF_DEBUG(USD_CHANGES).Msg("Did Change Significantly: %s\n",
                                          itr->GetText());
        }

        TF_FOR_ALL(itr, ourChanges.didChangeSpecs) {
            // Translate the real path from Pcp into a stage-relative path
            pathsToRecompose->insert(*itr);
            TF_DEBUG(USD_CHANGES).Msg("Did Change Spec: %s\n",
                                          itr->GetText());
        }

        TF_FOR_ALL(itr, ourChanges.didChangePrims) {
            // Translate the real path from Pcp into a stage-relative path
            pathsToRecompose->insert(*itr);
            TF_DEBUG(USD_CHANGES).Msg("Did Change Prim: %s\n",
                                          itr->GetText());
        }

        if (pathsToRecompose->empty()) {
            TF_DEBUG(USD_CHANGES).Msg(
                "Nothing to recompose in cache changes\n");
        }
    } else {
        TF_DEBUG(USD_CHANGES).Msg("No cache changes\n");
    }

    // Prune descendant paths into a vector.
    SdfPathVector pathVecToRecompose;
    _CopyAndRemoveDescendentPaths(*pathsToRecompose, &pathVecToRecompose);

    // Invalidate the clip cache, but keep the clips alive for the duration
    // of recomposition in the (likely) case that clip data hasn't changed
    // and the underlying clip layer can be reused.
    Usd_ClipCache::Lifeboat clipLifeboat;
    TF_FOR_ALL(it, pathVecToRecompose) {
        _clipCache->InvalidateClipsForPrim(*it, &clipLifeboat);
    }

    typedef TfHashMap<SdfPath, SdfPath, SdfPath::Hash> _MasterToPrimIndexMap;
    _MasterToPrimIndexMap masterToPrimIndexMap;

    if (not pathVecToRecompose.empty()) {
        // Ask Pcp to compute all the prim indexes in parallel, stopping at
        // stuff that's not active.
        SdfPathVector primPathsToRecompose;
        primPathsToRecompose.reserve(pathVecToRecompose.size());
        BOOST_FOREACH(const SdfPath &path, pathVecToRecompose) {
            if (not path.IsAbsoluteRootOrPrimPath() or
                path.ContainsPrimVariantSelection()) {
                continue;
            }

            // Instance prims don't expose any name children, so we don't
            // need to recompose any prim index beneath instance prim 
            // indexes *unless* they are being used as the source index
            // for a master.
            if (_instanceCache->IsPrimInMasterForPrimIndexAtPath(path)) {
                const bool primIndexUsedByMaster = 
                    _instanceCache->IsPrimInMasterUsingPrimIndexAtPath(path);
                if (not primIndexUsedByMaster) {
                    TF_DEBUG(USD_CHANGES).Msg(
                        "Ignoring elided prim <%s>\n", path.GetText());
                    continue;
                }
            }

            // Unregister all instances beneath the given path. This
            // allows us to determine which instance prim indexes are
            // no longer present and make the appropriate instance
            // changes during prim index composition below.
            _instanceCache->UnregisterInstancePrimIndexesUnder(path);

            primPathsToRecompose.push_back(path);
        }

        Usd_InstanceChanges changes;
        _ComposePrimIndexesInParallel(
            primPathsToRecompose, _IncludeNewPayloadsIfAncestorWasIncluded,
            "Recomposing stage", &changes);

        // Determine what instance master prims on this stage need to
        // be recomposed due to instance prim index changes.
        SdfPathVector masterPrimsToRecompose;
        BOOST_FOREACH(const SdfPath &path, primPathsToRecompose) {
            BOOST_FOREACH(
                const SdfPath& masterPath, 
                _instanceCache->GetPrimsInMastersUsingPrimIndexAtPath(path)) {
                masterPrimsToRecompose.push_back(masterPath);
                masterToPrimIndexMap[masterPath] = path;
            }
        }

        for (size_t i = 0; i != changes.newMasterPrims.size(); ++i) {
            masterPrimsToRecompose.push_back(changes.newMasterPrims[i]);
            masterToPrimIndexMap[changes.newMasterPrims[i]] =
                changes.newMasterPrimIndexes[i];
        }

        for (size_t i = 0; i != changes.changedMasterPrims.size(); ++i) {
            masterPrimsToRecompose.push_back(changes.changedMasterPrims[i]);
            masterToPrimIndexMap[changes.changedMasterPrims[i]] =
                changes.changedMasterPrimIndexes[i];
        }

        if (not masterPrimsToRecompose.empty()) {
            // Insert these master prims into the pathsToRecompose set to
            // ensure we send the appropriate notices.
            pathsToRecompose->insert(
                masterPrimsToRecompose.begin(), masterPrimsToRecompose.end());

            pathVecToRecompose.insert(
                pathVecToRecompose.end(), 
                masterPrimsToRecompose.begin(), masterPrimsToRecompose.end());
            SdfPath::RemoveDescendentPaths(&pathVecToRecompose);
        }

        pathsToRecompose->insert(
            changes.deadMasterPrims.begin(), changes.deadMasterPrims.end());
        _DestroyPrimsInParallel(changes.deadMasterPrims);
    }

    SdfPathVector::const_iterator
        i = pathVecToRecompose.begin(), end = pathVecToRecompose.end();
    std::vector<Usd_PrimDataPtr> subtreesToRecompose;
    _ComputeSubtreesToRecompose(i, end, &subtreesToRecompose);

    // Recompose subtrees.
    if (masterToPrimIndexMap.empty()) {
        _ComposeSubtreesInParallel(subtreesToRecompose);
    }
    else {
        // Make sure we remove any subtrees for master prims that would
        // be composed when an instance subtree is composed. Otherwise,
        // the same master subtree could be composed concurrently, which
        // is unsafe.
        _RemoveMasterSubtreesSubsumedByInstances(
            &subtreesToRecompose, masterToPrimIndexMap);

        SdfPathVector primIndexPathsForSubtrees;
        primIndexPathsForSubtrees.reserve(subtreesToRecompose.size());
        BOOST_FOREACH(const Usd_PrimDataPtr prim, subtreesToRecompose) {
            primIndexPathsForSubtrees.push_back(TfMapLookupByValue(
                masterToPrimIndexMap, prim->GetPath(), prim->GetPath()));
        }
        _ComposeSubtreesInParallel(
            subtreesToRecompose, &primIndexPathsForSubtrees);
    }

    if (not pathVecToRecompose.empty())
        _RegisterPerLayerNotices();
}

template <class PrimIndexPathMap>
void
UsdStage::_RemoveMasterSubtreesSubsumedByInstances(
    std::vector<Usd_PrimDataPtr>* subtreesToRecompose,
    const PrimIndexPathMap& primPathToSourceIndexPathMap) const
{
    TRACE_FUNCTION();

    // Partition so [masterIt, subtreesToRecompose->end()) contains all 
    // subtrees for master prims.
    auto masterIt = std::partition(
        subtreesToRecompose->begin(), subtreesToRecompose->end(),
        [](const Usd_PrimDataPtr& p) { return not p->IsMaster(); });

    if (masterIt == subtreesToRecompose->end()) {
        return;
    }

    // Collect the paths for all master subtrees that will be composed when
    // the instance subtrees in subtreesToRecompose are composed. 
    // See the instancing handling in _ComposeChildren.
    using _PathSet = TfHashSet<SdfPath, SdfPath::Hash>;
    std::unique_ptr<_PathSet> mastersForSubtrees;
    for (const Usd_PrimDataPtr& p : 
         boost::make_iterator_range(subtreesToRecompose->begin(), masterIt)) {

        const SdfPath* sourceIndexPath = 
            TfMapLookupPtr(primPathToSourceIndexPathMap, p->GetPath());
        const SdfPath& masterPath = 
            _instanceCache->GetMasterUsingPrimIndexAtPath(
                sourceIndexPath ? *sourceIndexPath : p->GetPath());
        if (not masterPath.IsEmpty()) {
            if (not mastersForSubtrees) {
                mastersForSubtrees.reset(new _PathSet);
            }
            mastersForSubtrees->insert(masterPath);
        }
    }

    if (not mastersForSubtrees) {
        return;
    }

    // Remove all master prim subtrees that will get composed when an 
    // instance subtree in subtreesToRecompose is composed.
    auto masterIsSubsumedByInstanceSubtree = 
        [&mastersForSubtrees](const Usd_PrimDataPtr& master) {
        return mastersForSubtrees->find(master->GetPath()) != 
               mastersForSubtrees->end();
    };

    subtreesToRecompose->erase(
        std::remove_if(
            masterIt, subtreesToRecompose->end(),
            masterIsSubsumedByInstanceSubtree),
        subtreesToRecompose->end());
}

template <class Iter>
void 
UsdStage::_ComputeSubtreesToRecompose(
    Iter i, Iter end,
    std::vector<Usd_PrimDataPtr>* subtreesToRecompose)
{
    subtreesToRecompose->reserve(
        subtreesToRecompose->size() + std::distance(i, end));

    while (i != end) {
        TF_DEBUG(USD_CHANGES).Msg("Recomposing: %s\n", i->GetText());
        // TODO: refactor into shared method
        // We only care about recomposing prim-like things
        // so avoid recomposing anything else.
        if (not i->IsAbsoluteRootOrPrimPath() or
            i->ContainsPrimVariantSelection()) {
            TF_DEBUG(USD_CHANGES).Msg("Skipping non-prim: %s\n",
                                      i->GetText());
            ++i;
            continue;
        }

        SdfPath const &parentPath = i->GetParentPath();
        PathToNodeMap::const_iterator parentIt = _primMap.find(parentPath);
        if (parentIt != _primMap.end()) {

            // Since our input range contains no descendant paths, siblings
            // must appear consecutively.  We want to process all siblings that
            // have changed together in order to only recompose the parent's
            // list of children once.  We scan forward while the paths share a
            // parent to find the range of siblings.

            // Recompose parent's list of children.
            _ComposeChildren(parentIt->second.get(), /*recurse=*/false);

            // Recompose the subtree for each affected sibling.
            do {
                PathToNodeMap::const_iterator primIt = _primMap.find(*i);
                if (primIt != _primMap.end())
                    subtreesToRecompose->push_back(primIt->second.get());
                ++i;
            } while (i != end and i->GetParentPath() == parentPath);
        } else if (parentPath.IsEmpty()) {
            // This is the pseudo root, so we need to blow and rebuild
            // everything.
            subtreesToRecompose->push_back(_pseudoRoot);
            ++i;
        } else {
            ++i;
        }
    }
}

struct UsdStage::_IncludeNewlyDiscoveredPayloadsPredicate
{
    explicit _IncludeNewlyDiscoveredPayloadsPredicate(UsdStage const *stage)
        : _stage(stage) {}

    bool operator()(SdfPath const &path) const {
        // We want to include newly discovered payloads on existing prims or on
        // new prims if their nearest loadable ancestor was loaded, or if there
        // is no nearest loadable ancestor and the stage was initially populated
        // with LoadAll.

        // First, check to see if this payload is new to us.  This is safe to do
        // concurrently without a lock since these are only ever reads.

        // The path we're given is a prim index path.  Due to instancing, the
        // path to the corresponding prim on the stage may differ (it may be a
        // generated master path).
        SdfPath stagePath = _stage->_GetPrimPathUsingPrimIndexAtPath(path);
        if (stagePath.IsEmpty())
            stagePath = path;

        UsdPrim prim = _stage->GetPrimAtPath(stagePath);
        bool isNewPayload = !prim or !prim.HasPayload();

        if (not isNewPayload)
            return false;

        // XXX: This does not quite work correctly with instancing.  What we
        // need to do is once we hit a master, continue searching ancestors of
        // all instances that use it.  If we find *any* nearest ancestor that's
        // loadable, we should return true.

        // This is a new payload -- find the nearest ancestor with a payload.
        // First walk up by path until we find an existing prim.
        if (prim) {
            prim = prim.GetParent();
        }
        else {
            for (SdfPath curPath = stagePath.GetParentPath(); !prim;
                 curPath = curPath.GetParentPath()) {
                prim = _stage->GetPrimAtPath(curPath);
            }
        }

        UsdPrim root = _stage->GetPseudoRoot();
        for (; !prim.HasPayload() && prim != root; prim = prim.GetParent()) {
            // continue
        }

        // If we hit the root, then consult the initial population state.
        // Otherwise load the payload if the ancestor is loaded.
        return prim != root ? prim.IsLoaded() :
            _stage->_initialLoadSet == LoadAll;
    }

    UsdStage const *_stage;
};

void 
UsdStage::_ComposePrimIndexesInParallel(
    const std::vector<SdfPath>& primIndexPaths,
    _IncludePayloadsRule includeRule,
    const std::string& context,
    Usd_InstanceChanges* instanceChanges)
{
    TF_DEBUG(USD_COMPOSITION).Msg(
        "Composing prim indexes: %s\n", TfStringify(primIndexPaths).c_str());

    // Ask Pcp to compute all the prim indexes in parallel, stopping at
    // prim indexes that won't be used by the stage.
    PcpErrorVector errs;

    if (includeRule == _IncludeAllDiscoveredPayloads) {
        _cache->ComputePrimIndexesInParallel(
            primIndexPaths, &errs, _NameChildrenPred(_instanceCache.get()),
            [](const SdfPath &) { return true; },
<<<<<<< HEAD
            "Usd", _mallocTagID.c_str());
=======
            "Usd", _mallocTagID);
>>>>>>> cc6709e4
    }
    else if (includeRule == _IncludeNoDiscoveredPayloads) {
        _cache->ComputePrimIndexesInParallel(
            primIndexPaths, &errs, _NameChildrenPred(_instanceCache.get()),
            [](const SdfPath &) { return false; },
<<<<<<< HEAD
            "Usd", _mallocTagID.c_str());
=======
            "Usd", _mallocTagID);
>>>>>>> cc6709e4
    }
    else if (includeRule == _IncludeNewPayloadsIfAncestorWasIncluded) {
        _cache->ComputePrimIndexesInParallel(
            primIndexPaths, &errs, _NameChildrenPred(_instanceCache.get()),
            _IncludeNewlyDiscoveredPayloadsPredicate(this),
<<<<<<< HEAD
            "Usd", _mallocTagID.c_str());
=======
            "Usd", _mallocTagID);
>>>>>>> cc6709e4
    }

    if (not errs.empty()) {
        _ReportPcpErrors(errs, context);
    }

    // Process instancing changes due to new or changed instanceable
    // prim indexes discovered during composition.
    Usd_InstanceChanges changes;
    _instanceCache->ProcessChanges(&changes);

    if (instanceChanges) {
        instanceChanges->AppendChanges(changes);
    }

    // After processing changes, we may discover that some master prims
    // need to change their source prim index. This may be because their
    // previous source prim index was destroyed or was no longer an
    // instance. Compose the new source prim indexes.
    if (not changes.changedMasterPrims.empty()) {
        _ComposePrimIndexesInParallel(
            changes.changedMasterPrimIndexes, includeRule,
            context, instanceChanges);
    }
}

void
UsdStage::_RegisterPerLayerNotices()
{
    // The goal is to update _layersAndNoticeKeys so it reflects the current
    // cache's set of used layers (from GetUsedLayers()).  We want to avoid
    // thrashing the TfNotice registrations since we expect that usually only a
    // relatively small subset of used layers will change, if any.
    //
    // We walk both the current _layersAndNoticeKeys and the cache's
    // GetUsedLayers, and incrementally update, TfNotice::Revoke()ing any layers
    // we no longer use, TfNotice::Register()ing for new layers we didn't use
    // previously, and leaving alone those layers that remain.  The linear walk
    // works because the PcpCache::GetUsedLayers() returns a std::set, so we
    // always retain things in a stable order.

    SdfLayerHandleSet usedLayers = _cache->GetUsedLayers();

    SdfLayerHandleSet::const_iterator
        usedLayersIter = usedLayers.begin(),
        usedLayersEnd = usedLayers.end();

    _LayerAndNoticeKeyVec::iterator
        layerAndKeyIter = _layersAndNoticeKeys.begin(),
        layerAndKeyEnd = _layersAndNoticeKeys.end();

    // We'll build a new vector and swap it into place at the end.  We can
    // preallocate space upfront since we know the resulting size will be
    // exactly the size of usedLayers.
    _LayerAndNoticeKeyVec newLayersAndNoticeKeys;
    newLayersAndNoticeKeys.reserve(usedLayers.size());
    
    UsdStagePtr self(this);

    while (usedLayersIter != usedLayersEnd or
           layerAndKeyIter != layerAndKeyEnd) {

        // There are three cases to consider: a newly added layer, a layer no
        // longer used, or a layer that we used before and continue to use.
        if (layerAndKeyIter == layerAndKeyEnd or
            (usedLayersIter != usedLayersEnd and
             *usedLayersIter < layerAndKeyIter->first)) {
            // This is a newly added layer.  Register for the notice and add it.
            newLayersAndNoticeKeys.push_back(
                make_pair(*usedLayersIter,
                          TfNotice::Register(
                              self, &UsdStage::_HandleLayersDidChange,
                              *usedLayersIter)));
            ++usedLayersIter;
        } else if (usedLayersIter == usedLayersEnd or
                   (layerAndKeyIter != layerAndKeyEnd and
                    layerAndKeyIter->first < *usedLayersIter)) {
            // This is a layer we no longer use, unregister and skip over.
            TfNotice::Revoke(layerAndKeyIter->second);
            ++layerAndKeyIter;
        } else {
            // This is a layer we had before and still have, just copy it over.
            newLayersAndNoticeKeys.push_back(*layerAndKeyIter);
            ++layerAndKeyIter, ++usedLayersIter;
        }
    }

    // Swap new set into place.
    _layersAndNoticeKeys.swap(newLayersAndNoticeKeys);
}

SdfPrimSpecHandle
UsdStage::_GetPrimSpec(const SdfPath& path)
{
    return GetEditTarget().GetPrimSpecForScenePath(path);
}

SdfSpecType
UsdStage::_GetDefiningSpecType(const UsdPrim& prim,
                               const TfToken& propName) const
{
    if (not TF_VERIFY(prim) or not TF_VERIFY(not propName.IsEmpty()))
        return SdfSpecTypeUnknown;

    // Check for a spec type in the definition registry, in case this is a
    // builtin property.
    SdfSpecType specType =
        UsdSchemaRegistry::GetSpecType(prim.GetTypeName(), propName);

    if (specType != SdfSpecTypeUnknown)
        return specType;

    // Otherwise look for the strongest authored property spec.
    for (Usd_Resolver res(
             &prim.GetPrimIndex()); res.IsValid(); res.NextLayer()) {
        const SdfLayerRefPtr& layer = res.GetLayer();
        SdfAbstractDataSpecId specId(&res.GetLocalPath(), &propName);
        specType = layer->GetSpecType(specId);
        if (specType != SdfSpecTypeUnknown)
            return specType;
    }

    // Unknown.
    return SdfSpecTypeUnknown;
}

// ------------------------------------------------------------------------- //
// Flatten & Export Utilities
// ------------------------------------------------------------------------- //

namespace {
using _MasterToFlattenedPathMap 
    = std::unordered_map<SdfPath, SdfPath, SdfPath::Hash>;

// We want to give generated masters in the flattened stage
// reserved(using '__' as a prefix), unclashing paths, however,
// we don't want to use the '__Master' paths which have special
// meaning to UsdStage. So we create a mapping between our generated
// 'Flattened_Master'-style paths and the '__Master' paths.
_MasterToFlattenedPathMap
_GenerateFlattenedMasterPath(const std::vector<UsdPrim>& masters)
{
    size_t primMasterId = 1;

    const auto generatePathName = [&primMasterId]() {
        return SdfPath(TfStringPrintf("/Flattened_Master_%lu", 
                                      primMasterId++));
    };

    _MasterToFlattenedPathMap masterToFlattened;

    for (auto const& masterPrim : masters) {
        SdfPath flattenedMasterPath;
        const auto masterPrimPath = masterPrim.GetPath();

        auto masterPathLookup = masterToFlattened.find(masterPrimPath);
        if (masterPathLookup == masterToFlattened.end()) {
            // We want to ensure that we don't clash with user
            // prims in the unlikely even they named it Flatten_xxx
            flattenedMasterPath = generatePathName();
            const auto stage = masterPrim.GetStage();
            while (stage->GetPrimAtPath(flattenedMasterPath)) {
                flattenedMasterPath = generatePathName();
            }

            masterToFlattened.emplace(make_pair(
                masterPrimPath, flattenedMasterPath));
        } else {
            flattenedMasterPath = masterPathLookup->second;
        }     
    }

    return masterToFlattened;
}
} // end anonymous namespace

bool
UsdStage::ExportToString(std::string *result, bool addSourceFileComment) const
{
    SdfLayerRefPtr flatLayer = Flatten(addSourceFileComment);
    return flatLayer->ExportToString(result);
}

bool
UsdStage::Export(const std::string & newFileName, bool addSourceFileComment,
                 const SdfLayer::FileFormatArguments &args) const
{
    SdfLayerRefPtr flatLayer = Flatten(addSourceFileComment);
    return flatLayer->Export(newFileName, /* comment = */ std::string(), args);
}

SdfLayerRefPtr
UsdStage::Flatten(bool addSourceFileComment) const
{
    TRACE_FUNCTION();

    SdfLayerHandle rootLayer = GetRootLayer();
    SdfLayerRefPtr flatLayer = SdfLayer::CreateAnonymous(".usda");

    if (not TF_VERIFY(rootLayer)) {
        return TfNullPtr;
    }

    if (not TF_VERIFY(flatLayer)) {
        return TfNullPtr;
    }

    // Preemptively populate our mapping. This allows us to populate
    // nested instances in the destination layer much more simply.
    const auto masterToFlattened = _GenerateFlattenedMasterPath(GetMasters());

    // We author the master overs first to produce simpler 
    // assets which have them grouped at the top of the file.
    for (auto const& master : GetMasters()) {
        _CopyMasterPrim(master, flatLayer, masterToFlattened);
    }

    for (auto childIt = UsdTreeIterator::AllPrims(GetPseudoRoot()); 
         childIt; ++childIt) {
        UsdPrim usdPrim = *childIt;
        _FlattenPrim(usdPrim, flatLayer, usdPrim.GetPath(), masterToFlattened);
    }

    if (addSourceFileComment) {
        std::string doc = flatLayer->GetDocumentation();

        if (not doc.empty()) {
            doc.append("\n\n");
        }

        doc.append(TfStringPrintf("Generated from Composed Stage "
                                  "of root layer %s\n",
                                  GetRootLayer()->GetRealPath().c_str()));

        flatLayer->SetDocumentation(doc);
    }

    return flatLayer;
}


void
UsdStage::_FlattenPrim(const UsdPrim &usdPrim,
                       const SdfLayerHandle &layer,
                       const SdfPath &path,
                       const _MasterToFlattenedPathMap &masterToFlattened) const
{
    SdfPrimSpecHandle newPrim;
    
    if (not usdPrim.IsActive()) {
        return;
    }
    
    if (usdPrim.GetPath() == SdfPath::AbsoluteRootPath()) {
        newPrim = layer->GetPseudoRoot();
    } else {
        // Note that the true value for spec will be populated in _CopyMetadata
        newPrim = SdfPrimSpec::New(layer->GetPrimAtPath(path.GetParentPath()), 
                                   path.GetName(), SdfSpecifierOver, 
                                   usdPrim.GetTypeName());
    }

    if (usdPrim.IsInstance()) {
        const auto flattenedMasterPath = 
            masterToFlattened.at(usdPrim.GetMaster().GetPath());

        // Author an internal reference to our flattened master prim
        newPrim->GetReferenceList().Add(SdfReference(std::string(),
                                        flattenedMasterPath));
    }
    
    _CopyMetadata(usdPrim, newPrim);
    for (auto const &prop : usdPrim.GetAuthoredProperties()) {
        _CopyProperty(prop, newPrim);
    }
}

void
UsdStage::_CopyMasterPrim(const UsdPrim &masterPrim,
                          const SdfLayerHandle &destinationLayer,
                          const _MasterToFlattenedPathMap 
                            &masterToFlattened) const
{
    const auto& flattenedMasterPath 
        = masterToFlattened.at(masterPrim.GetPath());
   
    for (auto primIt = UsdTreeIterator::AllPrims(masterPrim); primIt; primIt++){
        UsdPrim child = *primIt;
        
        // We need to update the child path to use the Flatten name.
        const auto flattenedChildPath = child.GetPath().ReplacePrefix(
            masterPrim.GetPath(), flattenedMasterPath);

        _FlattenPrim(child, destinationLayer, flattenedChildPath,
                     masterToFlattened);
    }
}

void 
UsdStage::_CopyProperty(const UsdProperty &prop,
                        const SdfPrimSpecHandle &dest) const
{
    if (prop.Is<UsdAttribute>()) {
        UsdAttribute attr = prop.As<UsdAttribute>();
        
        if (not attr.GetTypeName()){
            TF_WARN("Attribute <%s> has unknown value type. " 
                    "It will be omitted from the flattened result.", 
                    attr.GetPath().GetText());
            return;
        }

        SdfAttributeSpecHandle sdfAttr =
            SdfAttributeSpec::New(
                dest, attr.GetName(), attr.GetTypeName());
        _CopyMetadata(attr, sdfAttr);

        // Copy the default & time samples, if present. We get the
        // correct timeSamples/default value resolution here because
        // GetBracketingTimeSamples sets hasSamples=false when the
        // default value is stronger.

        double lower = 0.0, upper = 0.0;
        bool hasSamples = false;
        VtValue defaultValue;
        if (attr.GetBracketingTimeSamples(
            0.0, &lower, &upper, &hasSamples) and hasSamples) {
            sdfAttr->SetInfo(SdfFieldKeys->TimeSamples,
                             VtValue(_GetTimeSampleMap(attr)));
        }
        if (attr.HasAuthoredMetadata(SdfFieldKeys->Default)) {
            if (not attr.Get(&defaultValue)) {
                sdfAttr->SetInfo(SdfFieldKeys->Default, 
                                 VtValue(SdfValueBlock())); 
            } else {
                sdfAttr->SetInfo(SdfFieldKeys->Default, defaultValue);
            }
        }
     }
     else if (prop.Is<UsdRelationship>()) {
         UsdRelationship rel = prop.As<UsdRelationship>();
         // NOTE: custom = true by default for relationship, but the
         // SdfSchema fallback is false, so we must set it explicitly
         // here. The situation is similar for variability.
         SdfRelationshipSpecHandle sdfRel =
             SdfRelationshipSpec::New(dest, rel.GetName(),
                                      /*custom*/ false,
                                      SdfVariabilityVarying);
         _CopyMetadata(rel, sdfRel);

         SdfPathVector targets;
         rel.GetTargets(&targets);

         SdfTargetsProxy sdfTargets = sdfRel->GetTargetPathList();
         sdfTargets.ClearEditsAndMakeExplicit();
         for (auto const& path : targets) {
             sdfTargets.Add(path);
         }
     }
}

void
UsdStage::_CopyMetadata(const UsdObject &source, 
                        const SdfSpecHandle& dest) const
{
    // GetAllMetadata returns all non-private metadata fields (it excludes
    // composition arcs and values), which is exactly what we want here.
    UsdMetadataValueMap metadata = source.GetAllAuthoredMetadata();

    // Copy each key/value into the Sdf spec.
    TfErrorMark m;
    vector<string> msgs;
    for (auto const& tokVal : metadata) {
        dest->SetInfo(tokVal.first, tokVal.second);
        if (not m.IsClean()) {
            msgs.clear();
            for (auto i = m.GetBegin(); i != m.GetEnd(); ++i) {
                msgs.push_back(i->GetCommentary());
            }
            m.Clear();
            TF_WARN("Failed copying metadata: %s", TfStringJoin(msgs).c_str());
        }
    }
}

const PcpPrimIndex*
UsdStage::_GetPcpPrimIndex(const SdfPath& primPath) const
{
    return _cache->FindPrimIndex(primPath);
}

// ========================================================================== //
//                               VALUE RESOLUTION                             //
// ========================================================================== //

//
// Helper template function for determining type names from arbitrary pointer
// types, which may include SdfAbstractDataValue and VtValue.
//
static const std::type_info &
_GetTypeid(const SdfAbstractDataValue *val) { return val->valueType; }

static const std::type_info &
_GetTypeid(const VtValue *val) { return val->GetTypeid(); }

template <class T, class Holder>
static bool _IsHolding(const Holder &holder) {
    return TfSafeTypeCompare(typeid(T), _GetTypeid(holder));
}

template <class T>
static const T &_UncheckedGet(const SdfAbstractDataValue *val) {
    return *static_cast<T const *>(val->value);
}
template <class T>
static const T &_UncheckedGet(const VtValue *val) {
    return val->UncheckedGet<T>();
}

template <class T>
static void
_Set(SdfAbstractDataValue *dv, T const &val) { dv->StoreValue(val); }
template <class T>
static void _Set(VtValue *value, T const &val) { *value = val; }


template <class Storage>
static void _ApplyLayerOffset(Storage storage,
                              const PcpNodeRef &node,
                              const SdfLayerRefPtr &layer)
{
    SdfLayerOffset offset = _GetLayerOffsetToRoot(node, layer).GetInverse();
    if (not offset.IsIdentity()) {
        const SdfTimeSampleMap &samples =
            _UncheckedGet<SdfTimeSampleMap>(storage);
        SdfTimeSampleMap transformed;
        TF_FOR_ALL(i, samples)
            transformed[offset * i->first] = i->second;
        _Set(storage, transformed);
    }
}

namespace {

template <class Storage>
struct StrongestValueComposer
{
    static const bool ProducesValue = true;

    explicit StrongestValueComposer(Storage s) : _value(s), _done(false) {}
    const std::type_info& GetHeldTypeid() const { return _GetTypeid(_value); }
    bool IsDone() const { return _done; }
    bool ConsumeAuthored(const PcpNodeRef &node,
                         const SdfLayerRefPtr &layer,
                         const SdfAbstractDataSpecId &specId,
                         const TfToken &fieldName,
                         const TfToken &keyPath) {

        // Handle special value-type composition: dictionaries merge atop each
        // other, and time sample maps must be transformed by layer offsets.
        bool isDict = false;
        VtDictionary tmpDict;
        if (_IsHolding<VtDictionary>(_value)) {
            isDict = true;
            // Copy to the side since we'll have to merge if the next opinion is
            // also a dictionary.
            tmpDict = _UncheckedGet<VtDictionary>(_value);
        }

        // Try to read value from scene description.
        _done = keyPath.IsEmpty() ?
            layer->HasField(specId, fieldName, _value) :
            layer->HasFieldDictKey(specId, fieldName, keyPath, _value);

        if (_done and _IsHolding<VtDictionary>(_value)) {
            // Continue composing if we got a dictionary.
            _done = false;
            if (isDict) {
                // Merge dictionaries: _value is weaker, tmpDict stronger.
                VtDictionaryOverRecursive(&tmpDict, 
                                          _UncheckedGet<VtDictionary>(_value));
                _Set(_value, tmpDict);
                return true;
            }
        } else if (_done and _IsHolding<SdfTimeSampleMap>(_value)) {
            _ApplyLayerOffset(_value, node, layer);
        }

        return _done;
    }
    void ConsumeUsdFallback(const TfToken &primTypeName,
                            const TfToken &propName,
                            const TfToken &fieldName,
                            const TfToken &keyPath) {

        bool isDict = false;
        VtDictionary tmpDict;
        if (_IsHolding<VtDictionary>(_value)) {
            isDict = true;
            // Copy to the side since we'll have to merge if the next opinion is
            // also a dictionary.
            tmpDict = _UncheckedGet<VtDictionary>(_value);
        }

        // Try to read fallback value.
        _done = keyPath.IsEmpty() ?
            UsdSchemaRegistry::HasField(
                primTypeName, propName, fieldName, _value) :
            UsdSchemaRegistry::HasFieldDictKey(
                primTypeName, propName, fieldName, keyPath, _value);

        if (_done and isDict and _IsHolding<VtDictionary>(_value)) {
            // Merge dictionaries: _value is weaker, tmpDict stronger.
            VtDictionaryOverRecursive(&tmpDict, 
                                      _UncheckedGet<VtDictionary>(_value));
            _Set(_value, tmpDict);
        }
    }
    template <class ValueType>
    void ConsumeExplicitValue(ValueType type) {
        _Set(_value, type);
        _done = true;
    }

protected:
    Storage _value;
    bool _done;
};


struct ExistenceComposer
{
    static const bool ProducesValue = false;

    ExistenceComposer() : _done(false), _strongestLayer(NULL) {}
    explicit ExistenceComposer(SdfLayerRefPtr *strongestLayer) 
        : _done(false), _strongestLayer(strongestLayer) {}

    const std::type_info& GetHeldTypeid() const { return typeid(void); }
    bool IsDone() const { return _done; }
    bool ConsumeAuthored(const PcpNodeRef &node,
                         const SdfLayerRefPtr &layer,
                         const SdfAbstractDataSpecId &specId,
                         const TfToken &fieldName,
                         const TfToken &keyPath,
                         const SdfLayerOffset & = SdfLayerOffset()) {
        _done = keyPath.IsEmpty() ?
            layer->HasField(specId, fieldName,
                            static_cast<VtValue *>(NULL)) :
            layer->HasFieldDictKey(specId, fieldName, keyPath,
                                   static_cast<VtValue*>(NULL));
        if (_done and _strongestLayer)
            *_strongestLayer = layer;
        return _done;
    }
    void ConsumeUsdFallback(const TfToken &primTypeName,
                            const TfToken &propName,
                            const TfToken &fieldName,
                            const TfToken &keyPath) {
        _done = keyPath.IsEmpty() ?
            UsdSchemaRegistry::HasField(
                primTypeName, propName, fieldName,
                static_cast<VtValue *>(NULL)) :
            UsdSchemaRegistry::HasFieldDictKey(
                primTypeName, propName, fieldName, keyPath,
                static_cast<VtValue*>(NULL));
        if (_strongestLayer)
            *_strongestLayer = TfNullPtr;
    }
    template <class ValueType>
    void ConsumeExplicitValue(ValueType type) {
        _done = true;
    }

protected:
    bool _done;
    SdfLayerRefPtr *_strongestLayer;
};

}

// --------------------------------------------------------------------- //
// Specialized Value Resolution
// --------------------------------------------------------------------- //

// Iterate over a prim's specs until we get a non-empty, non-any-type typeName.
static TfToken
_ComposeTypeName(const PcpPrimIndex &primIndex)
{
    for (Usd_Resolver res(&primIndex); res.IsValid(); res.NextLayer()) {
        TfToken tok;
        if (res.GetLayer()->HasField(
                res.GetLocalPath(), SdfFieldKeys->TypeName, &tok)) {
            if (not tok.IsEmpty() and tok != SdfTokens->AnyTypeToken)
                return tok;
        }
    }
    return TfToken();
}

SdfSpecifier
UsdStage::_GetSpecifier(Usd_PrimDataConstPtr primData) const
{
    SdfSpecifier result = SdfSpecifierOver;
    SdfAbstractDataTypedValue<SdfSpecifier> resultVal(&result);
    StrongestValueComposer<SdfAbstractDataValue *> composer(&resultVal);
    _GetPrimSpecifierImpl(primData, /*useFallbacks=*/true, &composer);
    return result;
}

SdfSpecifier
UsdStage::_GetSpecifier(const UsdPrim &prim) const
{
    return _GetSpecifier(get_pointer(prim._Prim()));
}

bool
UsdStage::_IsCustom(const UsdProperty &prop) const
{
    // Custom is composed as true if there is no property definition and it is
    // true anywhere in the stack of opinions.

    if (_GetPropertyDefinition(prop))
        return false;

    const TfToken &propName = prop.GetName();

    TF_REVERSE_FOR_ALL(itr, prop.GetPrim().GetPrimIndex().GetNodeRange()) {

        if (itr->IsInert() or not itr->HasSpecs()) {
            continue;
        }

        const SdfAbstractDataSpecId specId(&itr->GetPath(), &propName);
        TF_REVERSE_FOR_ALL(layerIt, itr->GetLayerStack()->GetLayers()) {
            bool result = false;
            if ((*layerIt)->HasField(specId, SdfFieldKeys->Custom, &result)
                and result) {
                return true;
            }
        }
    }

    return SdfSchema::GetInstance().GetFieldDefinition(
        SdfFieldKeys->Custom)->GetFallbackValue().Get<bool>();
}

SdfVariability
UsdStage
::_GetVariability(const UsdProperty &prop) const
{
    // The composed variability is the taken from the weakest opinion in the
    // stack, unless this is a built-in attribute, in which case the definition
    // wins.

    if (prop.Is<UsdAttribute>()) {
        UsdAttribute attr = prop.As<UsdAttribute>();
        // Check definition.
        if (SdfAttributeSpecHandle attrDef = _GetAttributeDefinition(attr)) {
            return attrDef->GetVariability();
        }

        // Check authored scene description.
        const TfToken &attrName = attr.GetName();
        TF_REVERSE_FOR_ALL(itr, attr.GetPrim().GetPrimIndex().GetNodeRange()) {
            if (itr->IsInert() or not itr->HasSpecs())
                continue;

            const SdfAbstractDataSpecId specId(&itr->GetPath(), &attrName);
            TF_REVERSE_FOR_ALL(layerIt, itr->GetLayerStack()->GetLayers()) {
                SdfVariability result;
                if ((*layerIt)->HasField(
                        specId, SdfFieldKeys->Variability, &result)) {
                    return result;
                }
            }
        }
    }

    // Fall back to schema.
    return SdfSchema::GetInstance().GetFieldDefinition(
        SdfFieldKeys->Variability)->GetFallbackValue().Get<SdfVariability>();
}

// --------------------------------------------------------------------- //
// Metadata Resolution
// --------------------------------------------------------------------- //

bool
UsdStage::_GetMetadata(const UsdObject &obj, const TfToken &fieldName,
                       const TfToken &keyPath, bool useFallbacks,
                       VtValue* result) const
{
    TRACE_FUNCTION();

    // XXX: HORRIBLE HACK.  Special-case timeSamples for now, since its
    // resulting value is a complicated function influenced by "model clips",
    // not a single value from scene description or fallbacks.  We special-case
    // it upfront here, since the Composer mechanism cannot deal with it.  We'd
    // like to consider remove "attribute value" fields from the set of stuff
    // that Usd considers to be "metadata", in which case we can remove this.
    if (obj.Is<UsdAttribute>()) {
        if (fieldName == SdfFieldKeys->TimeSamples) {
            SdfTimeSampleMap timeSamples;
            if (_GetTimeSampleMap(obj.As<UsdAttribute>(), &timeSamples)) {
                *result = timeSamples;
                return true;
            }
            return false;
        }
    }

    StrongestValueComposer<VtValue *> composer(result);
    return _GetMetadataImpl(obj, fieldName, keyPath, useFallbacks, &composer);
}

bool
UsdStage::_GetMetadata(const UsdObject &obj,
                       const TfToken& fieldName,
                       const TfToken &keyPath, bool useFallbacks,
                       SdfAbstractDataValue* result) const
{
    TRACE_FUNCTION();

    // XXX: HORRIBLE HACK.  Special-case timeSamples for now, since its
    // resulting value is a complicated function influenced by "model clips",
    // not a single value from scene description or fallbacks.  We special-case
    // it upfront here, since the Composer mechanism cannot deal with it.  We'd
    // like to consider remove "attribute value" fields from the set of stuff
    // that Usd considers to be "metadata", in which case we can remove this.
    if (obj.Is<UsdAttribute>()) {
        if (fieldName == SdfFieldKeys->TimeSamples) {
            SdfTimeSampleMap timeSamples;
            if (_GetTimeSampleMap(obj.As<UsdAttribute>(), &timeSamples)) {
                _Set(result, timeSamples);
                return true;
            }
            return false;
        }
    }

    StrongestValueComposer<SdfAbstractDataValue *> composer(result);
    return _GetMetadataImpl(obj, fieldName, keyPath, useFallbacks, &composer);
}


template <class Composer>
bool
UsdStage::_GetFallbackMetadataImpl(const UsdObject &obj,
                                   const TfToken &fieldName,
                                   const TfToken &keyPath,
                                   Composer *composer) const
{
    // Look for a fallback value in the definition.  XXX: This currently only
    // handles property definitions -- needs to be extended to prim definitions
    // as well.
    if (obj.Is<UsdProperty>()) {
        // NOTE: This code is performance critical.
        const TfToken &typeName = obj._Prim()->GetTypeName();
        composer->ConsumeUsdFallback(
            typeName, obj.GetName(), fieldName, keyPath);
        return composer->IsDone();
    }
    return false;
}

template <class T>
bool
UsdStage::_GetFallbackMetadata(const UsdObject &obj, const TfToken& fieldName,
                               const TfToken &keyPath, T* result) const
{
    StrongestValueComposer<T *> composer(result);
    return _GetFallbackMetadataImpl(obj, fieldName, keyPath, &composer);
}

template <class Composer>
void
UsdStage::_GetAttrTypeImpl(const UsdAttribute &attr,
                           const TfToken &fieldName,
                           bool useFallbacks,
                           Composer *composer) const
{
    TRACE_FUNCTION();
    if (_GetAttributeDefinition(attr)) {
        // Builtin attribute typename comes from definition.
        composer->ConsumeUsdFallback(
            attr.GetPrim().GetTypeName(),
            attr.GetName(), fieldName, TfToken());
        return;
    }
    // Fall back to general metadata composition.
    _GetGeneralMetadataImpl(attr, fieldName, TfToken(), useFallbacks, composer);
}

template <class Composer>
void
UsdStage::_GetAttrVariabilityImpl(const UsdAttribute &attr, bool useFallbacks,
                                  Composer *composer) const
{
    TRACE_FUNCTION();
    if (_GetAttributeDefinition(attr)) {
        // Builtin attribute typename comes from definition.
        composer->ConsumeUsdFallback(
            attr.GetPrim().GetTypeName(),
            attr.GetName(), SdfFieldKeys->Variability, TfToken());
        return;
    }
    // Otherwise variability is determined by the *weakest* authored opinion.
    // Walk authored scene description in reverse order.
    const TfToken &attrName = attr.GetName();
    TF_REVERSE_FOR_ALL(itr, attr.GetPrim().GetPrimIndex().GetNodeRange()) {
        if (itr->IsInert() or not itr->HasSpecs())
            continue;
        const SdfAbstractDataSpecId specId(&itr->GetPath(), &attrName);
        TF_REVERSE_FOR_ALL(layerIt, itr->GetLayerStack()->GetLayers()) {
            composer->ConsumeAuthored(
                *itr, *layerIt, specId, SdfFieldKeys->Variability, TfToken());
            if (composer->IsDone())
                return;
        }
    }
}

template <class Composer>
void
UsdStage::_GetPropCustomImpl(const UsdProperty &prop, bool useFallbacks,
                             Composer *composer) const
{
    TRACE_FUNCTION();
    // Custom is composed as true if there is no property definition and it is
    // true anywhere in the stack of opinions.
    if (_GetPropertyDefinition(prop)) {
        composer->ConsumeUsdFallback(
            prop.GetPrim().GetTypeName(), prop.GetName(),
            SdfFieldKeys->Custom, TfToken());
        return;
    }

    const TfToken &propName = prop.GetName();

    TF_REVERSE_FOR_ALL(itr, prop.GetPrim().GetPrimIndex().GetNodeRange()) {
        if (itr->IsInert() or not itr->HasSpecs())
            continue;

        const SdfAbstractDataSpecId specId(&itr->GetPath(), &propName);
        TF_REVERSE_FOR_ALL(layerIt, itr->GetLayerStack()->GetLayers()) {
            composer->ConsumeAuthored(
                *itr, *layerIt, specId, SdfFieldKeys->Custom, TfToken());
            if (composer->IsDone())
                return;
        }
    }
}

template <class Composer>
void
UsdStage::_GetPrimTypeNameImpl(const UsdPrim &prim, bool useFallbacks,
                               Composer *composer) const
{
    TRACE_FUNCTION();
    for (Usd_Resolver res(&prim.GetPrimIndex());
         res.IsValid(); res.NextLayer()) {
        TfToken tok;
        SdfAbstractDataSpecId specId(&res.GetLocalPath());
        if (res.GetLayer()->HasField(specId, SdfFieldKeys->TypeName, &tok)) {
            if (not tok.IsEmpty() and tok != SdfTokens->AnyTypeToken) {
                composer->ConsumeAuthored(
                    res.GetNode(), res.GetLayer(), specId,
                    SdfFieldKeys->TypeName, TfToken());
                if (composer->IsDone())
                    return;
            }
        }
    }
}

template <class Composer>
bool
UsdStage::_GetPrimSpecifierImpl(Usd_PrimDataConstPtr primData,
                                bool useFallbacks, Composer *composer) const
{
    // Handle the pseudo root as a special case.
    if (primData == _pseudoRoot)
        return false;

    // Instance master prims are always defined -- see Usd_PrimData for
    // details. Since the fallback for specifier is 'over', we have to
    // handle these prims specially here.
    if (primData->IsMaster()) {
        composer->ConsumeExplicitValue(SdfSpecifierDef);
        return true;
    }

    TRACE_FUNCTION();
    // Compose specifier.  The result is not given by simple strength order.  A
    // defining specifier is always stronger than a non-defining specifier.
    // Also, perhaps surprisingly, a class specifier due to a direct inherit is
    // weaker than any other defining specifier.  This handles cases like the
    // following:
    //
    // -- root.file -----------------------------------------------------------
    //   class "C" {}
    //   over "A" (references = @other.file@</B>) {}
    //
    // -- other.file ----------------------------------------------------------
    //   class "C" {}
    //   def "B" (inherits = </C>) {}
    //
    // Here /A references /B in other.file, and /B inherits global class /C.
    // The strength order of specifiers for /A from strong-to-weak is:
    //
    // 1. 'over'  (from /A)
    // 2. 'class' (from /C in root)
    // 3. 'def'   (from /B)
    // 4. 'class' (from /C in other)
    //
    // If we were to pick the strongest defining specifier, /A would be a class.
    // But that's wrong: /A should be a 'def'.  Inheriting a class should not
    // make the instance a class.  Classness should not be inherited.  Treating
    // 'class' specifiers due to direct inherits as weaker than all other
    // defining specifiers avoids this problem.

    // These are ordered so stronger strengths are numerically larger.
    enum _SpecifierStrength {
        _SpecifierStrengthNonDefining,
        _SpecifierStrengthDirectlyInheritedClass,
        _SpecifierStrengthDefining
    };

    boost::optional<SdfSpecifier> specifier;
    _SpecifierStrength strength = _SpecifierStrengthNonDefining;

    // Iterate over all prims, strongest to weakest.
    SdfSpecifier curSpecifier = SdfSpecifierOver;

    SdfPath localPath;
    SdfLayerRefPtr layer;
    PcpNodeRef node;

    const PcpPrimIndex &primIndex = primData->GetPrimIndex();
    for (Usd_Resolver res(&primIndex); res.IsValid(); res.NextLayer()) {
        // Get specifier and its strength from this prim.
        _SpecifierStrength curStrength = _SpecifierStrengthDefining;
        if (res.GetLayer()->HasField(
                res.GetLocalPath(), SdfFieldKeys->Specifier, &curSpecifier)) {
            node = res.GetNode();
            layer = res.GetLayer();
            localPath = res.GetLocalPath();
            if (SdfIsDefiningSpecifier(curSpecifier)) {
                // Compute strength.
                if (curSpecifier == SdfSpecifierClass) {
                    // See if this excerpt is due to direct inherits.  Walk up
                    // the excerpt tree looking for a direct inherit.  If we
                    // find one set the strength and stop.
                    for (PcpNodeRef node = res.GetNode();
                         node; node = node.GetParentNode()) {

                        if (PcpIsInheritArc(node.GetArcType()) and
                            not node.IsDueToAncestor()) {
                            curStrength =
                                _SpecifierStrengthDirectlyInheritedClass;
                            break;
                        }
                    }

                }
            }
            else {
                // Strength is _SpecifierStrengthNonDefining and can't be
                // stronger than the current strength so there's no need to do
                // the check below.
                continue;
            }
        }
        else {
            // Variant PrimSpecs don't have a specifier field, continue looking
            // for a specifier.
            continue;
        }

        // Use the specifier if it's stronger.
        if (curStrength > strength) {
            specifier = curSpecifier;
            strength = curStrength;

            // We can stop as soon as we find a specifier with the strongest
            // strength.
            if (strength == _SpecifierStrengthDefining)
                break;
        }
    }

    // Verify we found *something*.  We should never have PrimData without at
    // least one PrimSpec, and 'specifier' is required, so it must be present.
    if (TF_VERIFY(layer, "No PrimSpecs for '%s'",
                  primData->GetPath().GetText())) {
        // Let the composer see the deciding opinion.
        composer->ConsumeAuthored(
            node, layer, SdfAbstractDataSpecId(&localPath),
            SdfFieldKeys->Specifier, TfToken());
    }
    return true;
}

template <class ListOpType, class Composer>
bool 
UsdStage::_GetListOpMetadataImpl(const UsdObject &obj,
                                 const TfToken &fieldName,
                                 bool useFallbacks,
                                 Usd_Resolver *res,
                                 Composer *composer) const
{
    // Collect all list op opinions for this field.
    std::vector<ListOpType> listOps;

    static TfToken empty;
    const TfToken &propName = obj.Is<UsdProperty>() ? obj.GetName() : empty;
    SdfAbstractDataSpecId specId(&res->GetLocalPath(), &propName);

    for (bool isNewNode = false; res->IsValid(); isNewNode = res->NextLayer()) {
        if (isNewNode)
            specId = SdfAbstractDataSpecId(&res->GetLocalPath(), &propName);

        // Consume an authored opinion here, if one exists.
        ListOpType op;
        if (res->GetLayer()->HasField(specId, fieldName, &op)) {
            listOps.emplace_back(op);
        }
    }

    if (useFallbacks) {
        ListOpType fallbackListOp;
        SdfAbstractDataTypedValue<ListOpType> out(&fallbackListOp);        
        if (_GetFallbackMetadata(obj, fieldName, empty, 
                                 static_cast<SdfAbstractDataValue*>(&out))) {
            listOps.emplace_back(fallbackListOp);
        }
    }

    // Bake the result of applying the list ops into a single explicit
    // list op.
    if (not listOps.empty()) {
        typename ListOpType::ItemVector items;
        std::for_each(
            listOps.crbegin(), listOps.crend(),
            [&items](const ListOpType& op) { op.ApplyOperations(&items); });
         
        ListOpType bakedListOp;
        bakedListOp.SetExplicitItems(std::move(items));
        composer->ConsumeExplicitValue(bakedListOp);
        return true;
    }

    return false;
}

template <class Composer>
bool
UsdStage::_GetSpecialMetadataImpl(const UsdObject &obj,
                                  const TfToken &fieldName,
                                  const TfToken &keyPath,
                                  bool useFallbacks,
                                  Composer *composer) const
{
    // Dispatch to special-case composition rules based on type and field.
    if (obj.Is<UsdProperty>()) {
        if (obj.Is<UsdAttribute>()) {
            if (fieldName == SdfFieldKeys->TypeName) {
                _GetAttrTypeImpl(
                    obj.As<UsdAttribute>(), fieldName, useFallbacks, composer);
                return true;
            } else if (fieldName == SdfFieldKeys->Variability) {
                _GetAttrVariabilityImpl(
                    obj.As<UsdAttribute>(), useFallbacks, composer);
                return true;
            }
        }
        if (fieldName == SdfFieldKeys->Custom) {
            _GetPropCustomImpl(obj.As<UsdProperty>(), useFallbacks, composer);
            return true;
        }
    } else if (obj.Is<UsdPrim>()) {
        if (fieldName == SdfFieldKeys->TypeName) {
            _GetPrimTypeNameImpl(obj.As<UsdPrim>(), useFallbacks, composer);
            return true;
        } else if (fieldName == SdfFieldKeys->Specifier) {
            _GetPrimSpecifierImpl(
                get_pointer(obj._Prim()), useFallbacks, composer);
            return true;
        }
    }

    return false;
}

template <class Composer>
bool
UsdStage::_GetMetadataImpl(
    const UsdObject &obj,
    const TfToken& fieldName,
    const TfToken& keyPath,
    bool useFallbacks,
    Composer *composer) const
{
    // XXX: references, inherit paths, variant selection currently unhandled.
    TfErrorMark m;

    // Handle special cases.
    if (_GetSpecialMetadataImpl(
            obj, fieldName, keyPath, useFallbacks, composer)) {

        return true;
    }

    if (not m.IsClean()) {
        // An error occurred during _GetSpecialMetadataImpl.
        return false;
    }

    return _GetGeneralMetadataImpl(
        obj, fieldName, keyPath, useFallbacks, composer) and m.IsClean();
}

template <class Composer>
bool
UsdStage::_GetGeneralMetadataImpl(const UsdObject &obj,
                                  const TfToken& fieldName,
                                  const TfToken& keyPath,
                                  bool useFallbacks,
                                  Composer *composer) const
{
    Usd_Resolver resolver(&obj.GetPrim().GetPrimIndex());
    if (not _ComposeGeneralMetadataImpl(
            obj, fieldName, keyPath, useFallbacks, &resolver, composer)) {
        return false;
    }

    if (Composer::ProducesValue) {
        // If the metadata value produced by the composer is a type that
        // requires specific composition behavior, dispatch to the appropriate 
        // helper. Pass along the same resolver so that the helper can start 
        // from where _ComposeGeneralMetadataImpl found the first metadata 
        // value.
        const std::type_info& valueTypeId(composer->GetHeldTypeid());
        if (valueTypeId == typeid(SdfIntListOp)) {
            return _GetListOpMetadataImpl<SdfIntListOp>(
                obj, fieldName, useFallbacks, &resolver, composer);
        }
        else if (valueTypeId == typeid(SdfInt64ListOp)) {
            return _GetListOpMetadataImpl<SdfInt64ListOp>(
                obj, fieldName, useFallbacks, &resolver, composer);
        }
        else if (valueTypeId == typeid(SdfUIntListOp)) {
            return _GetListOpMetadataImpl<SdfUIntListOp>(
                obj, fieldName, useFallbacks, &resolver, composer);
        }
        else if (valueTypeId == typeid(SdfUInt64ListOp)) {
            return _GetListOpMetadataImpl<SdfUInt64ListOp>(
                obj, fieldName, useFallbacks, &resolver, composer);
        }
        else if (valueTypeId == typeid(SdfStringListOp)) {
            return _GetListOpMetadataImpl<SdfStringListOp>(
                obj, fieldName, useFallbacks, &resolver, composer);
        }
        else if (valueTypeId == typeid(SdfTokenListOp)) {
            return _GetListOpMetadataImpl<SdfTokenListOp>(
                obj, fieldName, useFallbacks, &resolver, composer);
        }
    }
    
    return true;
}

template <class Composer>
bool
UsdStage::_ComposeGeneralMetadataImpl(const UsdObject &obj,
                                      const TfToken& fieldName,
                                      const TfToken& keyPath,
                                      bool useFallbacks,
                                      Usd_Resolver* res,
                                      Composer *composer) const
{
    // Main resolution loop.
    static TfToken empty;
    const TfToken &propName = obj.Is<UsdProperty>() ? obj.GetName() : empty;
    SdfAbstractDataSpecId specId(&res->GetLocalPath(), &propName);
    bool gotOpinion = false;

    for (bool isNewNode = false; res->IsValid(); isNewNode = res->NextLayer()) {
        if (isNewNode) 
            specId = SdfAbstractDataSpecId(&res->GetLocalPath(), &propName);

        // Consume an authored opinion here, if one exists.
        gotOpinion |= composer->ConsumeAuthored(
            res->GetNode(), res->GetLayer(), specId, fieldName, keyPath);
        
        if (composer->IsDone()) 
            return true;
    }

    if (useFallbacks)
        _GetFallbackMetadataImpl(obj, fieldName, keyPath, composer);

    return gotOpinion or composer->IsDone();
}

bool
UsdStage::_HasMetadata(const UsdObject &obj, const TfToken& fieldName,
                       const TfToken &keyPath, bool useFallbacks) const
{
    ExistenceComposer composer;
    _GetMetadataImpl(obj, fieldName, keyPath, useFallbacks, &composer);
    return composer.IsDone();
}

TfTokenVector
UsdStage::_ListMetadataFields(const UsdObject &obj, bool useFallbacks) const
{
    TRACE_FUNCTION();

    TfTokenVector result;

    static TfToken empty;
    const TfToken &propName = obj.Is<UsdProperty>() ? obj.GetName() : empty;

    Usd_Resolver res(&obj.GetPrim().GetPrimIndex());
    SdfAbstractDataSpecId specId(&res.GetLocalPath(), &propName);
    PcpNodeRef lastNode = res.GetNode();
    SdfSpecType specType = SdfSpecTypeUnknown;

    SdfPropertySpecHandle propDef;

    // If this is a builtin property, determine specType from the definition.
    if (obj.Is<UsdProperty>()) {
        propDef = _GetPropertyDefinition(obj.As<UsdProperty>());
        if (propDef)
            specType = propDef->GetSpecType();
    }

    // Insert authored fields, discovering spec type along the way.
    for (; res.IsValid(); res.NextLayer()) {
        if (res.GetNode() != lastNode) {
            lastNode = res.GetNode();
            specId = SdfAbstractDataSpecId(&res.GetLocalPath(), &propName);
        }
        const SdfLayerRefPtr& layer = res.GetLayer();
        if (specType == SdfSpecTypeUnknown)
            specType = layer->GetSpecType(specId);

        BOOST_FOREACH(const TfToken &fieldName, layer->ListFields(specId)) {
            if (not _IsPrivateFieldKey(fieldName))
                result.push_back(fieldName);
        }
    }

    // Insert required fields for spec type.
    const SdfSchema::SpecDefinition* specDef = NULL;
    specDef = SdfSchema::GetInstance().GetSpecDefinition(specType);
    if (specDef) {
        BOOST_FOREACH(const TfToken &fieldName, specDef->GetRequiredFields()) {
            if (not _IsPrivateFieldKey(fieldName))
                result.push_back(fieldName);
        }
    }

    // If this is a builtin property, add any defined metadata fields.
    // XXX: this should handle prim definitions too.
    if (useFallbacks and propDef) {
        BOOST_FOREACH(const TfToken &fieldName, propDef->ListFields()) {
            if (not _IsPrivateFieldKey(fieldName))
                result.push_back(fieldName);
        }
    }

    // Sort & remove duplicate fields.
    std::sort(result.begin(), result.end(), TfDictionaryLessThan());
    result.erase(std::unique(result.begin(), result.end()), result.end());

    return result;
}

void
UsdStage::_GetAllMetadata(const UsdObject &obj,
                          bool useFallbacks,
                          UsdMetadataValueMap* resultMap) const
{
    TRACE_FUNCTION();

    UsdMetadataValueMap &result = *resultMap;

    TfTokenVector fieldNames = _ListMetadataFields(obj, useFallbacks);
    BOOST_FOREACH(const TfToken &fieldName, fieldNames) {
        VtValue val;
        StrongestValueComposer<VtValue *> composer(&val);
        _GetMetadataImpl(obj, fieldName, TfToken(), useFallbacks, &composer);
        result[fieldName] = val;
    }
}

// --------------------------------------------------------------------- //
// Default & TimeSample Resolution
// --------------------------------------------------------------------- //

static bool
_ClipAppliesToLayerStackSite(
    const Usd_ClipRefPtr& clip,
    const PcpLayerStackPtr& layerStack, const SdfPath& primPathInLayerStack)
{
    return (layerStack == clip->sourceNode.GetLayerStack()
        and primPathInLayerStack.HasPrefix(clip->sourceNode.GetPath()));
}

static bool
_ClipsApplyToNode(
    const Usd_ClipCache::Clips& clips, 
    const PcpNodeRef& node)
{
    return (node.GetLayerStack() == clips.sourceNode.GetLayerStack()
            and node.GetPath().HasPrefix(clips.sourceNode.GetPath()));
}

static
const Usd_ClipCache::Clips*
_GetClipsThatApplyToNode(
    const std::vector<Usd_ClipCache::Clips>& clipsAffectingPrim,
    const PcpNodeRef& node,
    const SdfAbstractDataSpecId& specId)
{
    for (const auto& localClips : clipsAffectingPrim) {
        if (_ClipsApplyToNode(localClips, node)) {
            // Only look for samples in clips for attributes that are
            // marked as varying in the clip manifest (if one is present).
            // This gives users a way to indicate that an attribute will
            // never have samples in a clip, which can help performance.
            // 
            // We normally do not consider variability during value 
            // resolution to avoid the cost of composing variability on 
            // each value fetch. We can use it here because we're only 
            // fetching it from a single layer, which should be cheap. 
            // This is also convenient for users, since it allows them 
            // to reuse assets that may have both uniform and varying 
            // attributes as manifests.
            if (localClips.manifestClip) {
                SdfVariability attrVariability = SdfVariabilityUniform;
                if (not localClips.manifestClip->HasField(
                        specId, SdfFieldKeys->Variability, &attrVariability)
                    or attrVariability != SdfVariabilityVarying) {
                    return nullptr;
                }
            }

            return &localClips;
        }
    }

    return nullptr;
}


bool
UsdStage::_GetValue(UsdTimeCode time, const UsdAttribute &attr, 
                    VtValue* result) const
{
    Usd_UntypedInterpolator interpolator(result);
    return _GetValueImpl(time, attr, &interpolator, result);
}

namespace {

// Metafunction for selecting the appropriate interpolation object if the
// given value type supports linear interpolation.
template <typename T>
struct _SelectInterpolator 
    : public boost::mpl::if_c<
          UsdLinearInterpolationTraits<T>::isSupported,
          Usd_LinearInterpolator<T>,
          Usd_HeldInterpolator<T> > { };

}

template <class T>
bool
UsdStage::_GetValue(UsdTimeCode time, const UsdAttribute &attr,
                    T* result) const
{
    SdfAbstractDataTypedValue<T> out(result);

    if (_interpolationType == UsdInterpolationTypeLinear) {
        typedef typename _SelectInterpolator<T>::type _Interpolator;
        _Interpolator interpolator(result);
        return _GetValueImpl<SdfAbstractDataValue>(
            time, attr, &interpolator, &out);
    }

    Usd_HeldInterpolator<T> interpolator(result);
    return _GetValueImpl<SdfAbstractDataValue>(
        time, attr, &interpolator, &out);
}

namespace {

template <class T>
bool _GetTimeSampleValue(UsdTimeCode time, const UsdAttribute& attr,
                         const Usd_ResolveInfo &info,
                         const double *lowerHint, const double *upperHint,
                         Usd_InterpolatorBase *interpolator,
                         T *result)
{
    const SdfAbstractDataSpecId specId(
        &info.primPathInLayerStack, &attr.GetName());
    const SdfLayerRefPtr& layer = 
        info.layerStack->GetLayers()[info.layerIndex];
    const double localTime = info.offset * time.GetValue();

    double upper = 0.0;
    double lower = 0.0;

    if (lowerHint and upperHint) {
        lower = *lowerHint;
        upper = *upperHint;
    }
    else {
        if (not TF_VERIFY(layer->GetBracketingTimeSamplesForPath(
                    specId, localTime, &lower, &upper))) {
            return false;
        }
    }

    TF_DEBUG(USD_VALUE_RESOLUTION).Msg(
        "RESOLVE: reading field %s:%s from @%s@, "
        "with requested time = %.3f (local time = %.3f) "
        "reading from sample %.3f \n",
        specId.GetString().c_str(),
        SdfFieldKeys->TimeSamples.GetText(),
        layer->GetIdentifier().c_str(),
        time.GetValue(),
        localTime,
        lower);

    if (GfIsClose(lower, upper, /* epsilon = */ 1e-6)) {
        bool queryResult = layer->QueryTimeSample(specId, lower, result);
        return queryResult and (not _ClearValueIfBlocked(result));
    }

    return interpolator->Interpolate(
        attr, layer, specId, localTime, lower, upper);
} 

template <class T>
bool _GetClipValue(UsdTimeCode time, const UsdAttribute& attr,
                   const Usd_ResolveInfo &info,
                   const Usd_ClipRefPtr &clip,
                   double lower, double upper,
                   Usd_InterpolatorBase *interpolator,
                   T *result)
{
    const SdfAbstractDataSpecId specId(
        &info.primPathInLayerStack, &attr.GetName());
    const double localTime = time.GetValue();

    TF_DEBUG(USD_VALUE_RESOLUTION).Msg(
        "RESOLVE: reading field %s:%s from clip %s, "
        "with requested time = %.3f "
        "reading from sample %.3f \n",
        specId.GetString().c_str(),
        SdfFieldKeys->TimeSamples.GetText(),
        TfStringify(clip->assetPath).c_str(),
        localTime,
        lower);

    if (GfIsClose(lower, upper, /* epsilon = */ 1e-6)) {
        bool queryResult = clip->QueryTimeSample(specId, lower, result);
        return queryResult and (not _ClearValueIfBlocked(result));
    }

    return interpolator->Interpolate(
        attr, clip, specId, localTime, lower, upper);
}

}

template <class T>
struct UsdStage::_ExtraResolveInfo
{
    _ExtraResolveInfo()
        : lowerSample(0), upperSample(0), defaultOrFallbackValue(NULL)
    { }

    double lowerSample;
    double upperSample;
 
    T* defaultOrFallbackValue;

    Usd_ClipRefPtr clip;
};

SdfLayerRefPtr
UsdStage::_GetLayerWithStrongestValue(
    UsdTimeCode time, const UsdAttribute &attr) const
{
    SdfLayerRefPtr resultLayer;
    if (time.IsDefault()) {
        ExistenceComposer getLayerComposer(&resultLayer);
        _GetMetadataImpl(attr, SdfFieldKeys->Default,
                         TfToken(), /*useFallbacks=*/false, &getLayerComposer);
    } else {
        Usd_ResolveInfo resolveInfo;
        _ExtraResolveInfo<SdfAbstractDataValue> extraResolveInfo;
        
        _GetResolveInfo(attr, &resolveInfo, &time, &extraResolveInfo);
        
        if (resolveInfo.source == Usd_ResolveInfoSourceTimeSamples or
            resolveInfo.source == Usd_ResolveInfoSourceDefault) {
            resultLayer = 
                resolveInfo.layerStack->GetLayers()[resolveInfo.layerIndex];
        }
        else if (resolveInfo.source == Usd_ResolveInfoSourceValueClips) {
            resultLayer = extraResolveInfo.clip->_GetLayerForClip();
        }
    }
    return resultLayer;
}

template <class T>
bool
UsdStage::_GetValueImpl(UsdTimeCode time, const UsdAttribute &attr, 
                        Usd_InterpolatorBase* interpolator,
                        T *result) const
{
    if (time.IsDefault()) {
        bool valueFound = _GetMetadata(attr, SdfFieldKeys->Default,
                                       TfToken(), /*useFallbacks=*/true, result);
        return valueFound and (not _ClearValueIfBlocked(result));
    }

    Usd_ResolveInfo resolveInfo;
    _ExtraResolveInfo<T> extraResolveInfo;
    extraResolveInfo.defaultOrFallbackValue = result;

    TfErrorMark m;
    _GetResolveInfo(attr, &resolveInfo, &time, &extraResolveInfo);

    if (resolveInfo.source == Usd_ResolveInfoSourceTimeSamples) {
        return _GetTimeSampleValue(
            time, attr, resolveInfo, 
            &extraResolveInfo.lowerSample, &extraResolveInfo.upperSample,
            interpolator, result);
    }
    else if (resolveInfo.source == Usd_ResolveInfoSourceValueClips) {
        return _GetClipValue(
            time, attr, resolveInfo, extraResolveInfo.clip,
            extraResolveInfo.lowerSample, extraResolveInfo.upperSample,
            interpolator, result);
    }
    else if (resolveInfo.source == Usd_ResolveInfoSourceDefault or
             resolveInfo.source == Usd_ResolveInfoSourceFallback) {
        // Nothing to do here -- the call to _GetResolveInfo will have
        // filled in the result with the default value.
        return m.IsClean();
    }

    return _GetValueFromResolveInfoImpl(
        resolveInfo, time, attr, interpolator, result);
}

namespace 
{
template <class ClipOrLayer>
bool
_HasTimeSamples(const ClipOrLayer& source, 
                const SdfAbstractDataSpecId& specId, 
                const double* time = nullptr, 
                double* lower = nullptr, double* upper = nullptr)
{
    if (time) {
        // If caller wants bracketing time samples as well, we can just use
        // GetBracketingTimeSamplesForPath. If no samples exist, this should
        // return false.
        return source->GetBracketingTimeSamplesForPath(
            specId, *time, lower, upper);
    }

    return source->HasField(specId, SdfFieldKeys->TimeSamples);
}

enum _DefaultValueResult {
    _DefaultValueNone = 0,
    _DefaultValueFound,
    _DefaultValueBlocked,
};

template <class T>    
_DefaultValueResult 
_HasDefault(const SdfLayerRefPtr& layer, const SdfAbstractDataSpecId& specId, 
            T* value)
{
    // We need to actually examine the default value in all cases to see
    // if a block was authored. So, if no value to fill in was specified,
    // we need to create a dummy one.
    if (not value) {
        VtValue dummy;
        return _HasDefault(layer, specId, &dummy);
    }

    if (layer->HasField(specId, SdfFieldKeys->Default, value)) {
        if (_ClearValueIfBlocked(value)) {
            return _DefaultValueBlocked;
        }
        return _DefaultValueFound;
    }
    return _DefaultValueNone;
}
} // end anonymous namespace

// Our property stack resolver never indicates for resolution to stop
// as we need to gather all relevant property specs in the LayerStack
struct UsdStage::_PropertyStackResolver {
    SdfPropertySpecHandleVector propertyStack;

    bool ProcessFallback() { return false; }

    bool
    ProcessLayer(const size_t layerStackPosition,
                 const SdfAbstractDataSpecId& specId,
                 const PcpNodeRef& node,
                 const double *time) 
    {
        const auto layer 
            = node.GetLayerStack()->GetLayers()[layerStackPosition];
        const auto propertySpec 
            = layer->GetPropertyAtPath(specId.GetFullSpecPath());
        if (propertySpec) {
            propertyStack.push_back(propertySpec); 
        }

        return false;
    }

    bool
    ProcessClip(const Usd_ClipRefPtr& clip,
                const SdfAbstractDataSpecId& specId,
                const PcpNodeRef& node,
                const double* time) 
    {
        // If given a time, do a range check on the clip first.
        if (time && (*time < clip->startTime || *time >= clip->endTime))
            return false;

        double lowerSample = 0.0, upperSample = 0.0;
        if (_HasTimeSamples(clip, specId, time, &lowerSample, &upperSample)) {
            if (const auto propertySpec = clip->GetPropertyAtPath(specId))
                propertyStack.push_back(propertySpec);    
        }
     
        return false;
    }
};

SdfPropertySpecHandleVector
UsdStage::_GetPropertyStack(const UsdProperty &prop,
                            UsdTimeCode time) const
{
    _PropertyStackResolver resolver;
    _GetResolvedValueImpl(prop, &resolver, &time);
    return resolver.propertyStack; 
}

// A 'Resolver' for filling Usd_ResolveInfo.
template <typename T>
struct UsdStage::_ResolveInfoResolver 
{
    explicit _ResolveInfoResolver(const UsdAttribute& attr,
                                 Usd_ResolveInfo* resolveInfo,
                                 UsdStage::_ExtraResolveInfo<T>* extraInfo)
    :   _attr(attr), 
        _resolveInfo(resolveInfo),
        _extraInfo(extraInfo)
    {
    }

    bool
    ProcessFallback()
    {
        if (const bool hasFallback = UsdSchemaRegistry::HasField(
                _attr.GetPrim().GetTypeName(), _attr.GetName(), 
                SdfFieldKeys->Default, _extraInfo->defaultOrFallbackValue)) {
            _resolveInfo->source = Usd_ResolveInfoSourceFallback;
            return true;
        }

        // No values at all.
        _resolveInfo->source = Usd_ResolveInfoSourceNone;
        return true;
    }

    bool
    ProcessLayer(const size_t layerStackPosition,
                 const SdfAbstractDataSpecId& specId,
                 const PcpNodeRef& node,
                 const double *time) 
    {
        const PcpLayerStackPtr& nodeLayers = node.GetLayerStack();
        const SdfLayerRefPtrVector& layerStack = nodeLayers->GetLayers();
        const SdfLayerOffset layerOffset = _GetLayerOffsetToRoot(node, 
            layerStack[layerStackPosition]);
        const SdfLayerRefPtr& layer = layerStack[layerStackPosition];
        boost::optional<double> localTime;
        if (time) {
            localTime = layerOffset * (*time);
        }

        if (_HasTimeSamples(layer, specId, localTime.get_ptr(), 
                            &_extraInfo->lowerSample, 
                            &_extraInfo->upperSample)) {
            _resolveInfo->source = Usd_ResolveInfoSourceTimeSamples;
        }
        else { 
            _DefaultValueResult defValue = 
                _HasDefault(layer, specId, _extraInfo->defaultOrFallbackValue);
            if (defValue == _DefaultValueFound) {
                _resolveInfo->source = Usd_ResolveInfoSourceDefault;
            }
            else if (defValue == _DefaultValueBlocked) {
                _resolveInfo->valueIsBlocked = true;
                return ProcessFallback();
            }
        }

        if (_resolveInfo->source != Usd_ResolveInfoSourceNone) {
            _resolveInfo->layerStack = nodeLayers;
            _resolveInfo->layerIndex = layerStackPosition;
            _resolveInfo->primPathInLayerStack = node.GetPath();
            _resolveInfo->offset = layerOffset;
            return true;
        }

        return false;
    }

    bool
    ProcessClip(const Usd_ClipRefPtr& clip,
                const SdfAbstractDataSpecId& specId,
                const PcpNodeRef& node,
                const double* time)
    {
        // If given a time, do a range check on the clip first.
        if (time && (*time < clip->startTime || *time >= clip->endTime))
            return false;

        if (_HasTimeSamples(clip, specId, time,
                            &_extraInfo->lowerSample, 
                            &_extraInfo->upperSample)){
            _extraInfo->clip = clip;
            // If we're querying at a particular time, we know the value comes
            // from this clip at this time.  If we're not given a time, then we
            // cannot be sure, and we must say that the value source may be time
            // dependent.
            _resolveInfo->source = time ?
                Usd_ResolveInfoSourceValueClips :
                Usd_ResolveInfoSourceIsTimeDependent;
            _resolveInfo->layerStack = node.GetLayerStack();
            _resolveInfo->primPathInLayerStack = node.GetPath();
            return true;
        }

        return false;
    }

private:
    const UsdAttribute& _attr;
    Usd_ResolveInfo* _resolveInfo;
    UsdStage::_ExtraResolveInfo<T>* _extraInfo;
};

// NOTE:
// When dealing with value clips, this function may return different 
// results for the same attribute depending on whether the optional 
// UsdTimeCode is passed in.  This may be a little surprising because the
// resolve info is the same across all time for all other sources of
// values (e.g., time samples, defaults).  
template <class T>
void
UsdStage::_GetResolveInfo(const UsdAttribute &attr, 
                          Usd_ResolveInfo *resolveInfo,
                          const UsdTimeCode *time, 
                          _ExtraResolveInfo<T> *extraInfo) const
{
    _ExtraResolveInfo<T> localExtraInfo;
    if (not extraInfo) {
        extraInfo = &localExtraInfo;
    }

    _ResolveInfoResolver<T> resolver(attr, resolveInfo, extraInfo);
    _GetResolvedValueImpl(attr, &resolver, time);
    
    if (TfDebug::IsEnabled(USD_VALIDATE_VARIABILITY) &&
        (resolveInfo->source == Usd_ResolveInfoSourceTimeSamples ||
         resolveInfo->source == Usd_ResolveInfoSourceValueClips ||
         resolveInfo->source == Usd_ResolveInfoSourceIsTimeDependent) &&
        _GetVariability(attr) == SdfVariabilityUniform) {

        TF_DEBUG(USD_VALIDATE_VARIABILITY)
            .Msg("Warning: detected time sample value on "
                 "uniform attribute <%s>\n", 
                 UsdDescribe(attr).c_str());
    }
}

// This function takes a Resolver object, which is used to process opinions
// in strength order. Resolvers must implement three functions: 
//       
//       ProcessLayer()
//       ProcessClip()
//       ProcessFallback()
//
// Each of these functions is required to return true, to indicate that 
// iteration of opinions should stop, and false otherwise.
template <class Resolver>
void
UsdStage::_GetResolvedValueImpl(const UsdProperty &prop,
                                Resolver *resolver,
                                const UsdTimeCode *time) const
{
    const UsdPrim prim = prop.GetPrim();
    boost::optional<double> localTime;
    if (time and not time->IsDefault()) {
        localTime = time->GetValue();
    }

    // Retrieve all clips that may contribute time samples for this
    // attribute at the given time. Clips never contribute default
    // values.
    const std::vector<Usd_ClipCache::Clips>* clipsAffectingPrim = nullptr;
    if (prim._Prim()->MayHaveOpinionsInClips()
        and (not time or not time->IsDefault())) {
        clipsAffectingPrim = &(_clipCache->GetClipsForPrim(prim.GetPath()));
    }

    // Clips may contribute opinions at nodes where no specs for the attribute
    // exist in the node's LayerStack. So, if we have any clips, tell
    // Usd_Resolver that we want to iterate over 'empty' nodes as well.
    const bool skipEmptyNodes = (bool)(not clipsAffectingPrim);

    for (Usd_Resolver res(&prim.GetPrimIndex(), skipEmptyNodes); 
         res.IsValid(); res.NextNode()) {

        const PcpNodeRef& node = res.GetNode();
        const bool nodeHasSpecs = node.HasSpecs();
        if (not nodeHasSpecs and not clipsAffectingPrim) {
            continue;
        }

        const SdfAbstractDataSpecId specId(&node.GetPath(), &prop.GetName());
        const SdfLayerRefPtrVector& layerStack 
            = node.GetLayerStack()->GetLayers();
        boost::optional<const Usd_ClipCache::Clips*> clips;
        for (size_t i = 0, e = layerStack.size(); i < e; ++i) {
            if (nodeHasSpecs) { 
                if (resolver->ProcessLayer(i, specId, node, 
                                           localTime.get_ptr())) {
                    return;
                }
            }

            if (clipsAffectingPrim){ 
                if (not clips) {
                    clips = _GetClipsThatApplyToNode(*clipsAffectingPrim,
                                                     node, specId);
                    // If we don't have specs on this node and clips don't
                    // apply we can mode onto the next node.
                    if (not nodeHasSpecs and not clips.get()) { 
                        break; 
                    }
                }
                
                // gcc 4.8 incorrectly detects boost::optional as uninitialized. 
                // See https://gcc.gnu.org/bugzilla/show_bug.cgi?id=47679
                ARCH_PRAGMA_PUSH_NOERROR_MAYBE_UNINITIALIZED;

                // We only care about clips that were introduced at this
                // position within the LayerStack.
                if (not clips.get() or clips.get()->sourceLayerIndex != i) {
                    continue;
                }

                // Look through clips to see if they have a time sample for
                // this attribute. If a time is given, examine just the clips
                // that are active at that time.
                for (const auto& clip : clips.get()->valueClips) {
                    if (resolver->ProcessClip(clip, specId, node,
                                              localTime.get_ptr())) {
                        return;
                    }
                }
				ARCH_PRAGMA_RESTORE;
            }    
        }
    }

    resolver->ProcessFallback();
}

void
UsdStage::_GetResolveInfo(const UsdAttribute &attr, 
                          Usd_ResolveInfo *resolveInfo) const
{
    _GetResolveInfo<SdfAbstractDataValue>(attr, resolveInfo);
}

template <class T>
bool 
UsdStage::_GetValueFromResolveInfoImpl(const Usd_ResolveInfo &info,
                                       UsdTimeCode time, const UsdAttribute &attr,
                                       Usd_InterpolatorBase* interpolator,
                                       T* result) const
{
    if (time.IsDefault()) {
        bool valueFound = _GetMetadata(attr, SdfFieldKeys->Default,
                                       TfToken(), /*useFallbacks=*/true, result);
        return valueFound and (not _ClearValueIfBlocked(result));
    }

    if (info.source == Usd_ResolveInfoSourceTimeSamples) {
        return _GetTimeSampleValue(
            time, attr, info, nullptr, nullptr, interpolator, result);
    }
    else if (info.source == Usd_ResolveInfoSourceDefault) {
        const SdfAbstractDataSpecId specId(
            &info.primPathInLayerStack, &attr.GetName());
        const SdfLayerHandle& layer = 
            info.layerStack->GetLayers()[info.layerIndex];

        TF_DEBUG(USD_VALUE_RESOLUTION).Msg(
            "RESOLVE: reading field %s:%s from @%s@, with t = %.3f"
            " as default\n",
            specId.GetString().c_str(),
            SdfFieldKeys->TimeSamples.GetText(),
            layer->GetIdentifier().c_str(),
            time.GetValue());

        return TF_VERIFY(
            layer->HasField(specId, SdfFieldKeys->Default, result));
    }
    else if (info.source == Usd_ResolveInfoSourceValueClips) {
        const SdfAbstractDataSpecId specId(
            &info.primPathInLayerStack, &attr.GetName());

        const UsdPrim prim = attr.GetPrim();
        const std::vector<Usd_ClipCache::Clips>& clipsAffectingPrim =
            _clipCache->GetClipsForPrim(prim.GetPath());

        TF_FOR_ALL(clipsIt, clipsAffectingPrim) {
            const Usd_ClipRefPtrVector& clips = clipsIt->valueClips;
            for (size_t i = 0, numClips = clips.size(); i < numClips; ++i) {
                // Note that we do not apply layer offsets to the time.
                // Because clip metadata may be authored in different 
                // layers in the LayerStack, each with their own 
                // layer offsets, it is simpler to bake the effects of 
                // those offsets into Usd_Clip.
                const Usd_ClipRefPtr& clip = clips[i];
                const double localTime = time.GetValue();
                
                if (not _ClipAppliesToLayerStackSite(
                        clip, info.layerStack, info.primPathInLayerStack) 
                    or localTime < clip->startTime
                    or localTime >= clip->endTime) {
                    continue;
                }

                double upper = 0.0;
                double lower = 0.0;
                if (clip->GetBracketingTimeSamplesForPath(
                        specId, localTime, &lower, &upper)) {
                    return _GetClipValue(
                        time, attr, info, clip, lower, upper, interpolator, 
                        result);
                }
            }
        }
    }
    else if (info.source == Usd_ResolveInfoSourceIsTimeDependent) {
        // In this case, we obtained a resolve info for an attribute value whose
        // value source may vary over time.  So we must fall back on invoking
        // the normal Get() machinery now that we actually have a specific time.
        return _GetValueImpl(time, attr, interpolator, result);
    }
    else if (info.source == Usd_ResolveInfoSourceFallback) {
        return _GetFallbackMetadata(attr, SdfFieldKeys->Default, 
                                    TfToken(), result);
    }

    return false;
}

bool 
UsdStage::_GetValueFromResolveInfo(const Usd_ResolveInfo &info,
                                   UsdTimeCode time, const UsdAttribute &attr,
                                   VtValue* value) const
{
    Usd_UntypedInterpolator interpolator(value);
    return _GetValueFromResolveInfoImpl(
        info, time, attr, &interpolator, value);
}

template <class T>
USD_API bool 
UsdStage::_GetValueFromResolveInfo(const Usd_ResolveInfo &info,
                                   UsdTimeCode time, const UsdAttribute &attr,
                                   T* value) const
{
    SdfAbstractDataTypedValue<T> out(value);

    if (_interpolationType == UsdInterpolationTypeLinear) {
        typedef typename _SelectInterpolator<T>::type _Interpolator;
        _Interpolator interpolator(value);
        return _GetValueFromResolveInfoImpl<SdfAbstractDataValue>(
            info, time, attr, &interpolator, &out);
    }

    Usd_HeldInterpolator<T> interpolator(value);
    return _GetValueFromResolveInfoImpl<SdfAbstractDataValue>(
        info, time, attr, &interpolator, &out);
}

// --------------------------------------------------------------------- //
// Specialized Time Sample I/O
// --------------------------------------------------------------------- //

bool
UsdStage::_GetTimeSampleMap(const UsdAttribute &attr,
                            SdfTimeSampleMap *out) const
{
    std::vector<double> timeSamples;
    if (_GetTimeSamplesInInterval(attr, GfInterval::GetFullInterval(), 
                                  &timeSamples)) {
        // Interpolation should not be triggered below, since we are asking
        // for values on times where we know there are authored time samples.
        Usd_NullInterpolator nullInterpolator;

        TF_FOR_ALL(t, timeSamples) {
            VtValue value;
            if (_GetValueImpl(*t, attr, &nullInterpolator, &value)) {
                (*out)[*t] = value;
            } else {
                (*out)[*t] = VtValue(SdfValueBlock());
            }
        }
        return true;
    }
    return false;
}

bool
UsdStage::_GetTimeSamplesInInterval(const UsdAttribute& attr,
                                    const GfInterval& interval,
                                    std::vector<double>* times) const
{
    Usd_ResolveInfo info;
    _GetResolveInfo(attr, &info);
    return _GetTimeSamplesInIntervalFromResolveInfo(info, attr, interval, times);
}

SdfTimeSampleMap
UsdStage::_GetTimeSampleMap(const UsdAttribute &attr) const
{
    SdfTimeSampleMap result;
    _GetTimeSampleMap(attr, &result);
    return result;
}

bool 
UsdStage::_GetTimeSamplesInIntervalFromResolveInfo(
    const Usd_ResolveInfo &info,
    const UsdAttribute &attr,
    const GfInterval& interval,
    std::vector<double>* times) const
{
    if ((interval.IsMinFinite() and interval.IsMinOpen())
        or (interval.IsMaxFinite() and interval.IsMaxOpen())) {
        TF_CODING_ERROR("Finite endpoints in the specified interval (%s)"
                        "must be closed.", TfStringify(interval).c_str());
        return false;
    }

    const auto copySamplesInInterval = [](const std::set<double>& samples, 
                                          vector<double>* target, 
                                          const GfInterval& interval) 
    {
            const auto sampleRangeBegin = std::lower_bound(samples.begin(),
                samples.end(), interval.GetMin());
            const auto sampleRangeEnd = std::upper_bound(sampleRangeBegin,
                samples.end(), interval.GetMax());
            target->insert(target->end(), sampleRangeBegin, sampleRangeEnd);
    };

    if (info.source == Usd_ResolveInfoSourceTimeSamples) {
        const SdfAbstractDataSpecId specId(
            &info.primPathInLayerStack, &attr.GetName());
        const SdfLayerRefPtr& layer = 
            info.layerStack->GetLayers()[info.layerIndex];

        const std::set<double> samples = layer->ListTimeSamplesForPath(specId);
        if (not samples.empty()) {
            copySamplesInInterval(samples, times, interval);
            const SdfLayerOffset offset = info.offset.GetInverse();
            if (not offset.IsIdentity()) {
                for (auto &time : *times) {
                    time = offset * time;
                }
            }
        }

        return true;
    }
    else if (info.source == Usd_ResolveInfoSourceValueClips ||
             info.source == Usd_ResolveInfoSourceIsTimeDependent) {
        const UsdPrim prim = attr.GetPrim();

        // See comments in _GetValueImpl regarding clips.
        const std::vector<Usd_ClipCache::Clips>& clipsAffectingPrim =
            _clipCache->GetClipsForPrim(prim.GetPath());

        const SdfAbstractDataSpecId specId(
            &info.primPathInLayerStack, &attr.GetName());

        std::vector<double> timesFromAllClips;

        // Loop through all the clips that apply to this node and
        // combine all the time samples that are provided.
        TF_FOR_ALL(clipsIt, clipsAffectingPrim) {
            TF_FOR_ALL(clipIt, clipsIt->valueClips) {
                const Usd_ClipRefPtr& clip = *clipIt;
                if (not _ClipAppliesToLayerStackSite(
                        clip, info.layerStack, info.primPathInLayerStack)) {
                    continue;
                }

                const auto clipInterval 
                    = GfInterval(clip->startTime, clip->endTime);
                
                // if we are constraining our range, and none of our range
                // intersects with the specified clip range, we can ignore
                // and move on to the next clip.
                if (not interval.Intersects(clipInterval)) {
                    continue;
                }
                
                // See comments in _GetValueImpl regarding layer
                // offsets and why they're not applied here.
                const auto samples = clip->ListTimeSamplesForPath(specId);
                if (not samples.empty()) {
                    copySamplesInInterval(samples, &timesFromAllClips, interval);
                }

                // Clips introduce time samples at their boundaries to
                // isolate them from surrounding clips, even if time samples
                // don't actually exist. 
                //
                // See _GetBracketingTimeSamplesFromResolveInfo for more
                // details.
                if (interval.Contains(clipInterval.GetMin())
                    and clipInterval.GetMin() 
                        != -std::numeric_limits<double>::max()) {
                    timesFromAllClips.push_back(clip->startTime);
                }

                if (interval.Contains(clipInterval.GetMax())
                    and clipInterval.GetMax() 
                        != std::numeric_limits<double>::max()){
                    timesFromAllClips.push_back(clip->endTime);
                }
            }

            if (not timesFromAllClips.empty()) {
                std::sort(
                    timesFromAllClips.begin(), timesFromAllClips.end());
                timesFromAllClips.erase(
                    std::unique(
                        timesFromAllClips.begin(), timesFromAllClips.end()),
                    timesFromAllClips.end());

                times->swap(timesFromAllClips);
                return true;
            }
        }
    }

    return true;
}

size_t
UsdStage::_GetNumTimeSamples(const UsdAttribute &attr) const
{
    Usd_ResolveInfo info;
    _GetResolveInfo(attr, &info);
    return _GetNumTimeSamplesFromResolveInfo(info, attr);
   
}

size_t 
UsdStage::_GetNumTimeSamplesFromResolveInfo(const Usd_ResolveInfo &info,
                                            const UsdAttribute &attr) const
{
    if (info.source == Usd_ResolveInfoSourceTimeSamples) {
        const SdfAbstractDataSpecId specId(
            &info.primPathInLayerStack, &attr.GetName());
        const SdfLayerRefPtr& layer = 
            info.layerStack->GetLayers()[info.layerIndex];

        return layer->GetNumTimeSamplesForPath(specId);
    } 
    else if (info.source == Usd_ResolveInfoSourceValueClips ||
             info.source == Usd_ResolveInfoSourceIsTimeDependent) {
        // XXX: optimization
        // 
        // We don't have an efficient way of getting the number of time
        // samples from all the clips involved. To avoid code duplication, 
        // simply get all the time samples and return the size here. 
        // 
        // This is good motivation for why we really need the ability to 
        // ask the question of whether there is more than one sample directly.
        // 
        std::vector<double> timesFromAllClips;
        _GetTimeSamplesInIntervalFromResolveInfo(info, attr, 
            GfInterval::GetFullInterval(), &timesFromAllClips);
        return timesFromAllClips.size();
    }

    return 0;
}

bool
UsdStage::_GetBracketingTimeSamples(const UsdAttribute &attr,
                                    double desiredTime,
                                    bool requireAuthored, 
                                    double* lower,
                                    double* upper,
                                    bool* hasSamples) const
{
    // If value clips might apply to this attribute, the bracketing time
    // samples will depend on whether any of those clips contain samples
    // or not. For instance, if none of the clips contain samples, the
    // correct answer is *hasSamples == false.
    //
    // This means we have to scan all clips, not just the one at the 
    // specified time. We do this by calling _GetResolveInfo without a 
    // time -- see comment above that function for details. Unfortunately,
    // this skips the optimization below, meaning we may ask layers for
    // bracketing time samples more than once.
    if (attr._Prim()->MayHaveOpinionsInClips()) {
        Usd_ResolveInfo resolveInfo;
        _GetResolveInfo<SdfAbstractDataValue>(attr, &resolveInfo);
        return _GetBracketingTimeSamplesFromResolveInfo(
            resolveInfo, attr, desiredTime, requireAuthored, lower, upper, 
            hasSamples);
    }

    const UsdTimeCode time(desiredTime);

    Usd_ResolveInfo resolveInfo;
    _ExtraResolveInfo<SdfAbstractDataValue> extraInfo;

    _GetResolveInfo<SdfAbstractDataValue>(
        attr, &resolveInfo, &time, &extraInfo);

    if (resolveInfo.source == Usd_ResolveInfoSourceTimeSamples) {
        // In the time samples case, we bail out early to avoid another
        // call to SdfLayer::GetBracketingTimeSamples. _GetResolveInfo will 
        // already have filled in the lower and upper samples with the
        // results of that function at the desired time.
        *lower = extraInfo.lowerSample;
        *upper = extraInfo.upperSample;

        if (not resolveInfo.offset.IsIdentity()) {
            const SdfLayerOffset offset = resolveInfo.offset.GetInverse();
            *lower = offset * (*lower);
            *upper = offset * (*upper);
        }

        *hasSamples = true;
        return true;
    }
    
    return _GetBracketingTimeSamplesFromResolveInfo(
        resolveInfo, attr, desiredTime, requireAuthored, lower, upper, 
        hasSamples);
}

bool 
UsdStage::_GetBracketingTimeSamplesFromResolveInfo(const Usd_ResolveInfo &info,
                                                   const UsdAttribute &attr,
                                                   double desiredTime,
                                                   bool requireAuthored,
                                                   double* lower,
                                                   double* upper,
                                                   bool* hasSamples) const
{
    if (info.source == Usd_ResolveInfoSourceTimeSamples) {
        const SdfAbstractDataSpecId specId(
            &info.primPathInLayerStack, &attr.GetName());
        const SdfLayerRefPtr& layer = 
            info.layerStack->GetLayers()[info.layerIndex];
        const double layerTime = info.offset * desiredTime;
        
        if (layer->GetBracketingTimeSamplesForPath(
                specId, layerTime, lower, upper)) {

            if (not info.offset.IsIdentity()) {
                const SdfLayerOffset offset = info.offset.GetInverse();
                *lower = offset * (*lower);
                *upper = offset * (*upper);
            }

            *hasSamples = true;
            return true;
        }
    }
    else if (info.source == Usd_ResolveInfoSourceDefault) {
        *hasSamples = false;
        return true;
    }
    else if (info.source == Usd_ResolveInfoSourceValueClips ||
             info.source == Usd_ResolveInfoSourceIsTimeDependent) {
        const SdfAbstractDataSpecId specId(
            &info.primPathInLayerStack, &attr.GetName());

        const UsdPrim prim = attr.GetPrim();

        // See comments in _GetValueImpl regarding clips.
        const std::vector<Usd_ClipCache::Clips>& clipsAffectingPrim =
            _clipCache->GetClipsForPrim(prim.GetPath());

        TF_FOR_ALL(clipsIt, clipsAffectingPrim) {
            TF_FOR_ALL(clipIt, clipsIt->valueClips) {
                const Usd_ClipRefPtr& clip = *clipIt;

                if (not _ClipAppliesToLayerStackSite(
                        clip, info.layerStack, info.primPathInLayerStack)
                    or desiredTime < clip->startTime
                    or desiredTime >= clip->endTime) {
                    continue;
                }
                
                // Clips introduce time samples at their boundaries even 
                // if time samples don't actually exist. This isolates each
                // clip from its neighbors and means that value resolution
                // never has to look at more than one clip to answer a
                // time sample query.
                //
                // We have to accommodate these 'fake' time samples here.
                bool foundLower = false, foundUpper = false;

                if (desiredTime == clip->startTime) {
                    *lower = *upper = clip->startTime;
                    foundLower = foundUpper = true;
                }
                else if (desiredTime == clip->endTime) {
                    *lower = *upper = clip->endTime;
                    foundLower = foundUpper = true;
                }
                else if (clip->GetBracketingTimeSamplesForPath(
                        specId, desiredTime, lower, upper)) {

                    foundLower = foundUpper = true;
                    if (*lower == *upper) {
                        if (desiredTime < *lower) {
                            foundLower = false;
                        }
                        else if (desiredTime > *upper) {
                            foundUpper = false;
                        }
                    }
                }

                if (not foundLower and 
                    clip->startTime != -std::numeric_limits<double>::max()) {
                    *lower = clip->startTime;
                    foundLower = true;
                }

                if (not foundUpper and
                    clip->endTime != std::numeric_limits<double>::max()) {
                    *upper = clip->endTime;
                    foundUpper = true;
                }

                if (foundLower and not foundUpper) {
                    *upper = *lower;
                }
                else if (not foundLower and foundUpper) {
                    *lower = *upper;
                }
                
                // 'or' is correct here. Consider the case where we only
                // have a single clip and desiredTime is earlier than the
                // first time sample -- foundLower will be false, but we
                // want to return the bracketing samples from the sole
                // clip anyway.
                if (foundLower or foundUpper) {
                    *hasSamples = true;
                    return true;
                }
            }
        }
    }
    else if (info.source == Usd_ResolveInfoSourceFallback) {
        // At this point, no authored value was found, so if the client only 
        // wants authored values, we can exit.
        *hasSamples = false;
        if (requireAuthored)
            return false;

        // Check for a registered fallback.
        if (SdfAttributeSpecHandle attrDef = _GetAttributeDefinition(attr)) {
            if (attrDef->HasDefaultValue()) {
                *hasSamples = false;
                return true;
            }
        }
    }

    // No authored value, no fallback.
    return false;
}

static bool
_ValueFromClipsMightBeTimeVarying(const Usd_ClipRefPtr &firstClipWithSamples,
                                  const SdfAbstractDataSpecId &attrSpecId)
{
    // If the first clip is active over all time (i.e., it is the only 
    // clip that affects this attribute) and it has more than one time
    // sample, then it might be time varying. If it only has one sample,
    // its value must be constant over all time.
    if (firstClipWithSamples->startTime == -std::numeric_limits<double>::max()
      and firstClipWithSamples->endTime == std::numeric_limits<double>::max()) {
        return firstClipWithSamples->GetNumTimeSamplesForPath(attrSpecId) > 1;
    }

    // Since this clip isn't active over all time, we must have more clips.
    // Because Usd doesn't hold values across clip boundaries, we can't
    // say for certain that the value will be constant across all time.
    // So, we have to report that the value might be time varying.
    return true;
}

bool 
UsdStage::_ValueMightBeTimeVarying(const UsdAttribute &attr) const
{
    Usd_ResolveInfo info;
    _ExtraResolveInfo<SdfAbstractDataValue> extraInfo;
    _GetResolveInfo(attr, &info, NULL, &extraInfo);

    if (info.source == Usd_ResolveInfoSourceValueClips ||
        info.source == Usd_ResolveInfoSourceIsTimeDependent) {
        // See comment in _ValueMightBeTimeVaryingFromResolveInfo.
        // We can short-cut the work in that function because _GetResolveInfo
        // gives us the first clip that has time samples for this attribute.
        const SdfAbstractDataSpecId specId(
            &info.primPathInLayerStack, &attr.GetName());
        return _ValueFromClipsMightBeTimeVarying(extraInfo.clip, specId);
    }

    return _ValueMightBeTimeVaryingFromResolveInfo(info, attr);
}

bool 
UsdStage::_ValueMightBeTimeVaryingFromResolveInfo(const Usd_ResolveInfo &info,
                                                  const UsdAttribute &attr) const
{
    if (info.source == Usd_ResolveInfoSourceValueClips ||
        info.source == Usd_ResolveInfoSourceIsTimeDependent) {
        // In the case that the attribute value comes from a value clip, we
        // need to find the first clip that has samples for attr to see if the
        // clip values may be time varying. This is potentially much more 
        // efficient than the _GetNumTimeSamples check below, since that 
        // requires us to open every clip to get the time sample count.
        //
        // Note that we still wind up checking every clip if none of them
        // have samples for this attribute.
        const SdfAbstractDataSpecId specId(
            &info.primPathInLayerStack, &attr.GetName());

        const std::vector<Usd_ClipCache::Clips>& clipsAffectingPrim =
            _clipCache->GetClipsForPrim(attr.GetPrim().GetPath());
        TF_FOR_ALL(clipsIt, clipsAffectingPrim) {
            TF_FOR_ALL(clipIt, clipsIt->valueClips) {
                const Usd_ClipRefPtr& clip = *clipIt;
                if (_ClipAppliesToLayerStackSite(
                        clip, info.layerStack, info.primPathInLayerStack)
                    and _HasTimeSamples(clip, specId)) {
                    return _ValueFromClipsMightBeTimeVarying(clip, specId);
                }
            }
        }
        
        return false;
    }

    return _GetNumTimeSamplesFromResolveInfo(info, attr) > 1;
}

static
bool 
_HasLayerFieldOrDictKey(const SdfLayerHandle &layer, const TfToken &key, 
                        const TfToken &keyPath, VtValue *val)
{
    return keyPath.IsEmpty() ?
        layer->HasField(SdfPath::AbsoluteRootPath(), key, val) :
        layer->HasFieldDictKey(SdfPath::AbsoluteRootPath(), key, keyPath, val);
}

static
bool
_HasStageMetadataOrDictKey(const UsdStage &stage, 
                           const TfToken &key, const TfToken &keyPath,
                           VtValue *value)
{
    SdfLayerHandle sessionLayer = stage.GetSessionLayer();
    if (sessionLayer and 
        _HasLayerFieldOrDictKey(sessionLayer, key, keyPath, value)){
        VtValue rootValue;
        if (value and 
            value->IsHolding<VtDictionary>() and
            _HasLayerFieldOrDictKey(stage.GetRootLayer(), key, keyPath, 
                                    &rootValue) and
            rootValue.IsHolding<VtDictionary>() ){
            const VtDictionary &rootDict = rootValue.UncheckedGet<VtDictionary>();
            VtDictionary dict;
            value->UncheckedSwap<VtDictionary>(dict);
            VtDictionaryOverRecursive(&dict, rootDict);
            value->UncheckedSwap<VtDictionary>(dict);
        }

        return true;
    }
     
    return _HasLayerFieldOrDictKey(stage.GetRootLayer(), key, keyPath, value);
}

bool
UsdStage::GetMetadata(const TfToken &key, VtValue *value) const
{
    if (not value){
        TF_CODING_ERROR(
            "Null out-param 'value' for UsdStage::GetMetadata(\"%s\")",
            key.GetText());
        return false;

    }
    const SdfSchema &schema = SdfSchema::GetInstance();
    
    if (not schema.IsValidFieldForSpec(key, SdfSpecTypePseudoRoot)){
        return false;
    }
    
    if (not _HasStageMetadataOrDictKey(*this, key, TfToken(), value)){
        *value = SdfSchema::GetInstance().GetFallback(key);
    } 
    else if (value->IsHolding<VtDictionary>()){
        const VtDictionary &fallback = SdfSchema::GetInstance().GetFallback(key).Get<VtDictionary>();
        
        VtDictionary dict;
        value->UncheckedSwap<VtDictionary>(dict);
        VtDictionaryOverRecursive(&dict, fallback);
        value->UncheckedSwap<VtDictionary>(dict);
    }
    return true;
}

bool
UsdStage::HasMetadata(const TfToken &key) const
{
    const SdfSchema &schema = SdfSchema::GetInstance();
    
    if (not schema.IsValidFieldForSpec(key, SdfSpecTypePseudoRoot))
        return false;

    return (HasAuthoredMetadata(key) or 
            not schema.GetFallback(key).IsEmpty());
}

bool
UsdStage::HasAuthoredMetadata(const TfToken& key) const
{
    const SdfSchema &schema = SdfSchema::GetInstance();
    
    if (not schema.IsValidFieldForSpec(key, SdfSpecTypePseudoRoot))
        return false;

    return _HasStageMetadataOrDictKey(*this, key, TfToken(), NULL);
}

static
void
_SetLayerFieldOrDictKey(const SdfLayerHandle &layer, const TfToken &key, 
                        const TfToken &keyPath, const VtValue &val)
{
    if (keyPath.IsEmpty()) {
        layer->SetField(SdfPath::AbsoluteRootPath(), key, val);
    } else {
        layer->SetFieldDictValueByKey(SdfPath::AbsoluteRootPath(), 
                                      key, keyPath, val);
    }
}

static
void
_ClearLayerFieldOrDictKey(const SdfLayerHandle &layer, const TfToken &key, 
                          const TfToken &keyPath)
{
    if (keyPath.IsEmpty()) {
        layer->EraseField(SdfPath::AbsoluteRootPath(), key);
    } else {
        layer->EraseFieldDictValueByKey(SdfPath::AbsoluteRootPath(), 
                                        key, keyPath);
    }
}

static
bool
_SetStageMetadataOrDictKey(const UsdStage &stage, const TfToken &key,
                      const TfToken &keyPath, const VtValue &val)
{
    SdfLayerHandle rootLayer = stage.GetRootLayer();
    SdfLayerHandle sessionLayer = stage.GetSessionLayer();
    const SdfSchema &schema = SdfSchema::GetInstance();
    
    if (not schema.IsValidFieldForSpec(key, SdfSpecTypePseudoRoot)) {
        TF_CODING_ERROR("Metadata '%s' is not registered as valid Layer "
                        "metadata, and cannot be set on UsdStage %s.",
                        key.GetText(),
                        rootLayer->GetIdentifier().c_str());
        return false;
    }

    const SdfLayerHandle &editTargetLayer = stage.GetEditTarget().GetLayer();
    if (editTargetLayer == rootLayer or editTargetLayer == sessionLayer) {
        _SetLayerFieldOrDictKey(editTargetLayer, key, keyPath, val);
    } else {
        TF_CODING_ERROR("Cannot set layer metadata '%s' in current edit "
                        "target \"%s\", as it is not the root layer or "
                        "session layer of stage \"%s\".",
                        key.GetText(),
                        editTargetLayer->GetIdentifier().c_str(),
                        rootLayer->GetIdentifier().c_str());
        return false;
    }

    return true;
}

bool
UsdStage::SetMetadata(const TfToken &key, const VtValue &value) const
{
    return _SetStageMetadataOrDictKey(*this, key, TfToken(), value);
}


static
bool
_ClearStageMetadataOrDictKey(const UsdStage &stage, const TfToken &key,
                        const TfToken &keyPath)
{
    SdfLayerHandle rootLayer = stage.GetRootLayer();
    SdfLayerHandle sessionLayer = stage.GetSessionLayer();
    const SdfSchema &schema = SdfSchema::GetInstance();

    if (not schema.IsValidFieldForSpec(key, SdfSpecTypePseudoRoot)) {
        TF_CODING_ERROR("Metadata '%s' is not registered as valid Layer "
                        "metadata, and cannot be cleared on UsdStage %s.",
                        key.GetText(),
                        rootLayer->GetIdentifier().c_str());
        return false;
    }

    const SdfLayerHandle &editTargetLayer = stage.GetEditTarget().GetLayer();
    if (editTargetLayer == rootLayer or editTargetLayer == sessionLayer) {
        _ClearLayerFieldOrDictKey(editTargetLayer, key, keyPath);
    } else {
        TF_CODING_ERROR("Cannot clear layer metadata '%s' in current edit "
                        "target \"%s\", as it is not the root layer or "
                        "session layer of stage \"%s\".",
                        key.GetText(),
                        editTargetLayer->GetIdentifier().c_str(),
                        rootLayer->GetIdentifier().c_str());
        return false;
    }

    return true;
}

bool
UsdStage::ClearMetadata(const TfToken &key) const
{
    return _ClearStageMetadataOrDictKey(*this, key, TfToken());
}

bool 
UsdStage::GetMetadataByDictKey(const TfToken& key, const TfToken &keyPath,
                               VtValue *value) const
{
    if (keyPath.IsEmpty())
        return false;
    
    if (not value){
        TF_CODING_ERROR(
            "Null out-param 'value' for UsdStage::GetMetadataByDictKey"
            "(\"%s\", \"%s\")",
            key.GetText(), keyPath.GetText());
        return false;

    }
    const SdfSchema &schema = SdfSchema::GetInstance();
    
    if (not schema.IsValidFieldForSpec(key, SdfSpecTypePseudoRoot))
        return false;

    if (not _HasStageMetadataOrDictKey(*this, key, keyPath, value)){
        const VtValue &fallback =  SdfSchema::GetInstance().GetFallback(key);
        if (not fallback.IsEmpty()){
            const VtValue *elt = fallback.Get<VtDictionary>().
                GetValueAtPath(keyPath);
            if (elt){
                *value = *elt;
                return true;
            }
        }
        return false;
    }
    else if (value->IsHolding<VtDictionary>()){
        const VtDictionary &fallback = SdfSchema::GetInstance().GetFallback(key).Get<VtDictionary>();
        const VtValue *elt = fallback.GetValueAtPath(keyPath);
        if (elt and elt->IsHolding<VtDictionary>()){
            VtDictionary dict;
            value->UncheckedSwap<VtDictionary>(dict);
            VtDictionaryOverRecursive(&dict, elt->UncheckedGet<VtDictionary>());
            value->UncheckedSwap<VtDictionary>(dict);
        }
   }

    return true;
}

bool 
UsdStage::HasMetadataDictKey(const TfToken& key, const TfToken &keyPath) const
{
    const SdfSchema &schema = SdfSchema::GetInstance();
    
    if (keyPath.IsEmpty() or 
        not schema.IsValidFieldForSpec(key, SdfSpecTypePseudoRoot))
        return false;

    if (HasAuthoredMetadataDictKey(key, keyPath))
        return true;

    const VtValue &fallback =  schema.GetFallback(key);
    
    return ((not fallback.IsEmpty()) and
            (fallback.Get<VtDictionary>().GetValueAtPath(keyPath) != NULL));
}

bool
UsdStage::HasAuthoredMetadataDictKey(
    const TfToken& key, const TfToken &keyPath) const
{
    if (keyPath.IsEmpty())
        return false;

    return _HasStageMetadataOrDictKey(*this, key, keyPath, NULL);
}

bool
UsdStage::SetMetadataByDictKey(
    const TfToken& key, const TfToken &keyPath, const VtValue& value) const
{
    if (keyPath.IsEmpty())
        return false;
    
    return _SetStageMetadataOrDictKey(*this, key, keyPath, value);
}

bool
UsdStage::ClearMetadataByDictKey(
        const TfToken& key, const TfToken& keyPath) const
{
    if (keyPath.IsEmpty())
        return false;
    
    return _ClearStageMetadataOrDictKey(*this, key, keyPath);
}

///////////////////////////////////////////////////////////////////////////////
// XXX(Frame->Time): backwards compatibility
// Temporary helper functions to support backwards compatibility.
///////////////////////////////////////////////////////////////////////////////

static
bool
_HasStartFrame(const SdfLayerConstHandle &layer)
{
    return layer->GetPseudoRoot()->HasInfo(SdfFieldKeys->StartFrame);
}

static
bool
_HasEndFrame(const SdfLayerConstHandle &layer)
{
    return layer->GetPseudoRoot()->HasInfo(SdfFieldKeys->EndFrame);
}

static
double
_GetStartFrame(const SdfLayerConstHandle &layer)
{
    VtValue startFrame = layer->GetPseudoRoot()->GetInfo(SdfFieldKeys->StartFrame);
    if (startFrame.IsHolding<double>())
        return startFrame.UncheckedGet<double>();
    return 0.0;
}

static
double
_GetEndFrame(const SdfLayerConstHandle &layer)
{
    VtValue endFrame = layer->GetPseudoRoot()->GetInfo(SdfFieldKeys->EndFrame);
    if (endFrame.IsHolding<double>())
        return endFrame.UncheckedGet<double>();
    return 0.0;
}

//////////////////////////////////////////////////////////////////////////////

// XXX bug/123508 - Once we can remove backwards compatibility with
// startFrame/endFrame, these methods can become as simple as those for
// TimeCodesPerSecond and FramesPerSecond
double
UsdStage::GetStartTimeCode() const
{
    // Look for 'startTimeCode' first. If it is not available, then look for 
    // the deprecated field 'startFrame'.
    const SdfLayerConstHandle sessionLayer = GetSessionLayer();
    if (sessionLayer) {
        if (sessionLayer->HasStartTimeCode())
            return sessionLayer->GetStartTimeCode();
        else if (_HasStartFrame(sessionLayer))
            return _GetStartFrame(sessionLayer);
    }

    if (GetRootLayer()->HasStartTimeCode())
        return GetRootLayer()->GetStartTimeCode();
    return _GetStartFrame(GetRootLayer());
}

void
UsdStage::SetStartTimeCode(double startTime)
{
    SetMetadata(SdfFieldKeys->StartTimeCode, startTime);
}

double
UsdStage::GetEndTimeCode() const
{
    // Look for 'endTimeCode' first. If it is not available, then look for 
    // the deprecated field 'startFrame'.
    const SdfLayerConstHandle sessionLayer = GetSessionLayer();
    if (sessionLayer) {
        if (sessionLayer->HasEndTimeCode())
            return sessionLayer->GetEndTimeCode();
        else if (_HasEndFrame(sessionLayer))
            return _GetEndFrame(sessionLayer);
    }

    if (GetRootLayer()->HasEndTimeCode())
        return GetRootLayer()->GetEndTimeCode();
    return _GetEndFrame(GetRootLayer());
}

void
UsdStage::SetEndTimeCode(double endTime)
{
    SetMetadata(SdfFieldKeys->EndTimeCode, endTime);
}

bool
UsdStage::HasAuthoredTimeCodeRange() const
{
    SdfLayerHandle rootLayer = GetRootLayer();
    SdfLayerHandle sessionLayer = GetSessionLayer();

    return (sessionLayer and
            ((sessionLayer->HasStartTimeCode() and sessionLayer->HasEndTimeCode()) or
             (_HasStartFrame(sessionLayer) and _HasEndFrame(sessionLayer)))) or
           (rootLayer and
            ((rootLayer->HasStartTimeCode() and rootLayer->HasEndTimeCode()) or 
             (_HasStartFrame(rootLayer) and _HasEndFrame(rootLayer))));
}

double 
UsdStage::GetTimeCodesPerSecond() const
{
    // We expect the SdfSchema to provide a fallback, so simply:
    double result = 0;
    GetMetadata(SdfFieldKeys->TimeCodesPerSecond, &result);
    return result;
}

void 
UsdStage::SetTimeCodesPerSecond(double timeCodesPerSecond) const
{
    SetMetadata(SdfFieldKeys->TimeCodesPerSecond, timeCodesPerSecond);
}

double 
UsdStage::GetFramesPerSecond() const
{
    // We expect the SdfSchema to provide a fallback, so simply:
    double result = 0;
    GetMetadata(SdfFieldKeys->FramesPerSecond, &result);
    return result;
}

void 
UsdStage::SetFramesPerSecond(double framesPerSecond) const
{
    SetMetadata(SdfFieldKeys->FramesPerSecond, framesPerSecond);
}

std::string
UsdStage::ResolveIdentifierToEditTarget(std::string const &identifier) const
{
    const SdfLayerHandle &anchor = _editTarget.GetLayer();
    
    // This check finds anonymous layers, which we consider to always resolve
    if (SdfLayerHandle lyr = SdfLayer::Find(identifier)){
        if (lyr->IsAnonymous()){
            TF_DEBUG(USD_PATH_RESOLUTION).Msg("Resolved identifier %s because "
                                              "it was anonymous\n",
                                              identifier.c_str());
            return identifier;
        }
        else if (anchor->IsAnonymous() and 
                 ArGetResolver().IsRelativePath(identifier)){
            TF_DEBUG(USD_PATH_RESOLUTION).Msg("Cannot resolve identifier %s "
                                              "because anchoring layer %s is"
                                              "anonymous\n",
                                              identifier.c_str(),
                                              anchor->GetIdentifier().c_str());
            return std::string();
        }
    }
    
    ArResolverContextBinder binder(GetPathResolverContext());

    // Handles non-relative paths also
    const std::string resolved = 
        _ResolveAssetPathRelativeToLayer(anchor, identifier);
    TF_DEBUG(USD_PATH_RESOLUTION).Msg("Resolved identifier \"%s\" against layer "
                                      "@%s@ to: \"%s\"\n",
                                      identifier.c_str(), 
                                      anchor->GetIdentifier().c_str(), 
                                      resolved.c_str());
    return resolved;
}

void 
UsdStage::SetInterpolationType(UsdInterpolationType interpolationType)
{
    if (_interpolationType != interpolationType) {
        _interpolationType = interpolationType;

        // Emit StageContentsChanged, as interpolated attributes values
        // have likely changed.
        UsdStageWeakPtr self(this);
        UsdNotice::StageContentsChanged(self).Send(self);
    }
}

UsdInterpolationType 
UsdStage::GetInterpolationType() const
{
    return _interpolationType;
}

std::string UsdDescribe(const UsdStage *stage) {
    if (not stage) {
        return "null stage";
    } else {
        return TfStringPrintf(
            "stage with rootLayer @%s@%s",
            stage->GetRootLayer()->GetIdentifier().c_str(),
            (stage->GetSessionLayer() ? TfStringPrintf(
                ", sessionLayer @%s@", stage->GetSessionLayer()->
                GetIdentifier().c_str()).c_str() : ""));
    }
}

std::string UsdDescribe(const UsdStage &stage) {
    return UsdDescribe(&stage);
}

std::string UsdDescribe(const UsdStagePtr &stage) {
    return UsdDescribe(get_pointer(stage));
}

std::string UsdDescribe(const UsdStageRefPtr &stage) {
    return UsdDescribe(get_pointer(stage));
}

// Explicitly instantiate templated getters for all Sdf value
// types.
#define _INSTANTIATE_GET(r, unused, elem)                               \
    template bool UsdStage::_GetValue(                                  \
        UsdTimeCode, const UsdAttribute&,                               \
        SDF_VALUE_TRAITS_TYPE(elem)::Type*) const;                      \
    template bool UsdStage::_GetValue(                                  \
        UsdTimeCode, const UsdAttribute&,                               \
        SDF_VALUE_TRAITS_TYPE(elem)::ShapedType*) const;                \
                                                                        \
    template USD_API bool UsdStage::_GetValueFromResolveInfo(           \
        const Usd_ResolveInfo&, UsdTimeCode, const UsdAttribute&,       \
        SDF_VALUE_TRAITS_TYPE(elem)::Type*) const;                      \
    template USD_API bool UsdStage::_GetValueFromResolveInfo(           \
        const Usd_ResolveInfo&, UsdTimeCode, const UsdAttribute&,       \
        SDF_VALUE_TRAITS_TYPE(elem)::ShapedType*) const;                      

BOOST_PP_SEQ_FOR_EACH(_INSTANTIATE_GET, ~, SDF_VALUE_TYPES)
#undef _INSTANTIATE_GET<|MERGE_RESOLUTION|>--- conflicted
+++ resolved
@@ -3310,31 +3310,19 @@
         _cache->ComputePrimIndexesInParallel(
             primIndexPaths, &errs, _NameChildrenPred(_instanceCache.get()),
             [](const SdfPath &) { return true; },
-<<<<<<< HEAD
-            "Usd", _mallocTagID.c_str());
-=======
             "Usd", _mallocTagID);
->>>>>>> cc6709e4
     }
     else if (includeRule == _IncludeNoDiscoveredPayloads) {
         _cache->ComputePrimIndexesInParallel(
             primIndexPaths, &errs, _NameChildrenPred(_instanceCache.get()),
             [](const SdfPath &) { return false; },
-<<<<<<< HEAD
-            "Usd", _mallocTagID.c_str());
-=======
             "Usd", _mallocTagID);
->>>>>>> cc6709e4
     }
     else if (includeRule == _IncludeNewPayloadsIfAncestorWasIncluded) {
         _cache->ComputePrimIndexesInParallel(
             primIndexPaths, &errs, _NameChildrenPred(_instanceCache.get()),
             _IncludeNewlyDiscoveredPayloadsPredicate(this),
-<<<<<<< HEAD
-            "Usd", _mallocTagID.c_str());
-=======
             "Usd", _mallocTagID);
->>>>>>> cc6709e4
     }
 
     if (not errs.empty()) {

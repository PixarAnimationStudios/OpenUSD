//
// Copyright 2016 Pixar
//
// Licensed under the Apache License, Version 2.0 (the "Apache License")
// with the following modification; you may not use this file except in
// compliance with the Apache License and the following modification to it:
// Section 6. Trademarks. is deleted and replaced with:
//
// 6. Trademarks. This License does not grant permission to use the trade
//    names, trademarks, service marks, or product names of the Licensor
//    and its affiliates, except as required to comply with Section 4(c) of
//    the License and to reproduce the content of the NOTICE file.
//
// You may obtain a copy of the Apache License at
//
//     http://www.apache.org/licenses/LICENSE-2.0
//
// Unless required by applicable law or agreed to in writing, software
// distributed under the Apache License with the above modification is
// distributed on an "AS IS" BASIS, WITHOUT WARRANTIES OR CONDITIONS OF ANY
// KIND, either express or implied. See the Apache License for the specific
// language governing permissions and limitations under the Apache License.
//
#include "pxr/usd/usd/stage.h"

#include "pxr/usd/usd/attribute.h"
#include "pxr/usd/usd/clip.h"
#include "pxr/usd/usd/clipCache.h"
#include "pxr/usd/usd/conversions.h"
#include "pxr/usd/usd/debugCodes.h"
#include "pxr/usd/usd/instanceCache.h"
#include "pxr/usd/usd/interpolators.h"
#include "pxr/usd/usd/notice.h"
#include "pxr/usd/usd/prim.h"
#include "pxr/usd/usd/relationship.h"
#include "pxr/usd/usd/resolver.h"
#include "pxr/usd/usd/resolveInfo.h"
#include "pxr/usd/usd/schemaBase.h"
#include "pxr/usd/usd/schemaRegistry.h"
#include "pxr/usd/usd/stageCache.h"
#include "pxr/usd/usd/stageCacheContext.h"
#include "pxr/usd/usd/tokens.h"
#include "pxr/usd/usd/treeIterator.h"
#include "pxr/usd/usd/usdFileFormat.h"

#include "pxr/usd/pcp/changes.h"
#include "pxr/usd/pcp/errors.h"
#include "pxr/usd/pcp/layerStack.h"
#include "pxr/usd/pcp/layerStackIdentifier.h"
#include "pxr/usd/pcp/site.h"

// used for creating prims
#include "pxr/usd/sdf/attributeSpec.h"
#include "pxr/usd/sdf/changeBlock.h"
#include "pxr/usd/sdf/layerUtils.h"
#include "pxr/usd/sdf/primSpec.h"
#include "pxr/usd/sdf/relationshipSpec.h"
#include "pxr/usd/sdf/fileFormat.h"
#include "pxr/usd/sdf/schema.h"
#include "pxr/usd/sdf/types.h" 

#include "pxr/base/tracelite/trace.h"
#include "pxr/usd/ar/resolver.h"
#include "pxr/usd/ar/resolverContext.h"
#include "pxr/usd/ar/resolverContextBinder.h"
#include "pxr/usd/ar/resolverScopedCache.h"

#include "pxr/base/gf/interval.h"
#include "pxr/base/gf/multiInterval.h"

#include "pxr/base/arch/demangle.h"
#include "pxr/base/arch/pragmas.h"

#include "pxr/base/plug/plugin.h"
#include "pxr/base/plug/registry.h"
#include "pxr/base/tf/enum.h"
#include "pxr/base/tf/envSetting.h"
#include "pxr/base/tf/hashset.h"
#include "pxr/base/tf/makePyConstructor.h"
#include "pxr/base/tf/mallocTag.h"
#include "pxr/base/tf/ostreamMethods.h"
#include "pxr/base/tf/pathUtils.h"
#include "pxr/base/tf/pyLock.h"
#include "pxr/base/tf/registryManager.h"
#include "pxr/base/tf/scoped.h"
#include "pxr/base/tf/stringUtils.h"
#include "pxr/base/work/arenaDispatcher.h"
#include "pxr/base/work/loops.h"
#include "pxr/base/work/utils.h"

#include <boost/bind.hpp>
#include <boost/optional.hpp>
#include <boost/scoped_ptr.hpp>
#include <boost/utility/in_place_factory.hpp>

#include <tbb/spin_rw_mutex.h>

#include <algorithm>
#include <functional>
#include <memory>
#include <mutex>
#include <string>
#include <utility>
#include <vector>

using std::pair;
using std::make_pair;
using std::map;
using std::string;
using std::vector;

// Definition below under "value resolution".
// Composes a prim's typeName, with special consideration for __AnyType__.
static TfToken _ComposeTypeName(const PcpPrimIndex &primIndex);

// ------------------------------------------------------------------------- //
// UsdStage Helpers
// ------------------------------------------------------------------------- //

//
// Usd lets you configure the fallback variants to use in plugInfo.json.
// This static data goes to discover that on first access.
//
TF_MAKE_STATIC_DATA(PcpVariantFallbackMap, _usdGlobalVariantFallbackMap)
{
    PcpVariantFallbackMap fallbacks;

    PlugPluginPtrVector plugs = PlugRegistry::GetInstance().GetAllPlugins();
    for (const auto& plug : plugs) {
        JsObject metadata = plug->GetMetadata();
        JsValue dictVal;
        if (TfMapLookup(metadata, "UsdVariantFallbacks", &dictVal)) {
            if (not dictVal.Is<JsObject>()) {
                TF_CODING_ERROR(
                        "%s[UsdVariantFallbacks] was not a dictionary.",
                        plug->GetName().c_str());
                continue;
            }
            JsObject dict = dictVal.Get<JsObject>();
            for (const auto& d : dict) {
                std::string vset = d.first;
                if (not d.second.IsArray()) {
                    TF_CODING_ERROR(
                            "%s[UsdVariantFallbacks] value for %s must "
                            "be an arrays.",
                            plug->GetName().c_str(), vset.c_str());
                    continue;
                }
                std::vector<std::string> vsels =
                    d.second.GetArrayOf<std::string>();
                if (not vsels.empty()) {
                    fallbacks[vset] = vsels;
                }
            }
        }
    }

    *_usdGlobalVariantFallbackMap = fallbacks;
}
static tbb::spin_rw_mutex _usdGlobalVariantFallbackMapMutex;

PcpVariantFallbackMap
UsdStage::GetGlobalVariantFallbacks()
{
    tbb::spin_rw_mutex::scoped_lock
        lock(_usdGlobalVariantFallbackMapMutex, /*write=*/false);
    return *_usdGlobalVariantFallbackMap;
}

void
UsdStage::SetGlobalVariantFallbacks(const PcpVariantFallbackMap &fallbacks)
{
    tbb::spin_rw_mutex::scoped_lock
        lock(_usdGlobalVariantFallbackMapMutex, /*write=*/true);
    *_usdGlobalVariantFallbackMap = fallbacks;
}

// Returns the SdfLayerOffset that maps times in \a layer in the local layer
// stack of \a node up to the root of the pcp node tree.  Use
// SdfLayerOffset::GetInverse() to go the other direction.
static SdfLayerOffset
_GetLayerOffsetToRoot(const PcpNodeRef& pcpNode,
                      const SdfLayerHandle& layer)
{
    // PERFORMANCE: This is cached in the PcpNode and should be cheap.
    // Get the node-local path and layer offset.
    const SdfLayerOffset &nodeToRootNodeOffset =
        pcpNode.GetMapToRoot().GetTimeOffset();

    //
    // Each sublayer may have a layer offset, so we must adjust the
    // time accordingly here.
    //
    // This is done by first translating the current layer's time to
    // the root layer's time (for this LayerStack) followed by a
    // translation from the local PcpNode to the root PcpNode.
    //
    SdfLayerOffset localOffset = nodeToRootNodeOffset;

    // PERFORMANCE: GetLayerOffsetForLayer() is seems fairly cheap (because the
    // offsets are cached), however it requires iterating over every layer in
    // the stack calling SdfLayerOffset::IsIdentity.
    if (const SdfLayerOffset *layerToRootLayerOffset =
        pcpNode.GetLayerStack()->GetLayerOffsetForLayer(layer)) {
        localOffset = localOffset * (*layerToRootLayerOffset);
    }

    // NOTE: FPS is intentionally excluded here; in Usd FPS is treated as pure
    // metadata, and does not factor into the layer offset scale. Additionally,
    // it is a validation error to compose mixed frame rates. This was done as a
    // performance optimization.

    return localOffset;
}

// Make a copy of paths, but uniqued with a prefix-check, which
// removes all elements that are prefixed by other elements.
template <class T>
static void
_CopyAndRemoveDescendentPaths(const T& paths, SdfPathVector* outPaths)
{
    using std::unique_copy;
    using boost::bind;

    outPaths->reserve(paths.size());

    // Unique with an equivalence predicate that checks if the rhs has the lhs
    // as a prefix.  If so, it's considered equivalent and therefore elided by
    // unique_copy.  This leaves outPaths in a state where it contains
    // no path that is descendant to any other.  Said another way, for all paths
    // 'p' in pathVecToRecompose, there does not exist another (different) path
    // 'q' also in pathVecToRecompose such that p.HasPrefix(q).
    unique_copy(paths.begin(), paths.end(),
                back_inserter(*outPaths),
                bind(&SdfPath::HasPrefix, _2, _1));
}


char const *_dormantMallocTagID = "UsdStages in aggregate";

inline
std::string 
_StageTag(const std::string &id)
{
    return "UsdStage: @" + id + "@";
}

// ------------------------------------------------------------------------- //
// UsdStage implementation
// ------------------------------------------------------------------------- //

TF_REGISTRY_FUNCTION(TfEnum)
{
    TF_ADD_ENUM_NAME(UsdStage::LoadAll, "Load all loadable prims");
    TF_ADD_ENUM_NAME(UsdStage::LoadNone, "Load no loadable prims");
}

static ArResolverContext
_CreatePathResolverContext(
    const SdfLayerHandle& layer)
{
    if (layer and not layer->IsAnonymous()) {
        // Ask for a default context for the layer based on the repository
        // path, or if that's empty (i.e. the asset system is not
        // initialized), use the file path.
        // XXX: This should ultimately not be based on repository path.
        return ArGetResolver().CreateDefaultContextForAsset(
            layer->GetRepositoryPath().empty() ?
                layer->GetRealPath() : layer->GetRepositoryPath());
    }

    return ArGetResolver().CreateDefaultContext();
}

static std::string
_ResolveAssetPathRelativeToLayer(
    const SdfLayerHandle& anchor,
    const std::string& assetPath)
{
    if (assetPath.empty() or 
        SdfLayer::IsAnonymousLayerIdentifier(assetPath)) {
        return assetPath;
    }

    const std::string computedAssetPath = 
        SdfComputeAssetPathRelativeToLayer(anchor, assetPath);
    if (computedAssetPath.empty()) {
        return computedAssetPath;
    }

    return ArGetResolver().Resolve(computedAssetPath);
}

void
UsdStage::_MakeResolvedAssetPaths(UsdTimeCode time,
                                  const UsdAttribute& attr,
                                  SdfAssetPath *assetPaths,
                                  size_t numAssetPaths) const
{
    auto anchor = _GetLayerWithStrongestValue(time, attr);
    auto context = GetPathResolverContext();

    // Get the layer providing the strongest value and use that to anchor the
    // resolve.
    if (anchor) {
        ArResolverContextBinder binder(context);
        for (size_t i = 0; i != numAssetPaths; ++i) {
            assetPaths[i] = SdfAssetPath(
                assetPaths[i].GetAssetPath(),
                _ResolveAssetPathRelativeToLayer(
                    anchor, assetPaths[i].GetAssetPath()));
        }
    }
}

void
UsdStage::_MakeResolvedAssetPaths(UsdTimeCode time,
                                  const UsdAttribute& attr,
                                  VtValue* value) const
{
    if (value->IsHolding<SdfAssetPath>()) {
        SdfAssetPath assetPath;
        value->UncheckedSwap(assetPath);
        _MakeResolvedAssetPaths(time, attr, &assetPath, 1);
        value->UncheckedSwap(assetPath);
            
    }
    else if (value->IsHolding<VtArray<SdfAssetPath>>()) {
        VtArray<SdfAssetPath> assetPaths;
        value->UncheckedSwap(assetPaths);
        _MakeResolvedAssetPaths(time, attr, assetPaths.data(), 
                                assetPaths.size());
        value->UncheckedSwap(assetPaths);
    }
}

static SdfLayerRefPtr
_CreateAnonymousSessionLayer(const SdfLayerHandle &rootLayer)
{
    return SdfLayer::CreateAnonymous(
        TfStringGetBeforeSuffix(
            SdfLayer::GetDisplayNameFromIdentifier(rootLayer->GetIdentifier())) +
        "-session.usda");
}

UsdStage::UsdStage(const SdfLayerRefPtr& rootLayer,
                   const SdfLayerRefPtr& sessionLayer,
                   const ArResolverContext& pathResolverContext,
                   InitialLoadSet load)
    : _pseudoRoot(0)
    , _rootLayer(rootLayer)
    , _sessionLayer(sessionLayer)
    , _editTarget(_rootLayer)
    , _cache(new PcpCache(PcpLayerStackIdentifier(
                              _rootLayer, _sessionLayer, pathResolverContext),
                          UsdUsdFileFormatTokens->Target,
                          /*usdMode=*/true))
    , _clipCache(new Usd_ClipCache)
    , _instanceCache(new Usd_InstanceCache)
    , _interpolationType(UsdInterpolationTypeLinear)
    , _lastChangeSerialNumber(0)
    , _initialLoadSet(load)
    , _isClosingStage(false)
{
    if (not TF_VERIFY(_rootLayer))
        return;

    TF_DEBUG(USD_STAGE_LIFETIMES).Msg(
        "UsdStage::UsdStage(rootLayer=@%s@, sessionLayer=@%s@)\n",
        _rootLayer->GetIdentifier().c_str(),
        _sessionLayer ? _sessionLayer->GetIdentifier().c_str() : "<null>");

    _mallocTagID = TfMallocTag::IsInitialized() ?
<<<<<<< HEAD
        ::_StageTag(rootLayer->GetIdentifier()).c_str() :
        ::_dormantMallocTagID;
=======
        strdup(::_StageTag(rootLayer->GetIdentifier()).c_str()) :
        _dormantMallocTagID;
>>>>>>> ede400a8

    _cache->SetVariantFallbacks(GetGlobalVariantFallbacks());
}

UsdStage::~UsdStage()
{
    TF_DEBUG(USD_STAGE_LIFETIMES).Msg(
        "UsdStage::~UsdStage(rootLayer=@%s@, sessionLayer=@%s@)\n",
        _rootLayer ? _rootLayer->GetIdentifier().c_str() : "<null>",
        _sessionLayer ? _sessionLayer->GetIdentifier().c_str() : "<null>");
    Close();
<<<<<<< HEAD
=======
    if (_mallocTagID != _dormantMallocTagID){
        free(const_cast<char*>(_mallocTagID));
    }
>>>>>>> ede400a8
}

void
UsdStage::Close()
{
    TfScopedVar<bool> resetIsClosing(_isClosingStage, true);

    TF_PY_ALLOW_THREADS_IN_SCOPE();

    WorkArenaDispatcher wd;

    // Stop listening for notices.
    wd.Run([this]() {
            for (auto &p: _layersAndNoticeKeys)
                TfNotice::Revoke(p.second);
        });

    // Destroy prim structure.
    vector<SdfPath> primsToDestroy;
    if (_pseudoRoot) {
        // Instancing masters are not children of the pseudo-root so
        // we need to explicitly destroy those subtrees.
        primsToDestroy = _instanceCache->GetAllMasters();
        wd.Run([this, &primsToDestroy]() {
                primsToDestroy.push_back(SdfPath::AbsoluteRootPath());
                _DestroyPrimsInParallel(primsToDestroy);
                _pseudoRoot = nullptr;
                WorkMoveDestroyAsync(primsToDestroy);
            });
    }
    
    // Clear members.
    wd.Run([this]() { _cache.reset(); });
    wd.Run([this]() { _clipCache.reset(); });
    wd.Run([this]() { _instanceCache.reset(); });
    wd.Run([this]() { _sessionLayer.Reset(); });
    wd.Run([this]() { _rootLayer.Reset(); });
    _editTarget = UsdEditTarget();

    wd.Wait();

    WorkSwapDestroyAsync(_primMap);
    // XXX: Do not do this async, since python might shut down concurrently with
    // this vector's destruction, and if any of the layers within have been
    // reflected to python, the identity management stuff can blow up (since it
    // accesses python).
    //WorkSwapDestroyAsync(_layersAndNoticeKeys);
}

namespace {

// A predicate we pass to PcpCache::ComputePrimIndexesInParallel() to avoid
// computing indexes for children of inactive prims or instance prims.
// We don't populate such prims in Usd.
struct _NameChildrenPred
{
    explicit _NameChildrenPred(Usd_InstanceCache* instanceCache)
        : _instanceCache(instanceCache)
    { }

    bool operator()(const PcpPrimIndex &index) const {
        // Use a resolver to walk the index and find the strongest active
        // opinion.
        Usd_Resolver res(&index);
        for (; res.IsValid(); res.NextLayer()) {
            bool active = true;
            if (res.GetLayer()->HasField(
                    res.GetLocalPath(), SdfFieldKeys->Active, &active)) {
                if (not active) {
                    return false;
                }
                break;
            }
        }

        // UsdStage doesn't expose any prims beneath instances, so we don't
        // need to compute indexes for children of instances unless the
        // index will be used as a source for a master prim.
        if (index.IsInstanceable()) {
            const bool indexUsedAsMasterSource = 
                _instanceCache->RegisterInstancePrimIndex(index)
                or not _instanceCache->GetMasterUsingPrimIndexAtPath(
                    index.GetPath()).IsEmpty();
            return indexUsedAsMasterSource;
        }

        return true;
    }

private:
    Usd_InstanceCache* _instanceCache;
};

} // anon

/* static */
UsdStageRefPtr
UsdStage::_InstantiateStage(const SdfLayerRefPtr &rootLayer,
                            const SdfLayerRefPtr &sessionLayer,
                            const ArResolverContext &pathResolverContext,
                            InitialLoadSet load)
{
    TF_DEBUG(USD_STAGE_OPEN)
        .Msg("UsdStage::_InstantiateStage: Creating new UsdStage\n");

    // We don't want to pay for the tag-string construction unless
    // we instrumentation is on, since some Stage ctors (InMemory) can be
    // very lightweight.
    boost::optional<TfAutoMallocTag2> tag;

    if (TfMallocTag::IsInitialized()){
        tag = boost::in_place("Usd", _StageTag(rootLayer->GetIdentifier()));
    }

    // Debug timing info
    boost::optional<TfStopwatch> stopwatch;
    const bool usdInstantiationTimeDebugCodeActive = 
        TfDebug::IsEnabled(USD_STAGE_INSTANTIATION_TIME);

    if (usdInstantiationTimeDebugCodeActive) {
        stopwatch = TfStopwatch();
        stopwatch->Start();
    }

    if (not rootLayer)
        return TfNullPtr;

    UsdStageRefPtr stage = TfCreateRefPtr(
        new UsdStage(rootLayer, sessionLayer, pathResolverContext, load));

    ArResolverScopedCache resolverCache;

    // Populate the stage, request payloads according to InitialLoadSet load.
    stage->_ComposePrimIndexesInParallel(
        SdfPathVector(1, SdfPath::AbsoluteRootPath()),
        load == LoadAll ?
        _IncludeAllDiscoveredPayloads : _IncludeNoDiscoveredPayloads,
        "Instantiating stage");
    stage->_pseudoRoot = stage->_InstantiatePrim(SdfPath::AbsoluteRootPath());
    stage->_ComposeSubtreeInParallel(stage->_pseudoRoot);
    stage->_RegisterPerLayerNotices();

    // Publish this stage into all current writable caches.
    for (const auto cache : UsdStageCacheContext::_GetWritableCaches()) {
        cache->Insert(stage);
    }

    // Debug timing info
    if (usdInstantiationTimeDebugCodeActive) {
        stopwatch->Stop();
        TF_DEBUG(USD_STAGE_INSTANTIATION_TIME)
            .Msg("UsdStage::_InstantiateStage: Time elapsed (s): %f\n",
                 stopwatch->GetSeconds());
    }
    
    return stage;
}

// Attempt to create a new layer with \p identifier.  Issue an error in case of
// failure.
static SdfLayerRefPtr
_CreateNewLayer(const std::string &identifier)
{
    std::string ident = identifier;
    TfErrorMark mark;
    SdfLayerRefPtr rootLayer = SdfLayer::CreateNew(ident);
    if (not rootLayer) {
        // If Sdf did not report an error message, we must.
        if (mark.IsClean()) {
            TF_RUNTIME_ERROR("Failed to CreateNew layer with identifier '%s'",
                             identifier.c_str());
        }
    }
    return rootLayer;
}

/* static */
UsdStageRefPtr
UsdStage::CreateNew(const std::string& identifier)
{
    TfAutoMallocTag2 tag("Usd", _StageTag(identifier));

    if (SdfLayerRefPtr layer = _CreateNewLayer(identifier))
        return Open(layer, _CreateAnonymousSessionLayer(layer));
    return TfNullPtr;
}

/* static */
UsdStageRefPtr
UsdStage::CreateNew(const std::string& identifier,
                    const SdfLayerHandle& sessionLayer)
{
    TfAutoMallocTag2 tag("Usd", _StageTag(identifier));

    if (SdfLayerRefPtr layer = _CreateNewLayer(identifier))
        return Open(layer, sessionLayer);
    return TfNullPtr;
}

/* static */
UsdStageRefPtr
UsdStage::CreateNew(const std::string& identifier,
                    const ArResolverContext& pathResolverContext)
{
    TfAutoMallocTag2 tag("Usd", _StageTag(identifier));

    if (SdfLayerRefPtr layer = _CreateNewLayer(identifier))
        return Open(layer, pathResolverContext);
    return TfNullPtr;
}

/* static */
UsdStageRefPtr
UsdStage::CreateNew(const std::string& identifier,
                    const SdfLayerHandle& sessionLayer,
                    const ArResolverContext& pathResolverContext)
{
    TfAutoMallocTag2 tag("Usd", _StageTag(identifier));

    if (SdfLayerRefPtr layer = _CreateNewLayer(identifier))
        return Open(layer, sessionLayer, pathResolverContext);
    return TfNullPtr;
}

/* static */
UsdStageRefPtr
UsdStage::CreateInMemory()
{
    // Use usda file format if an identifier was not provided.
    //
    // In regards to "tmp.usda" below, SdfLayer::CreateAnonymous always
    // prefixes the identifier with the layer's address in memory, so using the
    // same identifier multiple times still produces unique layers.
    return CreateInMemory("tmp.usda");
}

/* static */
UsdStageRefPtr
UsdStage::CreateInMemory(const std::string& identifier)
{
    return Open(SdfLayer::CreateAnonymous(identifier));
}

/* static */
UsdStageRefPtr
UsdStage::CreateInMemory(const std::string& identifier,
                         const ArResolverContext& pathResolverContext)
{
    // CreateAnonymous() will transform 'identifier', so don't bother
    // using it as a tag
    TfAutoMallocTag tag("Usd");
    
    return Open(SdfLayer::CreateAnonymous(identifier), pathResolverContext);
}

/* static */
UsdStageRefPtr
UsdStage::CreateInMemory(const std::string& identifier,
                         const SdfLayerHandle &sessionLayer)
{
    // CreateAnonymous() will transform 'identifier', so don't bother
    // using it as a tag
    TfAutoMallocTag tag("Usd");
    
    return Open(SdfLayer::CreateAnonymous(identifier), sessionLayer);
}

/* static */
UsdStageRefPtr
UsdStage::CreateInMemory(const std::string& identifier,
                         const SdfLayerHandle &sessionLayer,
                         const ArResolverContext& pathResolverContext)
{
    // CreateAnonymous() will transform 'identifier', so don't bother
    // using it as a tag
    TfAutoMallocTag tag("Usd");
    
    return Open(SdfLayer::CreateAnonymous(identifier),
                sessionLayer, pathResolverContext);
}

static
SdfLayerRefPtr
_OpenLayer(
    const std::string &filePath,
    const ArResolverContext &resolverContext = ArResolverContext())
{
	std::string path = filePath;

    boost::optional<ArResolverContextBinder> binder;
    if (not resolverContext.IsEmpty())
        binder = boost::in_place(resolverContext);

    SdfLayer::FileFormatArguments args;
    args[SdfFileFormatTokens->TargetArg] =
        UsdUsdFileFormatTokens->Target.GetString();

    return SdfLayer::FindOrOpen(path, args);
}

/* static */
UsdStageRefPtr
UsdStage::Open(const std::string& filePath, InitialLoadSet load)
{
    TfAutoMallocTag2 tag("Usd", _StageTag(filePath));

    SdfLayerRefPtr rootLayer = _OpenLayer(filePath);
    if (not rootLayer) {
        TF_RUNTIME_ERROR("Failed to open layer @%s@", filePath.c_str());
        return TfNullPtr;
    }
    return Open(rootLayer, load);
}

/* static */
UsdStageRefPtr
UsdStage::Open(const std::string& filePath,
               const ArResolverContext& pathResolverContext,
               InitialLoadSet load)
{
    TfAutoMallocTag2 tag("Usd", _StageTag(filePath));

    SdfLayerRefPtr rootLayer = _OpenLayer(filePath, pathResolverContext);
    if (not rootLayer) {
        TF_RUNTIME_ERROR("Failed to open layer @%s@", filePath.c_str());
        return TfNullPtr;
    }
    return Open(rootLayer, pathResolverContext, load);
}

class Usd_StageOpenRequest : public UsdStageCacheRequest
{
public:
    Usd_StageOpenRequest(UsdStage::InitialLoadSet load,
                         SdfLayerHandle const &rootLayer)
        : _rootLayer(rootLayer)
        , _initialLoadSet(load) {}
    Usd_StageOpenRequest(UsdStage::InitialLoadSet load,
                         SdfLayerHandle const &rootLayer,
                         SdfLayerHandle const &sessionLayer)
        : _rootLayer(rootLayer)
        , _sessionLayer(sessionLayer)
        , _initialLoadSet(load) {}
    Usd_StageOpenRequest(UsdStage::InitialLoadSet load,
                         SdfLayerHandle const &rootLayer,
                         ArResolverContext const &pathResolverContext)
        : _rootLayer(rootLayer)
        , _pathResolverContext(pathResolverContext)
        , _initialLoadSet(load) {}
    Usd_StageOpenRequest(UsdStage::InitialLoadSet load,
                         SdfLayerHandle const &rootLayer,
                         SdfLayerHandle const &sessionLayer,
                         ArResolverContext const &pathResolverContext)
        : _rootLayer(rootLayer)
        , _sessionLayer(sessionLayer)
        , _pathResolverContext(pathResolverContext)
        , _initialLoadSet(load) {}

    virtual ~Usd_StageOpenRequest() {}
    virtual bool IsSatisfiedBy(UsdStageRefPtr const &stage) const {
        // Works if other stage's root layer matches and we either don't care
        // about the session layer or it matches, and we either don't care about
        // the path resolverContext or it matches.
        return _rootLayer == stage->GetRootLayer() &&
            (!_sessionLayer || (*_sessionLayer == stage->GetSessionLayer())) &&
            (!_pathResolverContext || (*_pathResolverContext ==
                                       stage->GetPathResolverContext()));
    }
    virtual bool IsSatisfiedBy(UsdStageCacheRequest const &other) const {
        auto req = dynamic_cast<Usd_StageOpenRequest const *>(&other);
        if (!req)
            return false;

        // Works if other's root layer matches and we either don't care about
        // the session layer or it matches, and we either don't care about the
        // path resolverContext or it matches.
        return _rootLayer == req->_rootLayer &&
            (!_sessionLayer || (_sessionLayer == req->_sessionLayer)) &&
            (!_pathResolverContext || (_pathResolverContext ==
                                       req->_pathResolverContext));
    }
    virtual UsdStageRefPtr Manufacture() {
        return UsdStage::_InstantiateStage(
            SdfLayerRefPtr(_rootLayer),
            _sessionLayer ? SdfLayerRefPtr(*_sessionLayer) :
            _CreateAnonymousSessionLayer(_rootLayer),
            _pathResolverContext ? *_pathResolverContext :
            _CreatePathResolverContext(_rootLayer),
            _initialLoadSet);
    }

private:
    SdfLayerHandle _rootLayer;
    boost::optional<SdfLayerHandle> _sessionLayer;
    boost::optional<ArResolverContext> _pathResolverContext;
    UsdStage::InitialLoadSet _initialLoadSet;
};

/* static */
template <class... Args>
UsdStageRefPtr
UsdStage::_OpenImpl(InitialLoadSet load, Args const &... args)
{
    // Try to find a matching stage in read-only caches.
    for (const UsdStageCache *cache:
             UsdStageCacheContext::_GetReadableCaches()) {
        if (UsdStageRefPtr stage = cache->FindOneMatching(args...))
            return stage;
    }

    // If none found, request the stage in all the writable caches.  If we
    // manufacture a stage, we'll publish it to all the writable caches, so
    // subsequent requests will get the same stage out.
    UsdStageRefPtr stage;
    auto writableCaches = UsdStageCacheContext::_GetWritableCaches();
    if (writableCaches.empty()) {
        stage = Usd_StageOpenRequest(load, args...).Manufacture();
    }
    else {
        for (UsdStageCache *cache: writableCaches) {
            auto r = cache->RequestStage(Usd_StageOpenRequest(load, args...));
            if (!stage)
                stage = r.first;
            if (r.second) {
                // We manufactured the stage -- we published it to all the other
                // caches too, so nothing left to do.
                break;
            }
        }
    }
    TF_VERIFY(stage);
    return stage;
}

/* static */
UsdStageRefPtr
UsdStage::Open(const SdfLayerHandle& rootLayer, InitialLoadSet load)
{
    if (not rootLayer) {
        TF_CODING_ERROR("Invalid root layer");
        return TfNullPtr;
    }

    TF_DEBUG(USD_STAGE_OPEN)
        .Msg("UsdStage::Open(rootLayer=@%s@, load=%s)\n",
             rootLayer->GetIdentifier().c_str(),
             TfStringify(load).c_str());

    return _OpenImpl(load, rootLayer);
}

/* static */
UsdStageRefPtr
UsdStage::Open(const SdfLayerHandle& rootLayer,
               const SdfLayerHandle& sessionLayer,
               InitialLoadSet load)
{
    if (not rootLayer) {
        TF_CODING_ERROR("Invalid root layer");
        return TfNullPtr;
    }

    TF_DEBUG(USD_STAGE_OPEN)
        .Msg("UsdStage::Open(rootLayer=@%s@, sessionLayer=@%s@, load=%s)\n",
             rootLayer->GetIdentifier().c_str(),
             sessionLayer ? sessionLayer->GetIdentifier().c_str() : "<null>",
             TfStringify(load).c_str());

    return _OpenImpl(load, rootLayer, sessionLayer);
}

/* static */
UsdStageRefPtr
UsdStage::Open(const SdfLayerHandle& rootLayer,
               const ArResolverContext& pathResolverContext,
               InitialLoadSet load)
{
    if (not rootLayer) {
        TF_CODING_ERROR("Invalid root layer");
        return TfNullPtr;
    }

    TF_DEBUG(USD_STAGE_OPEN)
        .Msg("UsdStage::Open(rootLayer=@%s@, pathResolverContext=%s, "
                            "load=%s)\n",
             rootLayer->GetIdentifier().c_str(),
             pathResolverContext.GetDebugString().c_str(), 
             TfStringify(load).c_str());

    return _OpenImpl(load, rootLayer, pathResolverContext);
}

/* static */
UsdStageRefPtr
UsdStage::Open(const SdfLayerHandle& rootLayer,
               const SdfLayerHandle& sessionLayer,
               const ArResolverContext& pathResolverContext,
               InitialLoadSet load)
{
    if (not rootLayer) {
        TF_CODING_ERROR("Invalid root layer");
        return TfNullPtr;
    }

    TF_DEBUG(USD_STAGE_OPEN)
        .Msg("UsdStage::Open(rootLayer=@%s@, sessionLayer=@%s@, "
                             "pathResolverContext=%s, load=%s)\n",
             rootLayer->GetIdentifier().c_str(),
             sessionLayer ? sessionLayer->GetIdentifier().c_str() : "<null>",
             pathResolverContext.GetDebugString().c_str(),
             TfStringify(load).c_str());

    return _OpenImpl(load, rootLayer, sessionLayer, pathResolverContext);
}

SdfPropertySpecHandle
UsdStage::_GetPropertyDefinition(const UsdPrim &prim,
                                 const TfToken &propName) const
{
    if (not prim)
        return TfNullPtr;

    const TfToken &typeName = prim.GetTypeName();
    if (typeName.IsEmpty())
        return TfNullPtr;

    // Consult the registry.
    return UsdSchemaRegistry::GetPropertyDefinition(typeName, propName);
}

SdfPropertySpecHandle
UsdStage::_GetPropertyDefinition(const UsdProperty &prop) const
{
    return _GetPropertyDefinition(prop.GetPrim(), prop.GetName());
}

template <class PropType>
SdfHandle<PropType>
UsdStage::_GetPropertyDefinition(const UsdProperty &prop) const
{
    return TfDynamic_cast<SdfHandle<PropType> >(_GetPropertyDefinition(prop));
}

SdfAttributeSpecHandle
UsdStage::_GetAttributeDefinition(const UsdAttribute &attr) const
{
    return _GetPropertyDefinition<SdfAttributeSpec>(attr);
}

SdfRelationshipSpecHandle
UsdStage::_GetRelationshipDefinition(const UsdRelationship &rel) const
{
    return _GetPropertyDefinition<SdfRelationshipSpec>(rel);
}

SdfPrimSpecHandle
UsdStage::_CreatePrimSpecForEditing(const SdfPath& path)
{
    const UsdEditTarget &editTarget = GetEditTarget();
    const SdfPath &targetPath = editTarget.MapToSpecPath(path);
    return targetPath.IsEmpty() ? SdfPrimSpecHandle() :
        SdfCreatePrimInLayer(editTarget.GetLayer(), targetPath);
}

static SdfAttributeSpecHandle
_StampNewPropertySpec(const SdfPrimSpecHandle &primSpec,
                      const SdfAttributeSpecHandle &toCopy)
{
    return SdfAttributeSpec::New(
        primSpec, toCopy->GetNameToken(), toCopy->GetTypeName(),
        toCopy->GetVariability(), toCopy->IsCustom());
}

static SdfRelationshipSpecHandle
_StampNewPropertySpec(const SdfPrimSpecHandle &primSpec,
                      const SdfRelationshipSpecHandle &toCopy)
{
    return SdfRelationshipSpec::New(
        primSpec, toCopy->GetNameToken(), toCopy->IsCustom(),
        toCopy->GetVariability());
}

static SdfPropertySpecHandle
_StampNewPropertySpec(const SdfPrimSpecHandle &primSpec,
                      const SdfPropertySpecHandle &toCopy)
{
    // Type dispatch to correct property type.
    if (SdfAttributeSpecHandle attrSpec =
        TfDynamic_cast<SdfAttributeSpecHandle>(toCopy)) {
        return _StampNewPropertySpec(primSpec, attrSpec);
    } else {
        return _StampNewPropertySpec(
            primSpec, TfStatic_cast<SdfRelationshipSpecHandle>(toCopy));
    }
}

template <class PropType>
SdfHandle<PropType>
UsdStage::_CreatePropertySpecForEditing(const UsdProperty &prop)
{
    typedef SdfHandle<PropType> TypedSpecHandle;

    const UsdEditTarget &editTarget = GetEditTarget();

    const SdfPath &propPath = prop.GetPath();
    const TfToken &propName = prop.GetName();

    // Check to see if there already exists a property with this path at the
    // current EditTarget.
    if (SdfPropertySpecHandle propSpec =
        editTarget.GetPropertySpecForScenePath(propPath)) {
        // If it's of the correct type, we're done.  Otherwise this is an error:
        // attribute/relationship type mismatch.
        if (TypedSpecHandle spec = TfDynamic_cast<TypedSpecHandle>(propSpec))
            return spec;

        TF_RUNTIME_ERROR("Spec type mismatch.  Failed to create %s for <%s> at "
                         "<%s> in @%s@.  %s already at that location.",
                         ArchGetDemangled<PropType>().c_str(),
                         propPath.GetText(),
                         editTarget.MapToSpecPath(propPath).GetText(),
                         editTarget.GetLayer()->GetIdentifier().c_str(),
                         TfStringify(propSpec->GetSpecType()).c_str());
        return TfNullPtr;
    }

    // There is no property spec at the current EditTarget.  Look for a typed
    // spec whose metadata we can copy.  First check to see if there is a
    // builtin we can use.  Failing that, try to take the strongest authored
    // spec.
    TypedSpecHandle specToCopy;

    // Get definition, if any.
    UsdPrim prim = prop.GetPrim();
    specToCopy = _GetPropertyDefinition<PropType>(prop);

    if (not specToCopy) {
        // There is no definition available, either because the prim has no
        // known schema, or its schema has no definition for this property.  In
        // this case, we look to see if there's a strongest property spec.  If
        // so, we copy its required metadata.
        for (Usd_Resolver r(&prim.GetPrimIndex()); r.IsValid(); r.NextLayer()) {
            if (SdfPropertySpecHandle propSpec = r.GetLayer()->
                GetPropertyAtPath(r.GetLocalPath().AppendProperty(propName))) {
                if (specToCopy = TfDynamic_cast<TypedSpecHandle>(propSpec))
                    break;
                // Type mismatch.
                TF_RUNTIME_ERROR("Spec type mismatch.  Failed to create %s for "
                                 "<%s> at <%s> in @%s@.  Strongest existing "
                                 "spec, %s at <%s> in @%s@",
                                 ArchGetDemangled<PropType>().c_str(),
                                 propPath.GetText(),
                                 editTarget.MapToSpecPath(propPath).GetText(),
                                 editTarget.GetLayer()->GetIdentifier().c_str(),
                                 TfStringify(propSpec->GetSpecType()).c_str(),
                                 propSpec->GetPath().GetText(),
                                 propSpec->GetLayer()->GetIdentifier().c_str());
                return TfNullPtr;
            }
        }
    }

    // If we have a spec to copy from, then we author an opinion at the edit
    // target.
    if (specToCopy) {
        SdfChangeBlock block;
        SdfPrimSpecHandle primSpec = _CreatePrimSpecForEditing(prim.GetPath());
        if (TF_VERIFY(primSpec))
            return _StampNewPropertySpec(primSpec, specToCopy);
    }

    // Otherwise, we fail to create a spec.
    return TfNullPtr;
}

SdfAttributeSpecHandle
UsdStage::_CreateAttributeSpecForEditing(const UsdAttribute &attr)
{
    return _CreatePropertySpecForEditing<SdfAttributeSpec>(attr);
}

SdfRelationshipSpecHandle
UsdStage::_CreateRelationshipSpecForEditing(const UsdRelationship &rel)
{
    return _CreatePropertySpecForEditing<SdfRelationshipSpec>(rel);
}

SdfPropertySpecHandle
UsdStage::_CreatePropertySpecForEditing(const UsdProperty &prop)
{
    return _CreatePropertySpecForEditing<SdfPropertySpec>(prop);
}

bool
UsdStage::_SetMetadata(
    const UsdObject &obj, const TfToken& fieldName,
    const TfToken &keyPath, const SdfAbstractDataConstValue &newValue)
{
    return _SetMetadataImpl(obj, fieldName, keyPath, newValue);
}

bool
UsdStage::_SetMetadata(
    const UsdObject &obj, const TfToken& fieldName,
    const TfToken &keyPath, const VtValue &newValue)
{
    return _SetMetadataImpl(obj, fieldName, keyPath, newValue);
}

static const std::type_info &
_GetTypeInfo(const SdfAbstractDataConstValue &value)
{
    return value.valueType;
}

static const std::type_info &
_GetTypeInfo(const VtValue &value)
{
    return value.IsEmpty() ? typeid(void) : value.GetTypeid();
}

template <class T>
bool
UsdStage::_SetMetadataImpl(const UsdObject &obj,
                           const TfToken &fieldName,
                           const TfToken &keyPath,
                           const T &newValue)
{
    TfAutoMallocTag2 tag("Usd", _mallocTagID);

    if (ARCH_UNLIKELY(obj.GetPrim().IsInMaster())) {
        TF_CODING_ERROR("Cannot set metadata at path <%s>; "
                        "authoring to a prim in an instancing master is not "
                        "allowed.",
                        obj.GetPath().GetText());
        return false;
    }

    SdfSpecHandle spec;

    if (obj.Is<UsdProperty>()) {
        spec = _CreatePropertySpecForEditing(obj.As<UsdProperty>());
    } else if (obj.Is<UsdPrim>()) {
        spec = _CreatePrimSpecForEditing(obj.GetPath());
    } else {
        TF_CODING_ERROR("Cannot set metadata at path <%s> in layer @%s@; "
                        "a prim or property is required",
                        GetEditTarget().MapToSpecPath(obj.GetPath()).GetText(),
                        GetEditTarget().GetLayer()->GetIdentifier().c_str());
        return false;
    }

    // XXX: why is this not caught by SdfLayer? Is this a BdData bug?
    if (not spec) {
        TF_CODING_ERROR("Cannot set metadata. Failed to create spec <%s> in "
                        "layer @%s@",
                        GetEditTarget().MapToSpecPath(obj.GetPath()).GetText(),
                        GetEditTarget().GetLayer()->GetIdentifier().c_str());
        return false;
    }

    if (keyPath.IsEmpty()) {
        spec->GetLayer()->SetField(spec->GetPath(), fieldName, newValue);
    } else {
        spec->GetLayer()->SetFieldDictValueByKey(
            spec->GetPath(), fieldName, keyPath, newValue);
    }
    return true;
}

bool
UsdStage::_SetValue(UsdTimeCode time, const UsdAttribute &attr,
                    const SdfAbstractDataConstValue &newValue)
{
    return _SetValueImpl(time, attr, newValue);
}

bool
UsdStage::_SetValue(
    UsdTimeCode time, const UsdAttribute &attr, const VtValue &newValue)
{
    return _SetValueImpl(time, attr, newValue);
}

namespace {
bool 
_ValueContainsBlock(const VtValue* value) {
    return value and value->IsHolding<SdfValueBlock>();
}

bool
_ValueContainsBlock(const SdfAbstractDataValue* value) 
{
    return value and value->isValueBlock;
}

bool
_ValueContainsBlock(const SdfAbstractDataConstValue* value)
{
    const std::type_info& valueBlockTypeId(typeid(SdfValueBlock));
    return value and value->valueType == valueBlockTypeId;
}

bool 
_ClearValueIfBlocked(VtValue* value) {
    if (_ValueContainsBlock(value)) {
        *value = VtValue();
        return true;
    }

    return false;
}

bool 
_ClearValueIfBlocked(SdfAbstractDataValue* value) {
    return _ValueContainsBlock(value);
}
}

template <class T>
bool
UsdStage::_SetValueImpl(
    UsdTimeCode time, const UsdAttribute &attr, const T& newValue)
{
    if (ARCH_UNLIKELY(attr.GetPrim().IsInMaster())) {
        TF_CODING_ERROR("Cannot set attribute value at path <%s>; "
                        "authoring to a prim in an instancing master is not "
                        "allowed.",
                        attr.GetPath().GetText());
        return false;
    }

    // if we are setting a value block, we don't want type checking
    if (not _ValueContainsBlock(&newValue)) {
        // Do a type check.  Obtain typeName.
        TfToken typeName;
        SdfAbstractDataTypedValue<TfToken> abstrToken(&typeName);
        _GetMetadata(attr, SdfFieldKeys->TypeName,
                     TfToken(), /*useFallbacks=*/true, &abstrToken);
        if (typeName.IsEmpty()) {
                TF_RUNTIME_ERROR("Empty typeName for <%s>", 
                                 attr.GetPath().GetText());
            return false;
        }
        // Ensure this typeName is known to our schema.
        TfType valType = SdfSchema::GetInstance().FindType(typeName).GetType();
        if (valType.IsUnknown()) {
            TF_RUNTIME_ERROR("Unknown typename for <%s>: '%s'",
                             typeName.GetText(), attr.GetPath().GetText());
            return false;
        }
        // Check that the passed value is the expected type.
        if (not TfSafeTypeCompare(_GetTypeInfo(newValue), valType.GetTypeid())) {
            TF_CODING_ERROR("Type mismatch for <%s>: expected '%s', got '%s'",
                            attr.GetPath().GetText(),
                            ArchGetDemangled(valType.GetTypeid()).c_str(),
                            ArchGetDemangled(_GetTypeInfo(newValue)).c_str());
            return false;
        }

        // Check variability, but only if the appropriate debug flag is
        // enabled. Variability is a statement of intent but doesn't control
        // behavior, so we only want to perform this validation when it is
        // requested.
        if (TfDebug::IsEnabled(USD_VALIDATE_VARIABILITY) and
            time != UsdTimeCode::Default() and 
            _GetVariability(attr) == SdfVariabilityUniform) {
            TF_DEBUG(USD_VALIDATE_VARIABILITY)
                .Msg("Warning: authoring time sample value on "
                     "uniform attribute <%s> at time %.3f\n", 
                     UsdDescribe(attr).c_str(), time.GetValue());
        }
    }

    SdfAttributeSpecHandle attrSpec = _CreateAttributeSpecForEditing(attr);

    if (not attrSpec) {
        TF_RUNTIME_ERROR(
            "Cannot set attribute value.  Failed to create "
            "attribute spec <%s> in layer @%s@",
            GetEditTarget().MapToSpecPath(attr.GetPath()).GetText(),
            GetEditTarget().GetLayer()->GetIdentifier().c_str());
        return false;
    }

    if (time.IsDefault()) {
        attrSpec->GetLayer()->SetField(attrSpec->GetPath(),
                                       SdfFieldKeys->Default,
                                       newValue);
    } else {
        // XXX: should this loft the underlying values up when
        // authoring over a weaker layer?

        const PcpPrimIndex* idx = &attr.GetPrim().GetPrimIndex();

        // Walk the Pcp node tree until we find the node the EditTarget is at.
        // Then we can get the correct layer offset and invert the time value.
        UsdEditTarget const &editTarget = GetEditTarget();
        SdfLayerOffset layerOffset;
        if (editTarget.IsLocalLayer()) {
            layerOffset = _GetLayerOffsetToRoot(idx->GetRootNode(),
                                                editTarget.GetLayer());
        } else {
            for (Usd_Resolver res(idx); res.IsValid(); res.NextNode()) {
                const PcpNodeRef &node = res.GetNode();
                if (editTarget.IsAtNode(node)) {
                    layerOffset = _GetLayerOffsetToRoot(
                        node, editTarget.GetLayer());
                    break;
                }
            }
        }

        double localTime = layerOffset.GetInverse() * time.GetValue();

        attrSpec->GetLayer()->SetTimeSample(
            attrSpec->GetPath(),
            localTime,
            newValue);
    }

    return true;
}

bool
UsdStage::_ClearValue(UsdTimeCode time, const UsdAttribute &attr)
{
    if (ARCH_UNLIKELY(attr.GetPrim().IsInMaster())) {
        TF_CODING_ERROR("Cannot clear attribute value at path <%s>; "
                        "authoring to a prim in an instancing master is not "
                        "allowed.",
                        attr.GetPath().GetText());
        return false;
    }

    if (time.IsDefault())
        return _ClearMetadata(attr, SdfFieldKeys->Default);

    const UsdEditTarget &editTarget = GetEditTarget();
    if (not editTarget.IsValid()) {
        TF_CODING_ERROR("EditTarget does not contain a valid layer.");
        return false;
    }

    const SdfLayerHandle &layer = editTarget.GetLayer();
    SdfPath localPath = editTarget.MapToSpecPath(attr.GetPrimPath());
    const TfToken &attrName = attr.GetName();
    if (not layer->HasSpec(SdfAbstractDataSpecId(&localPath, &attrName))) {
        return true;
    }

    SdfAttributeSpecHandle attrSpec = _CreateAttributeSpecForEditing(attr);

    if (not TF_VERIFY(attrSpec, 
                      "Failed to get attribute spec <%s> in layer @%s@",
                      editTarget.MapToSpecPath(attr.GetPath()).GetText(),
                      editTarget.GetLayer()->GetIdentifier().c_str())) {
        return false;
    }

    // NOTE: This logic also exist in _SetValueImpl:
    //
    // Walk the Pcp node tree until we find the node the EditTarget is at.
    // Then we can get the correct layer offset and invert the time value.
    SdfLayerOffset layerOffset;
    const PcpPrimIndex* idx = &attr.GetPrim().GetPrimIndex();
    if (editTarget.IsLocalLayer()) {
        layerOffset = _GetLayerOffsetToRoot(idx->GetRootNode(),
                                            editTarget.GetLayer());
    } else {
        for (Usd_Resolver res(idx); res.IsValid(); res.NextNode()) {
            const PcpNodeRef &node = res.GetNode();
            if (editTarget.IsAtNode(node)) {
                layerOffset = _GetLayerOffsetToRoot(
                    node, editTarget.GetLayer());
                break;
            }
        }
    }

    attrSpec->GetLayer()->EraseTimeSample(
        attrSpec->GetPath(), layerOffset.GetInverse() * time.GetValue());

    return true;
}

bool
UsdStage::_ClearMetadata(const UsdObject &obj, const TfToken& fieldName,
    const TfToken &keyPath)
{
    if (ARCH_UNLIKELY(obj.GetPrim().IsInMaster())) {
        TF_CODING_ERROR("Cannot clear metadata at path <%s>; "
                        "authoring to a prim in an instancing master is not "
                        "allowed.",
                        obj.GetPath().GetText());
        return false;
    }

    const UsdEditTarget &editTarget = GetEditTarget();
    if (not editTarget.IsValid()) {
        TF_CODING_ERROR("EditTarget does not contain a valid layer.");
        return false;
    }

    const SdfLayerHandle &layer = editTarget.GetLayer();
    SdfPath localPath = editTarget.MapToSpecPath(obj.GetPrimPath());
    static TfToken empty;
    const TfToken &propName = obj.Is<UsdProperty>() ? obj.GetName() : empty;
    if (not layer->HasSpec(SdfAbstractDataSpecId(&localPath, &propName))) {
        return true;
    }

    SdfSpecHandle spec;
    if (obj.Is<UsdProperty>())
        spec = _CreatePropertySpecForEditing(obj.As<UsdProperty>());
    else
        spec = _CreatePrimSpecForEditing(obj.GetPrimPath());

    if (not TF_VERIFY(spec, 
                      "No spec at <%s> in layer @%s@",
                      editTarget.MapToSpecPath(obj.GetPath()).GetText(),
                      GetEditTarget().GetLayer()->GetIdentifier().c_str())) {
        return false;
    }

    if (keyPath.IsEmpty()) {
        spec->GetLayer()->EraseField(spec->GetPath(), fieldName);
    } else {
        spec->GetLayer()->EraseFieldDictValueByKey(
            spec->GetPath(), fieldName, keyPath);
    }
    return true;
}

static
bool
_IsPrivateFieldKey(const TfToken& fieldKey)
{
    static TfHashSet<TfToken, TfToken::HashFunctor> ignoredKeys;

    // XXX -- Use this instead of an initializer list in case TfHashSet
    //        doesn't support initializer lists.  Should ensure that
    //        TfHashSet does support them.
    static std::once_flag once;
    std::call_once(once, [](){
        // Composition keys.
        ignoredKeys.insert(SdfFieldKeys->InheritPaths);
        ignoredKeys.insert(SdfFieldKeys->Payload);
        ignoredKeys.insert(SdfFieldKeys->References);
        ignoredKeys.insert(SdfFieldKeys->Specializes);
        ignoredKeys.insert(SdfFieldKeys->SubLayers);
        ignoredKeys.insert(SdfFieldKeys->SubLayerOffsets);
        ignoredKeys.insert(SdfFieldKeys->VariantSelection);
        ignoredKeys.insert(SdfFieldKeys->VariantSetNames);
        // Clip keys.
        ignoredKeys.insert(UsdTokens->allTokens.begin(),
                           UsdTokens->allTokens.end());
        // Value keys.
        ignoredKeys.insert(SdfFieldKeys->Default);
        ignoredKeys.insert(SdfFieldKeys->TimeSamples);
    });

    // First look-up the field in the black-list table.
    if (ignoredKeys.find(fieldKey) != ignoredKeys.end())
        return true;

    // Implicitly excluded fields (child containers & readonly metadata).
    SdfSchema const & schema = SdfSchema::GetInstance();
    SdfSchema::FieldDefinition const* field =
                                schema.GetFieldDefinition(fieldKey);
    if (field and (field->IsReadOnly() or field->HoldsChildren()))
        return true;

    // The field is not private.
    return false;
}

UsdPrim
UsdStage::GetPseudoRoot() const
{
    return UsdPrim(_pseudoRoot);
}

UsdPrim
UsdStage::GetDefaultPrim() const
{
    TfToken name = GetRootLayer()->GetDefaultPrim();
    return SdfPath::IsValidIdentifier(name)
        ? GetPrimAtPath(SdfPath::AbsoluteRootPath().AppendChild(name))
        : UsdPrim();
}

void
UsdStage::SetDefaultPrim(const UsdPrim &prim)
{
    GetRootLayer()->SetDefaultPrim(prim.GetName());
}

void
UsdStage::ClearDefaultPrim()
{
    GetRootLayer()->ClearDefaultPrim();
}

bool
UsdStage::HasDefaultPrim() const
{
    return GetRootLayer()->HasDefaultPrim();
}

UsdPrim
UsdStage::GetPrimAtPath(const SdfPath &path) const
{
    return UsdPrim(_GetPrimDataAtPath(path));
}

Usd_PrimDataConstPtr
UsdStage::_GetPrimDataAtPath(const SdfPath &path) const
{
    tbb::spin_rw_mutex::scoped_lock lock;
    if (_primMapMutex)
        lock.acquire(*_primMapMutex, /*write=*/false);
    PathToNodeMap::const_iterator entry = _primMap.find(path);
    return entry != _primMap.end() ? entry->second.get() : NULL;
}

Usd_PrimDataPtr
UsdStage::_GetPrimDataAtPath(const SdfPath &path)
{
    tbb::spin_rw_mutex::scoped_lock lock;
    if (_primMapMutex)
        lock.acquire(*_primMapMutex, /*write=*/false);
    PathToNodeMap::const_iterator entry = _primMap.find(path);
    return entry != _primMap.end() ? entry->second.get() : NULL;
}

bool
UsdStage::_IsValidForLoadUnload(const SdfPath& path) const
{
    if (not path.IsAbsolutePath()) {
        TF_CODING_ERROR("Attempted to load/unload a relative path <%s>",
                        path.GetText());
        return false;
    }

    // XXX PERFORMANCE: could use HasPrimAtPath
    UsdPrim curPrim = GetPrimAtPath(path);

    if (not curPrim) {
        // Lets see if any ancestor exists, if so it's safe to attempt to load.
        SdfPath parentPath = path;
        while (parentPath != SdfPath::AbsoluteRootPath()) {
            if (curPrim = GetPrimAtPath(parentPath)) {
                break;
            }
            parentPath = parentPath.GetParentPath();
        }

        // We walked up to the absolute root without finding anything
        // report error.
        if (parentPath == SdfPath::AbsoluteRootPath()) {
            TF_RUNTIME_ERROR("Attempt to load/unload a path <%s> which is not "
                             "present in the stage",
                    path.GetString().c_str());
            return false;
        }
    }

    if (not curPrim.IsActive()) {
        TF_RUNTIME_ERROR("Attempt to load/unload an inactive path <%s>",
                path.GetString().c_str());
        return false;
    }

    if (curPrim.IsMaster()) {
        TF_RUNTIME_ERROR("Attempt to load/unload instance master <%s>",
                path.GetString().c_str());
        return false;
    }

    return true;
}

void
UsdStage::_DiscoverPayloads(const SdfPath& rootPath,
                            SdfPathSet* primIndexPaths,
                            bool unloadedOnly,
                            SdfPathSet* usdPrimPaths) const
{
    tbb::concurrent_unordered_set<SdfPath, SdfPath::Hash> seenMasterPrimPaths;
    tbb::concurrent_vector<SdfPath> primIndexPathsVec;
    tbb::concurrent_vector<SdfPath> usdPrimPathsVec;

    UsdPrim root = GetPrimAtPath(rootPath);
    if (not root)
        return;

    _DiscoverPayloadsInternal(root,
                              primIndexPaths ? &primIndexPathsVec : nullptr,
                              unloadedOnly,
                              usdPrimPaths ? &usdPrimPathsVec : nullptr,
                              &seenMasterPrimPaths);

    // Copy stuff out.
    if (primIndexPaths) {
        primIndexPaths->insert(
            primIndexPathsVec.begin(), primIndexPathsVec.end());
    }
    if (usdPrimPaths) {
        usdPrimPaths->insert(usdPrimPathsVec.begin(), usdPrimPathsVec.end());
    }
}

void
UsdStage::_DiscoverPayloadsInternal(
    UsdPrim const &prim,
    tbb::concurrent_vector<SdfPath> *primIndexPaths,
    bool unloadedOnly,
    tbb::concurrent_vector<SdfPath> *usdPrimPaths,
    tbb::concurrent_unordered_set<SdfPath, SdfPath::Hash> *seenMasterPrimPaths
    ) const
{
    UsdTreeIterator childIt = UsdTreeIterator::AllPrims(prim);
    
    WorkParallelForEach(
        childIt, childIt.GetEnd(),
        [=](UsdPrim const &child) {
            // Inactive prims are never included in this query.
            // Masters are also never included, since they aren't
            // independently loadable.
            if (not child.IsActive() or child.IsMaster())
                return;

            if (child._GetSourcePrimIndex().HasPayload()) {
                const SdfPath& payloadIncludePath = 
                    child._GetSourcePrimIndex().GetPath();
                if (not unloadedOnly or
                    not _cache->IsPayloadIncluded(payloadIncludePath)) {
                    if (primIndexPaths)
                        primIndexPaths->push_back(payloadIncludePath);
                    if (usdPrimPaths)
                        usdPrimPaths->push_back(child.GetPath());
                }
            }

            if (child.IsInstance()) {
                const UsdPrim masterPrim = child.GetMaster();
                if (TF_VERIFY(masterPrim) and 
                    seenMasterPrimPaths->insert(masterPrim.GetPath()).second) {
                    // Recurse.
                    _DiscoverPayloadsInternal(
                        masterPrim, primIndexPaths, unloadedOnly, usdPrimPaths,
                        seenMasterPrimPaths);
                }
            }
        });
}

void
UsdStage::_DiscoverAncestorPayloads(const SdfPath& rootPath,
                                    SdfPathSet* result,
                                    bool unloadedOnly) const
{
    if (rootPath == SdfPath::AbsoluteRootPath())
        return;

    for (SdfPath parentPath = rootPath.GetParentPath(); 
         parentPath != SdfPath::AbsoluteRootPath(); 
         parentPath = parentPath.GetParentPath()) {

        UsdPrim parent = GetPrimAtPath(parentPath);
        if (not parent)
            continue;

        // Inactive prims are never included in this query.
        // Masters are also never included, since they aren't
        // independently loadable.
        if (not parent.IsActive() or parent.IsMaster())
            continue;

        if (parent._GetSourcePrimIndex().HasPayload()) {
            const SdfPath& payloadIncludePath = 
                parent._GetSourcePrimIndex().GetPath();
            if (not unloadedOnly or 
                    not _cache->IsPayloadIncluded(payloadIncludePath)) {
                TF_DEBUG(USD_PAYLOADS).Msg(
                    "PAYLOAD DISCOVERY: discovered ancestor payload at <%s>\n",
                    payloadIncludePath.GetText());
                result->insert(payloadIncludePath);
            } else {
                TF_DEBUG(USD_PAYLOADS).Msg(
                        "PAYLOAD DISCOVERY: ignored ancestor payload at <%s> "
                        "because it was already loaded\n",
                        payloadIncludePath.GetText());
            }
        }
    }
}

UsdPrim
UsdStage::Load(const SdfPath& path)
{
    SdfPathSet exclude, include;
    include.insert(path);

    // Update the load set; this will trigger recomposition and include any
    // recursive payloads needed.
    LoadAndUnload(include, exclude);

    return GetPrimAtPath(path);
}

void
UsdStage::Unload(const SdfPath& path)
{
    SdfPathSet include, exclude;
    exclude.insert(path);

    // Update the load set; this will trigger recomposition and include any
    // recursive payloads needed.
    LoadAndUnload(include, exclude);
}

void
UsdStage::LoadAndUnload(const SdfPathSet &loadSet,
                        const SdfPathSet &unloadSet)
{
    TfAutoMallocTag2 tag("Usd", _mallocTagID);

    SdfPathSet aggregateLoads, aggregateUnloads;
    _LoadAndUnload(loadSet, unloadSet, &aggregateLoads, &aggregateUnloads);

    // send notifications when loading or unloading
    if (aggregateLoads.empty() and aggregateUnloads.empty()) {
        return;
    }

    UsdStageWeakPtr self(this);
    SdfPathVector pathsToRecomposeVec, otherPaths;
    pathsToRecomposeVec.insert(pathsToRecomposeVec.begin(), 
                               aggregateLoads.begin(), aggregateLoads.end());
    pathsToRecomposeVec.insert(pathsToRecomposeVec.begin(),
                               aggregateUnloads.begin(), aggregateUnloads.end());
    UsdNotice::ObjectsChanged(self, &pathsToRecomposeVec, &otherPaths)
               .Send(self);
}

void
UsdStage::_LoadAndUnload(const SdfPathSet &loadSet,
                         const SdfPathSet &unloadSet,
                         SdfPathSet *aggregateLoads,
                         SdfPathSet *aggregateUnloads)
{
    // Include implicit (recursive or ancestral) related payloads in both sets.
    SdfPathSet finalLoadSet, finalUnloadSet;

    // It's important that we do not included payloads that were previously
    // loaded because we need to iterate and will enter an infinite loop if we
    // do not reduce the load set on each iteration. This manifests below in
    // the unloadedOnly=true argument.
    for (const auto& path : loadSet) {
        if (not _IsValidForLoadUnload(path)) {
            continue;
        }

        _DiscoverPayloads(path, &finalLoadSet, true /*unloadedOnly*/);
        _DiscoverAncestorPayloads(path, &finalLoadSet, true /*unloadedOnly*/);
    }

    // Recursively populate the unload set.
    for (const auto& path : unloadSet) {
        if (not _IsValidForLoadUnload(path)) {
            continue;
        }

        // PERFORMANCE: This should exclude any paths in the load set,
        // to avoid unloading and then reloading the same path.
        _DiscoverPayloads(path, &finalUnloadSet);
    }

    // If we aren't changing the load set, terminate recursion.
    if (finalLoadSet.empty() and finalUnloadSet.empty()) {
        TF_DEBUG(USD_PAYLOADS).Msg("PAYLOAD: terminate recursion\n");
        return;
    }

    // Debug output only.
    if (TfDebug::IsEnabled(USD_PAYLOADS)) {
        TF_DEBUG(USD_PAYLOADS).Msg("PAYLOAD: Load/Unload payload sets\n"
                                   "  Include set:\n");
        for (const auto& path : loadSet) {
            TF_DEBUG(USD_PAYLOADS).Msg("\t<%s>\n", path.GetString().c_str());
        }
        TF_DEBUG(USD_PAYLOADS).Msg("  Final Include set:\n");
        for (const auto& path : finalLoadSet) {
            TF_DEBUG(USD_PAYLOADS).Msg("\t<%s>\n", path.GetString().c_str());
        }

        TF_DEBUG(USD_PAYLOADS).Msg("  Exclude set:\n");
        for (const auto& path : unloadSet) {
            TF_DEBUG(USD_PAYLOADS).Msg("\t<%s>\n", path.GetString().c_str());
        }
        TF_DEBUG(USD_PAYLOADS).Msg("  Final Exclude set:\n");
        for (const auto& path : finalUnloadSet) {
            TF_DEBUG(USD_PAYLOADS).Msg("\t<%s>\n", path.GetString().c_str());
        }
    }

    ArResolverScopedCache resolverCache;

    // Send include/exclude sets to the PcpCache.
    PcpChanges changes;
    _cache->RequestPayloads(finalLoadSet, finalUnloadSet, &changes);

    // Recompose, given the resulting changes from Pcp.
    //
    // PERFORMANCE: Note that Pcp will always include the paths in
    // both sets as "significant changes" regardless of the actual changes
    // resulting from this request, this will trigger recomposition of UsdPrims
    // that potentially didn't change; it seems like we could do better.
    TF_DEBUG(USD_CHANGES).Msg("\nProcessing Load/Unload changes\n");
    _Recompose(changes, NULL);

    // Recurse.
    //
    // Note that recursion is not necessary for the unload set, which gets upon
    // the first recursion.
    
    // aggregate our results for notification
    if (aggregateLoads and aggregateUnloads) {
        aggregateLoads->insert(finalLoadSet.begin(), finalLoadSet.end());
        aggregateUnloads->insert(finalUnloadSet.begin(), finalUnloadSet.end());
    }

    _LoadAndUnload(loadSet, SdfPathSet(), aggregateLoads, aggregateUnloads);
}

SdfPathSet
UsdStage::GetLoadSet()
{
    SdfPathSet loadSet;
    for (const auto& primIndexPath : _cache->GetIncludedPayloads()) {
        // Get the path of the Usd prim using this prim index path.
        // This ensures we return the appropriate path if this prim index
        // is being used by a prim within a master.
        //
        // If there is no Usd prim using this prim index, we return the
        // prim index path anyway. This could happen if the ancestor of
        // a previously-loaded prim is deactivated, for instance. 
        // Including this path in the returned set reflects what's loaded
        // in the underlying PcpCache and ensures users can still unload
        // the payloads for those prims by calling 
        // LoadAndUnload([], GetLoadSet()).
        const SdfPath primPath = 
            _GetPrimPathUsingPrimIndexAtPath(primIndexPath);
        if (primPath.IsEmpty()) {
            loadSet.insert(primIndexPath);
        }
        else {
            loadSet.insert(primPath);
        }
    }

    return loadSet;
}

SdfPathSet
UsdStage::FindLoadable(const SdfPath& rootPath)
{
    SdfPathSet loadable;
    _DiscoverPayloads(rootPath, NULL, /* unloadedOnly = */ false, &loadable);
    return loadable;
}

// ------------------------------------------------------------------------- //
// Instancing
// ------------------------------------------------------------------------- //

vector<UsdPrim>
UsdStage::GetMasters() const
{
    // Sort the instance master paths to provide a stable ordering for
    // this function.
    SdfPathVector masterPaths = _instanceCache->GetAllMasters();
    std::sort(masterPaths.begin(), masterPaths.end());

    vector<UsdPrim> masterPrims;
    for (const auto& path : masterPaths) {
        UsdPrim p = GetPrimAtPath(path);
        if (TF_VERIFY(p)) {
            masterPrims.push_back(p);
        }
    }
    return masterPrims;
}

Usd_PrimDataConstPtr 
UsdStage::_GetMasterForInstance(Usd_PrimDataConstPtr prim) const
{
    if (not prim->IsInstance()) {
        return NULL;
    }

    const SdfPath masterPath = 
        _instanceCache->GetMasterForPrimIndexAtPath(
            prim->GetPrimIndex().GetPath());
    return masterPath.IsEmpty() ? NULL : _GetPrimDataAtPath(masterPath);
}

bool 
UsdStage::_IsObjectElidedFromStage(const SdfPath& path) const
{
    // If the given path is a descendant of an instanceable
    // prim index, it would not be computed during composition unless
    // it is also serving as the source prim index for a master prim
    // on this stage.
    return (_instanceCache->IsPrimInMasterForPrimIndexAtPath(
            path.GetAbsoluteRootOrPrimPath()));
}

SdfPath
UsdStage::_GetPrimPathUsingPrimIndexAtPath(const SdfPath& primIndexPath) const
{
    SdfPath primPath;

    // In general, the path of a UsdPrim on a stage is the same as the
    // path of its prim index. However, this is not the case when
    // prims in masters are involved. In these cases, we need to use
    // the instance cache to map the prim index path to the master
    // prim on the stage.
    if (GetPrimAtPath(primIndexPath)) {
        primPath = primIndexPath;
    } 
    else if (_instanceCache->GetNumMasters() != 0) {
        const vector<SdfPath> mastersUsingPrimIndex = 
            _instanceCache->GetPrimsInMastersUsingPrimIndexAtPath(
                primIndexPath);

        for (const auto& pathInMaster : mastersUsingPrimIndex) {
            // If this path is a root prim path, it must be the path of a
            // master prim. This function wants to ignore master prims,
            // since they appear to have no prim index to the outside
            // consumer.
            //
            // However, if this is not a root prim path, it must be the
            // path of an prim nested inside a master, which we do want
            // to return. There will only ever be one of these, so we
            // can get this prim and break immediately.
            if (not pathInMaster.IsRootPrimPath()) {
                primPath = pathInMaster;
                break;
            }
        }
    }

    return primPath;
}

Usd_PrimDataPtr
UsdStage::_InstantiatePrim(const SdfPath &primPath)
{
    TfAutoMallocTag tag("Usd_PrimData");

    // Instantiate new prim data instance.
    Usd_PrimDataPtr p = new Usd_PrimData(this, primPath);
    pair<PathToNodeMap::iterator, bool> result;
    std::pair<SdfPath, Usd_PrimDataPtr> payload(primPath, p);
    {
        tbb::spin_rw_mutex::scoped_lock lock;
        if (_primMapMutex)
            lock.acquire(*_primMapMutex);
        result = _primMap.insert(payload);
    }

    // Insert entry into the map -- should always succeed.
    TF_VERIFY(result.second, "Newly instantiated prim <%s> already present in "
              "_primMap", primPath.GetText());
    return p;
}

namespace {
// Less-than comparison for iterators that compares what they point to.
struct _DerefIterLess {
    template <class Iter>
    bool operator()(const Iter &lhs, const Iter &rhs) const {
        return *lhs < *rhs;
    }
};
// Less-than comparison by prim name.
struct _PrimNameLess {
    template <class PrimPtr>
    bool operator()(const PrimPtr &lhs, const PrimPtr &rhs) const {
        return lhs->GetName() < rhs->GetName();
    }
};
// Less-than comparison of second element in a pair.
struct _SecondLess {
    template <class Pair>
    bool operator()(const Pair &lhs, const Pair &rhs) const {
        return lhs.second < rhs.second;
    }
};
}

// This method has some subtle behavior to support minimal repopulation and
// ideal allocation order.  See documentation for this method in the .h file for
// important details regarding this method's behavior.
void
UsdStage::_ComposeChildren(Usd_PrimDataPtr prim, bool recurse)
{
    // If prim is deactivated, discard any existing children and return.
    if (not prim->IsActive()) {
        TF_DEBUG(USD_COMPOSITION).Msg("Inactive prim <%s>\n",
                                      prim->GetPath().GetText());
        _DestroyDescendents(prim);
        return;
    }

    // Instance prims do not directly expose any of their name children.
    // Discard any pre-existing children and add a task for composing
    // the instance's master's subtree if it's root uses this instance's
    // prim index as a source.
    if (prim->IsInstance()) {
        TF_DEBUG(USD_COMPOSITION).Msg("Instance prim <%s>\n",
                                      prim->GetPath().GetText());
        _DestroyDescendents(prim);

        const SdfPath& sourceIndexPath = 
            prim->GetSourcePrimIndex().GetPath();
        const SdfPath masterPath = 
            _instanceCache->GetMasterUsingPrimIndexAtPath(sourceIndexPath);

        if (not masterPath.IsEmpty()) {
            Usd_PrimDataPtr masterPrim = _GetPrimDataAtPath(masterPath);
            if (not masterPrim) {
                masterPrim = _InstantiatePrim(masterPath);

                // Master prims are parented beneath the pseudo-root,
                // but are *not* children of the pseudo-root. This ensures
                // that consumers never see master prims unless they are
                // explicitly asked for. So, we don't need to set the child
                // link here.
                masterPrim->_SetParentLink(_pseudoRoot);
            }
            _ComposeSubtree(masterPrim, _pseudoRoot, sourceIndexPath);
        }
        return;
    }

    // Compose child names for this prim.
    TfTokenVector nameOrder;
    if (not TF_VERIFY(prim->_ComposePrimChildNames(&nameOrder)))
        return;

    // Optimize for important special cases:
    //
    // 1) the prim has no children.
    if (nameOrder.empty()) {
        TF_DEBUG(USD_COMPOSITION).Msg("Children empty <%s>\n",
                                      prim->GetPath().GetText());
        _DestroyDescendents(prim);
        return;
    }
    // 2) the prim had no children previously.
    if (not prim->_firstChild) {
        TF_DEBUG(USD_COMPOSITION).Msg("Children all new <%s>\n",
                                      prim->GetPath().GetText());
        SdfPath parentPath = prim->GetPath();
        Usd_PrimDataPtr head = NULL, prev = NULL, cur = NULL;
        for (const auto& child : nameOrder) {
            cur = _InstantiatePrim(parentPath.AppendChild(child));
            if (recurse) {
                _ComposeChildSubtree(cur, prim);
            }
            if (not prev) {
                head = cur;
            }
            else {
                prev->_SetSiblingLink(cur);
            }
            prev = cur;
        }
        prim->_firstChild = head;
        cur->_SetParentLink(prim);
        return;
    }
    // 3) the prim's set of children and its order hasn't changed.
    {
        Usd_PrimDataSiblingIterator
            begin = prim->_ChildrenBegin(),
            end = prim->_ChildrenEnd(),
            cur = begin;
        TfTokenVector::const_iterator
            curName = nameOrder.begin(),
            nameEnd = nameOrder.end();
        for (; cur != end and curName != nameEnd; ++cur, ++curName) {
            if ((*cur)->GetName() != *curName)
                break;
        }
        if (cur == end and curName == nameEnd) {
            TF_DEBUG(USD_COMPOSITION).Msg("Children same in same order <%s>\n",
                                          prim->GetPath().GetText());
            if (recurse) {
                for (cur = begin; cur != end; ++cur) {
                    _ComposeChildSubtree(*cur, prim);
                }
            }
            return;
        }
    }

    TF_DEBUG(USD_COMPOSITION).Msg(
        "Require general children recomposition <%s>\n",
        prim->GetPath().GetText());

    // Otherwise we do the general form of preserving preexisting children and
    // ordering them according to nameOrder.

    // Make a vector of iterators into nameOrder.
    typedef vector<TfTokenVector::const_iterator> TokenVectorIterVec;
    TokenVectorIterVec nameOrderIters(nameOrder.size());
    for (size_t i = 0, sz = nameOrder.size(); i != sz; ++i)
        nameOrderIters[i] = nameOrder.begin() + i;

    // Sort the name order iterators *by name*.
    sort(nameOrderIters.begin(), nameOrderIters.end(), _DerefIterLess());

    // Make a vector of the existing prim children and sort them by name.
    vector<Usd_PrimDataPtr> oldChildren(
        prim->_ChildrenBegin(), prim->_ChildrenEnd());
    sort(oldChildren.begin(), oldChildren.end(), _PrimNameLess());

    vector<Usd_PrimDataPtr>::const_iterator
        oldChildIt = oldChildren.begin(),
        oldChildEnd = oldChildren.end();

    TokenVectorIterVec::const_iterator
        newNameItersIt = nameOrderIters.begin(),
        newNameItersEnd = nameOrderIters.end();

    // We build a vector of pairs of prims and the original name order
    // iterators.  This lets us re-sort by original order once we're finished.
    vector<pair<Usd_PrimDataPtr, TfTokenVector::const_iterator> >
        tempChildren;
    tempChildren.reserve(nameOrder.size());

    const SdfPath &parentPath = prim->GetPath();

    while (newNameItersIt != newNameItersEnd or oldChildIt != oldChildEnd) {
        // Walk through old children that no longer exist up to the current
        // potentially new name, removing them.
        while (oldChildIt != oldChildEnd and
               (newNameItersIt == newNameItersEnd or
                (*oldChildIt)->GetName() < **newNameItersIt)) {
            TF_DEBUG(USD_COMPOSITION).Msg("Removing <%s>\n",
                                          (*oldChildIt)->GetPath().GetText());
            _DestroyPrim(*oldChildIt++);
        }

        // Walk through any matching children and preserve them.
        for (; newNameItersIt != newNameItersEnd and
                 oldChildIt != oldChildEnd and
                 **newNameItersIt == (*oldChildIt)->GetName();
             ++newNameItersIt, ++oldChildIt) {
            TF_DEBUG(USD_COMPOSITION).Msg("Preserving <%s>\n",
                                          (*oldChildIt)->GetPath().GetText());
            tempChildren.push_back(make_pair(*oldChildIt, *newNameItersIt));
            if (recurse) {
                Usd_PrimDataPtr child = tempChildren.back().first;
                _ComposeChildSubtree(child, prim);
            }
        }

        // Walk newly-added names up to the next old name, adding them.
        for (; newNameItersIt != newNameItersEnd and
                 (oldChildIt == oldChildEnd or
                  **newNameItersIt < (*oldChildIt)->GetName());
             ++newNameItersIt) {
            SdfPath newChildPath = parentPath.AppendChild(**newNameItersIt);
            TF_DEBUG(USD_COMPOSITION).Msg("Creating new <%s>\n",
                                          newChildPath.GetText());
            tempChildren.push_back(
                make_pair(_InstantiatePrim(newChildPath), *newNameItersIt));
            if (recurse) {
                Usd_PrimDataPtr child = tempChildren.back().first;
                _ComposeChildSubtree(child, prim);
            }
        }
    }

    // Now all the new children are in lexicographical order by name, paired
    // with their name's iterator in the original name order.  Recover the
    // original order by sorting by the iterators natural order.
    sort(tempChildren.begin(), tempChildren.end(), _SecondLess());

    // Now copy the correctly ordered children into place.
    prim->_firstChild = NULL;
    TF_REVERSE_FOR_ALL(i, tempChildren)
        prim->_AddChild(i->first);
}

void 
UsdStage::_ComposeChildSubtree(Usd_PrimDataPtr prim, 
                               Usd_PrimDataConstPtr parent)
{
    if (parent->IsInMaster()) {
        // If this UsdPrim is a child of an instance master, its 
        // source prim index won't be at the same path as its stage path.
        // We need to construct the path from the parent's source index.
        const SdfPath sourcePrimIndexPath = 
            parent->GetSourcePrimIndex().GetPath().AppendChild(prim->GetName());
        _ComposeSubtree(prim, parent, sourcePrimIndexPath);
    }
    else {
        _ComposeSubtree(prim, parent);
    }
}

void
UsdStage::_ReportPcpErrors(const PcpErrorVector &errors,
                           const std::string &context) const
{
    _ReportErrors(errors, std::vector<std::string>(), context);
}

void
UsdStage::_ReportErrors(const PcpErrorVector &errors,
                        const std::vector<std::string> &otherErrors,
                        const std::string &context) const
{
    // Report any errors.
    if (not errors.empty() or not otherErrors.empty()) {
        std::string message = context + ":\n";
        for (const auto& err : errors) {
            message += "    " + TfStringReplace(err->ToString(), "\n", "\n    ") 
                       + '\n';
        }
        for (const auto& err : otherErrors) {
            message += "    " + TfStringReplace(err, "\n", "\n    ") + '\n';
        }
        TF_WARN(message);
    }
}

void
UsdStage::_ComposeSubtreeInParallel(Usd_PrimDataPtr prim)
{
    _ComposeSubtreesInParallel(vector<Usd_PrimDataPtr>(1, prim));
}

void
UsdStage::_ComposeSubtreesInParallel(
    const vector<Usd_PrimDataPtr> &prims,
    const vector<SdfPath> *primIndexPaths)
{
    TF_PY_ALLOW_THREADS_IN_SCOPE();

    // TF_DEBUG(USD_COMPOSITION).Msg("Composing Subtrees at: %s\n",
    //     TfStringify(
    //         [&prims]() {
    //             vector<SdfPath> paths;
    //             for (auto p : prims) { paths.push_back(p->GetPath()); }
    //             return paths;
    //         }()).c_str());

    TRACE_FUNCTION();

    // Begin a subtree composition in parallel.  Calling _ComposeChildren and
    // passing recurse=true will spawn a task for each subtree.

    _primMapMutex = boost::in_place();
    _dispatcher = boost::in_place();
    
    for (size_t i = 0; i != prims.size(); ++i) {
        Usd_PrimDataPtr p = prims[i];
        _dispatcher->Run(
            &UsdStage::_ComposeSubtreeImpl, this, p, p->GetParent(), 
            primIndexPaths ? (*primIndexPaths)[i] : p->GetPath());
    }

    _dispatcher = boost::none;
    _primMapMutex = boost::none;
}

void
UsdStage::_ComposeSubtree(
    Usd_PrimDataPtr prim, Usd_PrimDataConstPtr parent,
    const SdfPath& primIndexPath)
{
    if (_dispatcher) {
        _dispatcher->Run(
            &UsdStage::_ComposeSubtreeImpl, this, prim, parent, primIndexPath);
    } else {
        // TF_DEBUG(USD_COMPOSITION).Msg("Composing Subtree at <%s>\n",
        //                               prim->GetPath().GetText());
        // TRACE_FUNCTION();
        _ComposeSubtreeImpl(prim, parent, primIndexPath);
    }
}

void
UsdStage::_ComposeSubtreeImpl(
    Usd_PrimDataPtr prim, Usd_PrimDataConstPtr parent,
    const SdfPath& inPrimIndexPath)
{
    TfAutoMallocTag2 tag("Usd", _mallocTagID);

    const SdfPath primIndexPath = 
        (inPrimIndexPath.IsEmpty() ? prim->GetPath() : inPrimIndexPath);

    // Compute the prim's PcpPrimIndex.
    PcpErrorVector errors;
    prim->_primIndex =
        &_GetPcpCache()->ComputePrimIndex(primIndexPath, &errors);

    // Report any errors.
    if (not errors.empty()) {
        _ReportPcpErrors(
            errors, TfStringPrintf("Computing prim index <%s>",
                                   primIndexPath.GetText()));
    }

    parent = parent ? parent : prim->GetParent();

    // If this prim's parent is the pseudo-root and it has a different
    // path from its source prim index, it must represent a master prim.
    const bool isMasterPrim =
        (parent == _pseudoRoot 
         and prim->_primIndex->GetPath() != prim->GetPath());

    // Compose the typename for this prim unless it's a master prim, since
    // master prims don't expose any data except name children.
    // Note this needs to come before _ComposeAndCacheFlags, since that
    // function may need typename to be populated.
    if (isMasterPrim) {
        prim->_typeName = TfToken();
    }
    else {
        prim->_typeName = _ComposeTypeName(prim->GetPrimIndex());
    }

    // Compose flags for prim.
    prim->_ComposeAndCacheFlags(parent, isMasterPrim);

    // Pre-compute clip information for this prim to avoid doing so
    // at value resolution time.
    if (prim->GetPath() != SdfPath::AbsoluteRootPath()) {
        bool primHasAuthoredClips = _clipCache->PopulateClipsForPrim(
            prim->GetPath(), prim->GetPrimIndex());
        prim->_SetMayHaveOpinionsInClips(
            primHasAuthoredClips or parent->MayHaveOpinionsInClips());
    }

    // Compose the set of children on this prim.
    _ComposeChildren(prim, /*recurse=*/true);
}

void
UsdStage::_DestroyDescendents(Usd_PrimDataPtr prim)
{
    // Recurse to children first.
    Usd_PrimDataSiblingIterator
        childIt = prim->_ChildrenBegin(), childEnd = prim->_ChildrenEnd();
    prim->_firstChild = NULL;
    while (childIt != childEnd) {
        if (_dispatcher) {
            _dispatcher->Run(&UsdStage::_DestroyPrim, this, *childIt++);
        } else {
            _DestroyPrim(*childIt++);
        }
    }
}

void 
UsdStage::_DestroyPrimsInParallel(const vector<SdfPath>& paths)
{
    TF_PY_ALLOW_THREADS_IN_SCOPE();

    TRACE_FUNCTION();

    TF_AXIOM(not _dispatcher and not _primMapMutex);

    _primMapMutex = boost::in_place();
    _dispatcher = boost::in_place();

    for (const auto& path : paths) {
        Usd_PrimDataPtr prim = _GetPrimDataAtPath(path);
        _dispatcher->Run(&UsdStage::_DestroyPrim, this, prim);
    }

    _dispatcher = boost::none;
    _primMapMutex = boost::none;
}

void
UsdStage::_DestroyPrim(Usd_PrimDataPtr prim)
{
    TF_DEBUG(USD_COMPOSITION).Msg(
        "Destroying <%s>\n", prim->GetPath().GetText());

    // Destroy descendents first.
    _DestroyDescendents(prim);

    // Set the prim's dead bit.
    prim->_MarkDead();

    // Remove from the map -- this prim should always be present.

    // XXX: We intentionally copy the prim's path to the local variable primPath
    // here.  If we don't, the erase() call ends up reading freed memory.  This
    // is because libstdc++'s hash_map's backing implementation implements
    // erase() as: find the first element with a matching key, erase it, then
    // walk subsequent bucket elements with matching keys and erase them.  This
    // might seem odd for hash_map since only one element can have the given
    // key, but it works this way since the backing implementation is shared
    // between hash_map and hash_multimap.
    //
    // This is a problem since prim->GetPath() returns a const reference to a
    // member variable, so once the first element (and only element) is erased
    // the reference is invalidated, but erase() may look at the path reference
    // again to do the key comparison for subsequent elements.  Copying the path
    // out to a local variable ensures it stays alive for the duration of
    // erase().
    //
    // NOTE: The above was true in gcc 4.4 but not in gcc 4.8, nor is it
    //       true in boost::unordered_map or std::unordered_map.
    if (not _isClosingStage) {
        SdfPath primPath = prim->GetPath(); 
        tbb::spin_rw_mutex::scoped_lock lock;
        const bool hasMutex = static_cast<bool>(_primMapMutex);
        if (hasMutex)
            lock.acquire(*_primMapMutex);
        bool erased = _primMap.erase(primPath);
        if (hasMutex)
            lock.release();
        TF_VERIFY(erased, 
                  "Destroyed prim <%s> not present in stage's data structures",
                  prim->GetPath().GetString().c_str());
    }
}

void
UsdStage::Reload()
{
    TfAutoMallocTag2 tag("Usd", _mallocTagID);

    ArResolverScopedCache resolverCache;

    PcpChanges changes;
    _cache->Reload(&changes);
        
    // Process changes.  This won't be invoked automatically if we didn't
    // reload any layers but only loaded layers that we failed to load
    // previously (because loading a previously unloaded layer doesn't
    // invoke change processing).
    _Recompose(changes, NULL);
}

/*static*/
bool
UsdStage::IsSupportedFile(const std::string& filePath) 
{
    if (filePath.empty()) {
        TF_CODING_ERROR("Empty file path given");
        return false;
    }

    // grab the file's extension, and assert it to be valid
    std::string fileExtension = SdfFileFormat::GetFileExtension(filePath);
    if (fileExtension.empty()) {
        return false;
    }

    // if the extension is valid we'll get a non null FileFormatPtr
    return SdfFileFormat::FindByExtension(fileExtension, 
                                          UsdUsdFileFormatTokens->Target);
}

static bool
_CheckAbsolutePrimPath(const SdfPath &path)
{
    // Path must be absolute.
    if (ARCH_UNLIKELY(not path.IsAbsolutePath())) {
        TF_CODING_ERROR("Path must be an absolute path: <%s>", path.GetText());
        return false;
    }

    // Path must be a prim path (or the absolute root path).
    if (ARCH_UNLIKELY(not path.IsAbsoluteRootOrPrimPath())) {
        TF_CODING_ERROR("Path must be a prim path: <%s>", path.GetText());
        return false;
    }

    // Path must not contain variant selections.
    if (ARCH_UNLIKELY(path.ContainsPrimVariantSelection())) {
        TF_CODING_ERROR("Path must not contain variant selections: <%s>",
                        path.GetText());
        return false;
    }

    return true;
}

UsdPrim
UsdStage::OverridePrim(const SdfPath &path)
{
    // Special-case requests for the root.  It always succeeds and never does
    // authoring since the root cannot have PrimSpecs.
    if (path == SdfPath::AbsoluteRootPath())
        return GetPseudoRoot();
    
    // Validate path input.
    if (not _CheckAbsolutePrimPath(path))
        return UsdPrim();

    // If there is already a UsdPrim at the given path, grab it.
    UsdPrim prim = GetPrimAtPath(path);

    // Do the authoring, if any to do.
    if (not prim) {
        {
            SdfChangeBlock block;
            TfErrorMark m;
            SdfPrimSpecHandle primSpec = _CreatePrimSpecForEditing(path);
            // If spec creation failed, return.  Issue an error if a more
            // specific error wasn't already issued.
            if (not primSpec) {
                if (m.IsClean())
                    TF_RUNTIME_ERROR("Failed to create PrimSpec for <%s>",
                                     path.GetText());
                return UsdPrim();
            }
        }

        // Attempt to fetch the prim we tried to create.
        prim = GetPrimAtPath(path);
    }

    return prim;
}

UsdPrim
UsdStage::DefinePrim(const SdfPath &path,
                     const TfToken &typeName)
{
    // Special-case requests for the root.  It always succeeds and never does
    // authoring since the root cannot have PrimSpecs.
    if (path == SdfPath::AbsoluteRootPath())
        return GetPseudoRoot();

    // Validate path input.
    if (not _CheckAbsolutePrimPath(path))
        return UsdPrim();

    // Define all ancestors.
    if (not DefinePrim(path.GetParentPath()))
        return UsdPrim();
    
    // Now author scene description for this prim.
    TfErrorMark m;
    UsdPrim prim = GetPrimAtPath(path);
    if (not prim or not prim.IsDefined() or
        (not typeName.IsEmpty() and prim.GetTypeName() != typeName)) {
        {
            SdfChangeBlock block;
            SdfPrimSpecHandle primSpec = _CreatePrimSpecForEditing(path);
            // If spec creation failed, return.  Issue an error if a more
            // specific error wasn't already issued.
            if (not primSpec) {
                if (m.IsClean())
                    TF_RUNTIME_ERROR(
                        "Failed to create primSpec for <%s>", path.GetText());
                return UsdPrim();
            }
            
            // Set specifier and typeName, if not empty.
            primSpec->SetSpecifier(SdfSpecifierDef);
            if (not typeName.IsEmpty())
                primSpec->SetTypeName(typeName);
        }
        // Fetch prim if newly created.
        prim = prim ? prim : GetPrimAtPath(path);
    }
    
    // Issue an error if we were unable to define this prim and an error isn't
    // already issued.
    if ((not prim or not prim.IsDefined()) and m.IsClean())
        TF_RUNTIME_ERROR("Failed to define UsdPrim <%s>", path.GetText());

    return prim;
}

UsdPrim
UsdStage::CreateClassPrim(const SdfPath &path)
{
    // Classes must be root prims.
    if (not path.IsRootPrimPath()) {
        TF_CODING_ERROR("Classes must be root prims.  <%s> is not a root prim "
                        "path", path.GetText());
        return UsdPrim();
    }

    // Classes must be created in local layers.
    if (not GetEditTarget().IsLocalLayer()) {
        TF_CODING_ERROR("Must create classes in local LayerStack");
        return UsdPrim();
    }

    // It's an error to try to transform a defined non-class into a class.
    UsdPrim prim = GetPrimAtPath(path);
    if (prim and prim.IsDefined() and
        prim.GetSpecifier() != SdfSpecifierClass) {
        TF_RUNTIME_ERROR("Non-class prim already exists at <%s>",
                         path.GetText());
        return UsdPrim();
    }

    // Stamp a class PrimSpec if need-be.
    if (not prim or not prim.IsAbstract()) {
        prim = DefinePrim(path);
        if (prim)
            prim.SetMetadata(SdfFieldKeys->Specifier, SdfSpecifierClass);
    }
    return prim;
}

bool
UsdStage::RemovePrim(const SdfPath& path)
{
    return _RemovePrim(path);
}

const UsdEditTarget &
UsdStage::GetEditTarget() const
{
    return _editTarget;
}

bool
UsdStage::HasLocalLayer(const SdfLayerHandle &layer) const
{
    return _cache->GetLayerStack()->HasLayer(layer);
}

void
UsdStage::SetEditTarget(const UsdEditTarget &editTarget)
{
    if (not editTarget.IsValid()){
        TF_CODING_ERROR("Attempt to set an invalid UsdEditTarget as current");
        return;
    }
    // Do some extra error checking if the EditTarget specifies a local layer.
    if (editTarget.IsLocalLayer()) {
        if (not HasLocalLayer(editTarget.GetLayer())) {
            TF_CODING_ERROR("Layer @%s@ is not in the local LayerStack rooted "
                            "at @%s@",
                            editTarget.GetLayer()->GetIdentifier().c_str(),
                            GetRootLayer()->GetIdentifier().c_str());
            return;
        }
    }

    // If different from current, set EditTarget and notify.
    if (editTarget != _editTarget) {
        _editTarget = editTarget;
        UsdStageWeakPtr self(this);
        UsdNotice::StageEditTargetChanged(self).Send(self);
    }
}

SdfLayerHandle
UsdStage::GetRootLayer() const
{
    return _rootLayer;
}

ArResolverContext
UsdStage::GetPathResolverContext() const
{
    if (not TF_VERIFY(_GetPcpCache())) {
        static ArResolverContext empty;
        return empty;
    }
    return _GetPcpCache()->GetLayerStackIdentifier().pathResolverContext;
}

SdfLayerHandleVector
UsdStage::GetLayerStack(bool includeSessionLayers) const
{
    SdfLayerHandleVector result;

    // Pcp's API lets us get either the whole stack or just the session layer
    // stack.  We get the whole stack and either copy the whole thing to Handles
    // or only the portion starting at the root layer to the end.

    if (PcpLayerStackPtr layerStack = _cache->GetLayerStack()) {
        const SdfLayerRefPtrVector &layers = layerStack->GetLayers();

        // Copy everything if sublayers requested, otherwise copy from the root
        // layer to the end.
        SdfLayerRefPtrVector::const_iterator copyBegin =
            includeSessionLayers ? layers.begin() :
            find(layers.begin(), layers.end(), GetRootLayer());

        TF_VERIFY(copyBegin != layers.end(),
                  "Root layer @%s@ not in LayerStack",
                  GetRootLayer()->GetIdentifier().c_str());

        result.assign(copyBegin, layers.end());
    }

    return result;
}

SdfLayerHandleVector
UsdStage::GetUsedLayers() const
{
    if (not _cache)
        return SdfLayerHandleVector();
    
    const SdfLayerHandleSet &usedLayers = _cache->GetUsedLayers();
    return SdfLayerHandleVector(usedLayers.begin(), usedLayers.end());
}


SdfLayerHandle
UsdStage::GetSessionLayer() const
{
    return _sessionLayer;
}

void
UsdStage::MuteLayer(const std::string &layerIdentifier)
{
    MuteAndUnmuteLayers({layerIdentifier}, {});
}

void
UsdStage::UnmuteLayer(const std::string &layerIdentifier)
{
    MuteAndUnmuteLayers({}, {layerIdentifier});
}

void 
UsdStage::MuteAndUnmuteLayers(const std::vector<std::string> &muteLayers,
                              const std::vector<std::string> &unmuteLayers)
{
    TfAutoMallocTag2 tag("Usd", _mallocTagID);

    PcpChanges changes;
    _cache->RequestLayerMuting(muteLayers, unmuteLayers, &changes);
    if (changes.IsEmpty()) {
        return;
    }

    SdfPathSet paths;
    _Recompose(changes, &paths);

    UsdStageWeakPtr self(this);
    const SdfPathVector recomposedPaths(paths.begin(), paths.end());
    const SdfPathVector otherPaths;
    UsdNotice::ObjectsChanged(self, &recomposedPaths, &otherPaths)
               .Send(self);
}

const std::vector<std::string>&
UsdStage::GetMutedLayers() const
{
    return _cache->GetMutedLayers();
}

bool
UsdStage::IsLayerMuted(const std::string& layerIdentifier) const
{
    return _cache->IsLayerMuted(layerIdentifier);
}

UsdTreeIterator
UsdStage::Traverse()
{
    return UsdTreeIterator::Stage(UsdStagePtr(this));
}

UsdTreeIterator
UsdStage::Traverse(const Usd_PrimFlagsPredicate &predicate)
{
    return UsdTreeIterator::Stage(UsdStagePtr(this), predicate);
}

UsdTreeIterator
UsdStage::TraverseAll()
{
    return UsdTreeIterator::Stage(UsdStagePtr(this),
                                  Usd_PrimFlagsPredicate::Tautology());
}

bool
UsdStage::_RemovePrim(const SdfPath& path)
{
    SdfPrimSpecHandle spec = _GetPrimSpec(path);
    if (not spec) {
        return false;
    }

    SdfPrimSpecHandle parent = spec->GetRealNameParent();
    if (not parent) {
        return false;
    }

    return parent->RemoveNameChild(spec);
}

bool
UsdStage::_RemoveProperty(const SdfPath &path)
{
    SdfPropertySpecHandle propHandle =
        GetEditTarget().GetPropertySpecForScenePath(path);

    if (not propHandle) {
        return false;
    }

    // dynamic cast needed because of protected copyctor
    // safe to assume a prim owner because we are in UsdPrim
    SdfPrimSpecHandle parent 
        = TfDynamic_cast<SdfPrimSpecHandle>(propHandle->GetOwner());

    if (not TF_VERIFY(parent, "Prop has no parent")) {
        return false;
    }

    parent->RemoveProperty(propHandle);
    return true;
}

// Add paths in the given cache that depend on the given path in the given layer
// to the output.
static void
_AddDependentPaths(const SdfLayerHandle &layer, const SdfPath &path,
                   const PcpCache &cache, SdfPathSet *output)
{
    // We include virtual dependencies so that we can process
    // changes like adding missing defaultPrim metadata.
    const PcpDependencyFlags depTypes = PcpDependencyTypeAnyIncludingVirtual;
    // Do not filter dependencies against the indexes cached in PcpCache,
    // because Usd does not cache PcpPropertyIndex entries.
    const bool filterForExistingCachesOnly = false;

    for (const PcpDependency& dep:
         cache.FindDependentPaths(layer, path, depTypes,
                                  /* recurseOnSite */ true,
                                  /* recurseOnIndex */ true,
                                  filterForExistingCachesOnly)) {
        output->insert(dep.indexPath);
    }

    TF_DEBUG(USD_CHANGES).Msg(
        "Adding paths that use <%s> in layer @%s@: %s\n",
        path.GetText(),
        layer->GetIdentifier().c_str(),
        TfStringify(*output).c_str());
}

void
UsdStage::_HandleLayersDidChange(
    const SdfNotice::LayersDidChangeSentPerLayer &n)
{
    TfAutoMallocTag2 tag("Usd", _mallocTagID);

    // Ignore if this is not the round of changes we're looking for.
    size_t serial = n.GetSerialNumber();
    if (serial == _lastChangeSerialNumber)
        return;

    if (ARCH_UNLIKELY(serial < _lastChangeSerialNumber)) {
        // If we receive a change from an earlier round of change processing
        // than one we've already seen, there must be a violation of the Usd
        // threading model -- concurrent edits to layers that apply to a single
        // stage are disallowed.
        TF_CODING_ERROR("Detected usd threading violation.  Concurrent changes "
                        "to layer(s) composed in stage %p rooted at @%s@.  "
                        "(serial=%zu, lastSerial=%zu).",
                        this, GetRootLayer()->GetIdentifier().c_str(),
                        serial, _lastChangeSerialNumber);
        return;
    }

    _lastChangeSerialNumber = serial;

    TF_DEBUG(USD_CHANGES).Msg("\nHandleLayersDidChange received\n");

    // both of these path sets will be stage-relative and thus are safe to
    // feed into all public stage API
    SdfPathSet pathsToRecompose, otherChangedPaths;

    // Add dependent paths for any PrimSpecs whose fields have changed that may
    // affect cached prim information.
    for(const auto& layerAndChangelist : n.GetChangeListMap()) {
        // If this layer does not pertain to us, skip.
        if (_cache->FindAllLayerStacksUsingLayer(
                layerAndChangelist.first).empty()) {
            continue;
        }

        for (const auto& entryList : layerAndChangelist.second.GetEntryList()) {

            const SdfPath &path = entryList.first;
            const SdfChangeList::Entry &entry = entryList.second;

            TF_DEBUG(USD_CHANGES).Msg(
                "<%s> in @%s@ changed.\n",
                path.GetText(), 
                layerAndChangelist.first->GetIdentifier().c_str());

            bool willRecompose = false;
            if (path == SdfPath::AbsoluteRootPath() or
                path.IsPrimOrPrimVariantSelectionPath()) {

                if (entry.flags.didReorderChildren) {
                    willRecompose = true;
                } else {
                    for (const auto& info : entry.infoChanged) {
                        const auto infoKey = info.first;
                        if ((infoKey == SdfFieldKeys->Active) or
                            (infoKey == SdfFieldKeys->Kind) or
                            (infoKey == SdfFieldKeys->TypeName) or
                            (infoKey == SdfFieldKeys->Specifier) or
                            
                            // XXX: Could be more specific when recomposing due
                            //      to clip changes. E.g., only update the clip
                            //      resolver and bits on each prim.
                            UsdIsClipRelatedField(infoKey)) {

                            TF_DEBUG(USD_CHANGES).Msg(
                                "Changed field: %s\n",
                                infoKey.GetText());

                            willRecompose = true;
                            break;
                        }
                    }
                }

                if (willRecompose) {
                    _AddDependentPaths(layerAndChangelist.first, path, 
                                       *_cache, &pathsToRecompose);
                }
            }

            // If we're not going to recompose this path, record the dependent
            // scene paths separately so we can notify clients about the
            // changes.
            if (not willRecompose) {
                _AddDependentPaths(layerAndChangelist.first, path, 
                                   *_cache, &otherChangedPaths);
            }
        }
    }

    PcpChanges changes;
    changes.DidChange(std::vector<PcpCache*>(1, _cache.get()),
                      n.GetChangeListMap());
    _Recompose(changes, &pathsToRecompose);

    // Make a copy of pathsToRecompose, but uniqued with a prefix-check, which
    // removes all elements that are prefixed by other elements.  Also
    // remove any paths that are beneath instances, since UsdStage doesn't
    // expose any objects at these paths.
    SdfPathVector pathsToRecomposeVec;
    _CopyAndRemoveDescendentPaths(pathsToRecompose, &pathsToRecomposeVec);

    using std::remove_if;
    using boost::bind;

    pathsToRecomposeVec.erase(
        remove_if(pathsToRecomposeVec.begin(), pathsToRecomposeVec.end(),
                  bind(&UsdStage::_IsObjectElidedFromStage, this, _1)),
        pathsToRecomposeVec.end());

    // Collect the paths in otherChangedPaths that aren't under paths that
    // were recomposed.  If the pseudo-root had been recomposed, we can
    // just clear out otherChangedPaths since everything was recomposed.
    if (not pathsToRecomposeVec.empty() and
        pathsToRecomposeVec.front() == SdfPath::AbsoluteRootPath()) {
        // If the pseudo-root is present, it should be the only path in the
        // vector.
        TF_VERIFY(pathsToRecomposeVec.size() == 1);
        otherChangedPaths.clear();
    }

    SdfPathVector otherChangedPathsVec;
    otherChangedPathsVec.reserve(otherChangedPaths.size());
    remove_copy_if(otherChangedPaths.begin(), otherChangedPaths.end(),
                   back_inserter(otherChangedPathsVec),
                   bind(&UsdStage::_IsObjectElidedFromStage, this, _1));

    // Now we want to remove all elements of otherChangedPathsVec that are
    // prefixed by elements in pathsToRecompose.
    SdfPathVector::iterator
        other = otherChangedPathsVec.begin(),
        otherEnd = otherChangedPathsVec.end();
    SdfPathVector::const_iterator
        recomp = pathsToRecomposeVec.begin(),
        recompEnd = pathsToRecomposeVec.end();
    while (recomp != recompEnd and other != otherEnd) {
        if (*other < *recomp) {
            // If the current element in other is less than the current element
            // in recomp, it cannot be prefixed, so retain it.
            ++other;
        } else if (other->HasPrefix(*recomp)) {
            // Otherwise if this element in other is prefixed by the current
            // element in pathsToRecompose, shuffle it to the end to discard.
            if (other+1 != otherEnd)
                std::rotate(other, other + 1, otherEnd);
            --otherEnd;
        } else {
            // Otherwise advance to the next element in pathsToRecompose.
            ++recomp;
        }
    }
    // Erase removed elements.
    otherChangedPathsVec.erase(otherEnd, otherChangedPathsVec.end());

    UsdStageWeakPtr self(this);

    // Notify about changed objects.
    UsdNotice::ObjectsChanged(
        self, &pathsToRecomposeVec, &otherChangedPathsVec).Send(self);

    // Receivers can now refresh their caches... or just dirty them
    UsdNotice::StageContentsChanged(self).Send(self);
}

void UsdStage::_Recompose(const PcpChanges &changes,
                          SdfPathSet *initialPathsToRecompose)
{
    ArResolverScopedCache resolverCache;

    SdfPathSet newPathsToRecompose;
    SdfPathSet *pathsToRecompose = initialPathsToRecompose ?
        initialPathsToRecompose : &newPathsToRecompose;

    changes.Apply();

    const PcpChanges::CacheChanges &cacheChanges = changes.GetCacheChanges();

    if (not cacheChanges.empty()) {
        const PcpCacheChanges &ourChanges = cacheChanges.begin()->second;

        for (const auto& path : ourChanges.didChangeSignificantly) {
            // Translate the real path from Pcp into a stage-relative path
            pathsToRecompose->insert(path);
            TF_DEBUG(USD_CHANGES).Msg("Did Change Significantly: %s\n",
                                      path.GetText());
        }

        for (const auto& path : ourChanges.didChangeSpecs) {
            // Translate the real path from Pcp into a stage-relative path
            pathsToRecompose->insert(path);
            TF_DEBUG(USD_CHANGES).Msg("Did Change Spec: %s\n",
                                      path.GetText());
        }

        for (const auto& path : ourChanges.didChangePrims) {
            // Translate the real path from Pcp into a stage-relative path
            pathsToRecompose->insert(path);
            TF_DEBUG(USD_CHANGES).Msg("Did Change Prim: %s\n",
                                      path.GetText());
        }

        if (pathsToRecompose->empty()) {
            TF_DEBUG(USD_CHANGES).Msg(
                "Nothing to recompose in cache changes\n");
        }
    } else {
        TF_DEBUG(USD_CHANGES).Msg("No cache changes\n");
    }

    // Prune descendant paths into a vector.
    SdfPathVector pathVecToRecompose;
    _CopyAndRemoveDescendentPaths(*pathsToRecompose, &pathVecToRecompose);

    // Invalidate the clip cache, but keep the clips alive for the duration
    // of recomposition in the (likely) case that clip data hasn't changed
    // and the underlying clip layer can be reused.
    Usd_ClipCache::Lifeboat clipLifeboat;
    for (const auto& path : pathVecToRecompose) {
        _clipCache->InvalidateClipsForPrim(path, &clipLifeboat);
    }

    typedef TfHashMap<SdfPath, SdfPath, SdfPath::Hash> _MasterToPrimIndexMap;
    _MasterToPrimIndexMap masterToPrimIndexMap;

    if (not pathVecToRecompose.empty()) {
        // Ask Pcp to compute all the prim indexes in parallel, stopping at
        // stuff that's not active.
        SdfPathVector primPathsToRecompose;
        primPathsToRecompose.reserve(pathVecToRecompose.size());
        for (const SdfPath& path : pathVecToRecompose) {
            if (not path.IsAbsoluteRootOrPrimPath() or
                path.ContainsPrimVariantSelection()) {
                continue;
            }

            // Instance prims don't expose any name children, so we don't
            // need to recompose any prim index beneath instance prim 
            // indexes *unless* they are being used as the source index
            // for a master.
            if (_instanceCache->IsPrimInMasterForPrimIndexAtPath(path)) {
                const bool primIndexUsedByMaster = 
                    _instanceCache->IsPrimInMasterUsingPrimIndexAtPath(path);
                if (not primIndexUsedByMaster) {
                    TF_DEBUG(USD_CHANGES).Msg(
                        "Ignoring elided prim <%s>\n", path.GetText());
                    continue;
                }
            }

            // Unregister all instances beneath the given path. This
            // allows us to determine which instance prim indexes are
            // no longer present and make the appropriate instance
            // changes during prim index composition below.
            _instanceCache->UnregisterInstancePrimIndexesUnder(path);

            primPathsToRecompose.push_back(path);
        }

        Usd_InstanceChanges changes;
        _ComposePrimIndexesInParallel(
            primPathsToRecompose, _IncludeNewPayloadsIfAncestorWasIncluded,
            "Recomposing stage", &changes);

        // Determine what instance master prims on this stage need to
        // be recomposed due to instance prim index changes.
        SdfPathVector masterPrimsToRecompose;
        for (const SdfPath& path : primPathsToRecompose) {
            for (const SdfPath& masterPath :
                 _instanceCache->GetPrimsInMastersUsingPrimIndexAtPath(path)) {
                masterPrimsToRecompose.push_back(masterPath);
                masterToPrimIndexMap[masterPath] = path;
            }
        }

        for (size_t i = 0; i != changes.newMasterPrims.size(); ++i) {
            masterPrimsToRecompose.push_back(changes.newMasterPrims[i]);
            masterToPrimIndexMap[changes.newMasterPrims[i]] =
                changes.newMasterPrimIndexes[i];
        }

        for (size_t i = 0; i != changes.changedMasterPrims.size(); ++i) {
            masterPrimsToRecompose.push_back(changes.changedMasterPrims[i]);
            masterToPrimIndexMap[changes.changedMasterPrims[i]] =
                changes.changedMasterPrimIndexes[i];
        }

        if (not masterPrimsToRecompose.empty()) {
            // Insert these master prims into the pathsToRecompose set to
            // ensure we send the appropriate notices.
            pathsToRecompose->insert(
                masterPrimsToRecompose.begin(), masterPrimsToRecompose.end());

            pathVecToRecompose.insert(
                pathVecToRecompose.end(), 
                masterPrimsToRecompose.begin(), masterPrimsToRecompose.end());
            SdfPath::RemoveDescendentPaths(&pathVecToRecompose);
        }

        pathsToRecompose->insert(
            changes.deadMasterPrims.begin(), changes.deadMasterPrims.end());
        _DestroyPrimsInParallel(changes.deadMasterPrims);
    }

    SdfPathVector::const_iterator
        i = pathVecToRecompose.begin(), end = pathVecToRecompose.end();
    std::vector<Usd_PrimDataPtr> subtreesToRecompose;
    _ComputeSubtreesToRecompose(i, end, &subtreesToRecompose);

    // Recompose subtrees.
    if (masterToPrimIndexMap.empty()) {
        _ComposeSubtreesInParallel(subtreesToRecompose);
    }
    else {
        // Make sure we remove any subtrees for master prims that would
        // be composed when an instance subtree is composed. Otherwise,
        // the same master subtree could be composed concurrently, which
        // is unsafe.
        _RemoveMasterSubtreesSubsumedByInstances(
            &subtreesToRecompose, masterToPrimIndexMap);

        SdfPathVector primIndexPathsForSubtrees;
        primIndexPathsForSubtrees.reserve(subtreesToRecompose.size());
        for (const auto& prim : subtreesToRecompose) {
            primIndexPathsForSubtrees.push_back(TfMapLookupByValue(
                masterToPrimIndexMap, prim->GetPath(), prim->GetPath()));
        }
        _ComposeSubtreesInParallel(
            subtreesToRecompose, &primIndexPathsForSubtrees);
    }

    if (not pathVecToRecompose.empty())
        _RegisterPerLayerNotices();
}

template <class PrimIndexPathMap>
void
UsdStage::_RemoveMasterSubtreesSubsumedByInstances(
    std::vector<Usd_PrimDataPtr>* subtreesToRecompose,
    const PrimIndexPathMap& primPathToSourceIndexPathMap) const
{
    TRACE_FUNCTION();

    // Partition so [masterIt, subtreesToRecompose->end()) contains all 
    // subtrees for master prims.
    auto masterIt = std::partition(
        subtreesToRecompose->begin(), subtreesToRecompose->end(),
        [](const Usd_PrimDataPtr& p) { return not p->IsMaster(); });

    if (masterIt == subtreesToRecompose->end()) {
        return;
    }

    // Collect the paths for all master subtrees that will be composed when
    // the instance subtrees in subtreesToRecompose are composed. 
    // See the instancing handling in _ComposeChildren.
    using _PathSet = TfHashSet<SdfPath, SdfPath::Hash>;
    std::unique_ptr<_PathSet> mastersForSubtrees;
    for (const Usd_PrimDataPtr& p : 
         boost::make_iterator_range(subtreesToRecompose->begin(), masterIt)) {

        const SdfPath* sourceIndexPath = 
            TfMapLookupPtr(primPathToSourceIndexPathMap, p->GetPath());
        const SdfPath& masterPath = 
            _instanceCache->GetMasterUsingPrimIndexAtPath(
                sourceIndexPath ? *sourceIndexPath : p->GetPath());
        if (not masterPath.IsEmpty()) {
            if (not mastersForSubtrees) {
                mastersForSubtrees.reset(new _PathSet);
            }
            mastersForSubtrees->insert(masterPath);
        }
    }

    if (not mastersForSubtrees) {
        return;
    }

    // Remove all master prim subtrees that will get composed when an 
    // instance subtree in subtreesToRecompose is composed.
    auto masterIsSubsumedByInstanceSubtree = 
        [&mastersForSubtrees](const Usd_PrimDataPtr& master) {
        return mastersForSubtrees->find(master->GetPath()) != 
               mastersForSubtrees->end();
    };

    subtreesToRecompose->erase(
        std::remove_if(
            masterIt, subtreesToRecompose->end(),
            masterIsSubsumedByInstanceSubtree),
        subtreesToRecompose->end());
}

template <class Iter>
void 
UsdStage::_ComputeSubtreesToRecompose(
    Iter i, Iter end,
    std::vector<Usd_PrimDataPtr>* subtreesToRecompose)
{
    subtreesToRecompose->reserve(
        subtreesToRecompose->size() + std::distance(i, end));

    while (i != end) {
        TF_DEBUG(USD_CHANGES).Msg("Recomposing: %s\n", i->GetText());
        // TODO: refactor into shared method
        // We only care about recomposing prim-like things
        // so avoid recomposing anything else.
        if (not i->IsAbsoluteRootOrPrimPath() or
            i->ContainsPrimVariantSelection()) {
            TF_DEBUG(USD_CHANGES).Msg("Skipping non-prim: %s\n",
                                      i->GetText());
            ++i;
            continue;
        }

        SdfPath const &parentPath = i->GetParentPath();
        PathToNodeMap::const_iterator parentIt = _primMap.find(parentPath);
        if (parentIt != _primMap.end()) {

            // Since our input range contains no descendant paths, siblings
            // must appear consecutively.  We want to process all siblings that
            // have changed together in order to only recompose the parent's
            // list of children once.  We scan forward while the paths share a
            // parent to find the range of siblings.

            // Recompose parent's list of children.
            _ComposeChildren(parentIt->second.get(), /*recurse=*/false);

            // Recompose the subtree for each affected sibling.
            do {
                PathToNodeMap::const_iterator primIt = _primMap.find(*i);
                if (primIt != _primMap.end())
                    subtreesToRecompose->push_back(primIt->second.get());
                ++i;
            } while (i != end and i->GetParentPath() == parentPath);
        } else if (parentPath.IsEmpty()) {
            // This is the pseudo root, so we need to blow and rebuild
            // everything.
            subtreesToRecompose->push_back(_pseudoRoot);
            ++i;
        } else {
            ++i;
        }
    }
}

struct UsdStage::_IncludeNewlyDiscoveredPayloadsPredicate
{
    explicit _IncludeNewlyDiscoveredPayloadsPredicate(UsdStage const *stage)
        : _stage(stage) {}

    bool operator()(SdfPath const &path) const {
        // We want to include newly discovered payloads on existing prims or on
        // new prims if their nearest loadable ancestor was loaded, or if there
        // is no nearest loadable ancestor and the stage was initially populated
        // with LoadAll.

        // First, check to see if this payload is new to us.  This is safe to do
        // concurrently without a lock since these are only ever reads.

        // The path we're given is a prim index path.  Due to instancing, the
        // path to the corresponding prim on the stage may differ (it may be a
        // generated master path).
        SdfPath stagePath = _stage->_GetPrimPathUsingPrimIndexAtPath(path);
        if (stagePath.IsEmpty())
            stagePath = path;

        UsdPrim prim = _stage->GetPrimAtPath(stagePath);
        bool isNewPayload = !prim or !prim.HasPayload();

        if (not isNewPayload)
            return false;

        // XXX: This does not quite work correctly with instancing.  What we
        // need to do is once we hit a master, continue searching ancestors of
        // all instances that use it.  If we find *any* nearest ancestor that's
        // loadable, we should return true.

        // This is a new payload -- find the nearest ancestor with a payload.
        // First walk up by path until we find an existing prim.
        if (prim) {
            prim = prim.GetParent();
        }
        else {
            for (SdfPath curPath = stagePath.GetParentPath(); !prim;
                 curPath = curPath.GetParentPath()) {
                prim = _stage->GetPrimAtPath(curPath);
            }
        }

        UsdPrim root = _stage->GetPseudoRoot();
        for (; !prim.HasPayload() && prim != root; prim = prim.GetParent()) {
            // continue
        }

        // If we hit the root, then consult the initial population state.
        // Otherwise load the payload if the ancestor is loaded.
        return prim != root ? prim.IsLoaded() :
            _stage->_initialLoadSet == LoadAll;
    }

    UsdStage const *_stage;
};

void 
UsdStage::_ComposePrimIndexesInParallel(
    const std::vector<SdfPath>& primIndexPaths,
    _IncludePayloadsRule includeRule,
    const std::string& context,
    Usd_InstanceChanges* instanceChanges)
{
    TF_DEBUG(USD_COMPOSITION).Msg(
        "Composing prim indexes: %s\n", TfStringify(primIndexPaths).c_str());

    // Ask Pcp to compute all the prim indexes in parallel, stopping at
    // prim indexes that won't be used by the stage.
    PcpErrorVector errs;

    if (includeRule == _IncludeAllDiscoveredPayloads) {
        _cache->ComputePrimIndexesInParallel(
            primIndexPaths, &errs, _NameChildrenPred(_instanceCache.get()),
            [](const SdfPath &) { return true; },
            "Usd", _mallocTagID.c_str());
    }
    else if (includeRule == _IncludeNoDiscoveredPayloads) {
        _cache->ComputePrimIndexesInParallel(
            primIndexPaths, &errs, _NameChildrenPred(_instanceCache.get()),
            [](const SdfPath &) { return false; },
            "Usd", _mallocTagID.c_str());
    }
    else if (includeRule == _IncludeNewPayloadsIfAncestorWasIncluded) {
        _cache->ComputePrimIndexesInParallel(
            primIndexPaths, &errs, _NameChildrenPred(_instanceCache.get()),
            _IncludeNewlyDiscoveredPayloadsPredicate(this),
            "Usd", _mallocTagID.c_str());
    }

    if (not errs.empty()) {
        _ReportPcpErrors(errs, context);
    }

    // Process instancing changes due to new or changed instanceable
    // prim indexes discovered during composition.
    Usd_InstanceChanges changes;
    _instanceCache->ProcessChanges(&changes);

    if (instanceChanges) {
        instanceChanges->AppendChanges(changes);
    }

    // After processing changes, we may discover that some master prims
    // need to change their source prim index. This may be because their
    // previous source prim index was destroyed or was no longer an
    // instance. Compose the new source prim indexes.
    if (not changes.changedMasterPrims.empty()) {
        _ComposePrimIndexesInParallel(
            changes.changedMasterPrimIndexes, includeRule,
            context, instanceChanges);
    }
}

void
UsdStage::_RegisterPerLayerNotices()
{
    // The goal is to update _layersAndNoticeKeys so it reflects the current
    // cache's set of used layers (from GetUsedLayers()).  We want to avoid
    // thrashing the TfNotice registrations since we expect that usually only a
    // relatively small subset of used layers will change, if any.
    //
    // We walk both the current _layersAndNoticeKeys and the cache's
    // GetUsedLayers, and incrementally update, TfNotice::Revoke()ing any layers
    // we no longer use, TfNotice::Register()ing for new layers we didn't use
    // previously, and leaving alone those layers that remain.  The linear walk
    // works because the PcpCache::GetUsedLayers() returns a std::set, so we
    // always retain things in a stable order.

    SdfLayerHandleSet usedLayers = _cache->GetUsedLayers();

    SdfLayerHandleSet::const_iterator
        usedLayersIter = usedLayers.begin(),
        usedLayersEnd = usedLayers.end();

    _LayerAndNoticeKeyVec::iterator
        layerAndKeyIter = _layersAndNoticeKeys.begin(),
        layerAndKeyEnd = _layersAndNoticeKeys.end();

    // We'll build a new vector and swap it into place at the end.  We can
    // preallocate space upfront since we know the resulting size will be
    // exactly the size of usedLayers.
    _LayerAndNoticeKeyVec newLayersAndNoticeKeys;
    newLayersAndNoticeKeys.reserve(usedLayers.size());
    
    UsdStagePtr self(this);

    while (usedLayersIter != usedLayersEnd or
           layerAndKeyIter != layerAndKeyEnd) {

        // There are three cases to consider: a newly added layer, a layer no
        // longer used, or a layer that we used before and continue to use.
        if (layerAndKeyIter == layerAndKeyEnd or
            (usedLayersIter != usedLayersEnd and
             *usedLayersIter < layerAndKeyIter->first)) {
            // This is a newly added layer.  Register for the notice and add it.
            newLayersAndNoticeKeys.push_back(
                make_pair(*usedLayersIter,
                          TfNotice::Register(
                              self, &UsdStage::_HandleLayersDidChange,
                              *usedLayersIter)));
            ++usedLayersIter;
        } else if (usedLayersIter == usedLayersEnd or
                   (layerAndKeyIter != layerAndKeyEnd and
                    layerAndKeyIter->first < *usedLayersIter)) {
            // This is a layer we no longer use, unregister and skip over.
            TfNotice::Revoke(layerAndKeyIter->second);
            ++layerAndKeyIter;
        } else {
            // This is a layer we had before and still have, just copy it over.
            newLayersAndNoticeKeys.push_back(*layerAndKeyIter);
            ++layerAndKeyIter, ++usedLayersIter;
        }
    }

    // Swap new set into place.
    _layersAndNoticeKeys.swap(newLayersAndNoticeKeys);
}

SdfPrimSpecHandle
UsdStage::_GetPrimSpec(const SdfPath& path)
{
    return GetEditTarget().GetPrimSpecForScenePath(path);
}

SdfSpecType
UsdStage::_GetDefiningSpecType(const UsdPrim& prim,
                               const TfToken& propName) const
{
    if (not TF_VERIFY(prim) or not TF_VERIFY(not propName.IsEmpty()))
        return SdfSpecTypeUnknown;

    // Check for a spec type in the definition registry, in case this is a
    // builtin property.
    SdfSpecType specType =
        UsdSchemaRegistry::GetSpecType(prim.GetTypeName(), propName);

    if (specType != SdfSpecTypeUnknown)
        return specType;

    // Otherwise look for the strongest authored property spec.
    for (Usd_Resolver res(
             &prim.GetPrimIndex()); res.IsValid(); res.NextLayer()) {
        const SdfLayerRefPtr& layer = res.GetLayer();
        SdfAbstractDataSpecId specId(&res.GetLocalPath(), &propName);
        specType = layer->GetSpecType(specId);
        if (specType != SdfSpecTypeUnknown)
            return specType;
    }

    // Unknown.
    return SdfSpecTypeUnknown;
}

// ------------------------------------------------------------------------- //
// Flatten & Export Utilities
// ------------------------------------------------------------------------- //

namespace {
using _MasterToFlattenedPathMap 
    = std::unordered_map<SdfPath, SdfPath, SdfPath::Hash>;

SdfPath
_GenerateTranslatedTargetPath(const SdfPath& inputPath,
                              const _MasterToFlattenedPathMap& masterToFlattened)
{
    if (inputPath == SdfPath::AbsoluteRootPath()) {
        return inputPath;
    }

    // Master prims will always be the root        
    auto prefix = inputPath;
    for ( ; prefix.GetParentPath() != SdfPath::AbsoluteRootPath(); 
            prefix = prefix.GetParentPath()) { 

        // Nothing to do here, just climbing to the parent path
    }

    auto replacement = masterToFlattened.find(prefix);
    if (replacement == end(masterToFlattened)) {
        return inputPath;
    }

    return inputPath.ReplacePrefix(prefix, replacement->second);
}

// We want to give generated masters in the flattened stage
// reserved(using '__' as a prefix), unclashing paths, however,
// we don't want to use the '__Master' paths which have special
// meaning to UsdStage. So we create a mapping between our generated
// 'Flattened_Master'-style paths and the '__Master' paths.
_MasterToFlattenedPathMap
_GenerateFlattenedMasterPath(const std::vector<UsdPrim>& masters)
{
    size_t primMasterId = 1;

    const auto generatePathName = [&primMasterId]() {
        return SdfPath(TfStringPrintf("/Flattened_Master_%lu", 
                                      primMasterId++));
    };

    _MasterToFlattenedPathMap masterToFlattened;

    for (auto const& masterPrim : masters) {
        SdfPath flattenedMasterPath;
        const auto masterPrimPath = masterPrim.GetPath();

        auto masterPathLookup = masterToFlattened.find(masterPrimPath);
        if (masterPathLookup == masterToFlattened.end()) {
            // We want to ensure that we don't clash with user
            // prims in the unlikely even they named it Flatten_xxx
            flattenedMasterPath = generatePathName();
            const auto stage = masterPrim.GetStage();
            while (stage->GetPrimAtPath(flattenedMasterPath)) {
                flattenedMasterPath = generatePathName();
            }

            masterToFlattened.emplace(make_pair(
                masterPrimPath, flattenedMasterPath));
        } else {
            flattenedMasterPath = masterPathLookup->second;
        }     
    }

    return masterToFlattened;
}
} // end anonymous namespace

bool
UsdStage::ExportToString(std::string *result, bool addSourceFileComment) const
{
    SdfLayerRefPtr flatLayer = Flatten(addSourceFileComment);
    return flatLayer->ExportToString(result);
}

bool
UsdStage::Export(const std::string & newFileName, bool addSourceFileComment,
                 const SdfLayer::FileFormatArguments &args) const
{
    SdfLayerRefPtr flatLayer = Flatten(addSourceFileComment);
    return flatLayer->Export(newFileName, /* comment = */ std::string(), args);
}

SdfLayerRefPtr
UsdStage::Flatten(bool addSourceFileComment) const
{
    TRACE_FUNCTION();

    SdfLayerHandle rootLayer = GetRootLayer();
    SdfLayerRefPtr flatLayer = SdfLayer::CreateAnonymous(".usda");

    if (not TF_VERIFY(rootLayer)) {
        return TfNullPtr;
    }

    if (not TF_VERIFY(flatLayer)) {
        return TfNullPtr;
    }

    // Preemptively populate our mapping. This allows us to populate
    // nested instances in the destination layer much more simply.
    const auto masterToFlattened = _GenerateFlattenedMasterPath(GetMasters());

    // We author the master overs first to produce simpler 
    // assets which have them grouped at the top of the file.
    for (auto const& master : GetMasters()) {
        _CopyMasterPrim(master, flatLayer, masterToFlattened);
    }

    for (auto childIt = UsdTreeIterator::AllPrims(GetPseudoRoot()); 
         childIt; ++childIt) {
        UsdPrim usdPrim = *childIt;
        _FlattenPrim(usdPrim, flatLayer, usdPrim.GetPath(), masterToFlattened);
    }

    if (addSourceFileComment) {
        std::string doc = flatLayer->GetDocumentation();

        if (not doc.empty()) {
            doc.append("\n\n");
        }

        doc.append(TfStringPrintf("Generated from Composed Stage "
                                  "of root layer %s\n",
                                  GetRootLayer()->GetRealPath().c_str()));

        flatLayer->SetDocumentation(doc);
    }

    return flatLayer;
}


void
UsdStage::_FlattenPrim(const UsdPrim &usdPrim,
                       const SdfLayerHandle &layer,
                       const SdfPath &path,
                       const _MasterToFlattenedPathMap &masterToFlattened) const
{
    SdfPrimSpecHandle newPrim;
    
    if (not usdPrim.IsActive()) {
        return;
    }
    
    if (usdPrim.GetPath() == SdfPath::AbsoluteRootPath()) {
        newPrim = layer->GetPseudoRoot();
    } else {
        // Note that the true value for spec will be populated in _CopyMetadata
        newPrim = SdfPrimSpec::New(layer->GetPrimAtPath(path.GetParentPath()), 
                                   path.GetName(), SdfSpecifierOver, 
                                   usdPrim.GetTypeName());
    }

    if (usdPrim.IsInstance()) {
        const auto flattenedMasterPath = 
            masterToFlattened.at(usdPrim.GetMaster().GetPath());

        // Author an internal reference to our flattened master prim
        newPrim->GetReferenceList().Add(SdfReference(std::string(),
                                        flattenedMasterPath));
    }
    
    _CopyMetadata(usdPrim, newPrim);
    for (auto const &prop : usdPrim.GetAuthoredProperties()) {
        _CopyProperty(prop, newPrim, masterToFlattened);
    }
}

void
UsdStage::_CopyMasterPrim(const UsdPrim &masterPrim,
                          const SdfLayerHandle &destinationLayer,
                          const _MasterToFlattenedPathMap 
                            &masterToFlattened) const
{
    const auto& flattenedMasterPath 
        = masterToFlattened.at(masterPrim.GetPath());
   
    for (auto primIt = UsdTreeIterator::AllPrims(masterPrim); primIt; primIt++){
        UsdPrim child = *primIt;
        
        // We need to update the child path to use the Flatten name.
        const auto flattenedChildPath = child.GetPath().ReplacePrefix(
            masterPrim.GetPath(), flattenedMasterPath);

        _FlattenPrim(child, destinationLayer, flattenedChildPath,
                     masterToFlattened);
    }
}

void 
UsdStage::_CopyProperty(const UsdProperty &prop,
                        const SdfPrimSpecHandle &dest,
                        const _MasterToFlattenedPathMap
                            &masterToFlattened) const
{
    if (prop.Is<UsdAttribute>()) {
        UsdAttribute attr = prop.As<UsdAttribute>();
        
        if (not attr.GetTypeName()){
            TF_WARN("Attribute <%s> has unknown value type. " 
                    "It will be omitted from the flattened result.", 
                    attr.GetPath().GetText());
            return;
        }

        SdfAttributeSpecHandle sdfAttr =
            SdfAttributeSpec::New(
                dest, attr.GetName(), attr.GetTypeName());
        _CopyMetadata(attr, sdfAttr);

        // Copy the default & time samples, if present. We get the
        // correct timeSamples/default value resolution here because
        // GetBracketingTimeSamples sets hasSamples=false when the
        // default value is stronger.

        double lower = 0.0, upper = 0.0;
        bool hasSamples = false;
        VtValue defaultValue;
        if (attr.GetBracketingTimeSamples(
            0.0, &lower, &upper, &hasSamples) and hasSamples) {
            sdfAttr->SetInfo(SdfFieldKeys->TimeSamples,
                             VtValue(_GetTimeSampleMap(attr)));
        }
        if (attr.HasAuthoredMetadata(SdfFieldKeys->Default)) {
            if (not attr.Get(&defaultValue)) {
                sdfAttr->SetInfo(SdfFieldKeys->Default, 
                                 VtValue(SdfValueBlock())); 
            } else {
                sdfAttr->SetInfo(SdfFieldKeys->Default, defaultValue);
            }
        }
     }
     else if (prop.Is<UsdRelationship>()) {
         UsdRelationship rel = prop.As<UsdRelationship>();
         // NOTE: custom = true by default for relationship, but the
         // SdfSchema fallback is false, so we must set it explicitly
         // here. The situation is similar for variability.
         SdfRelationshipSpecHandle sdfRel =
             SdfRelationshipSpec::New(dest, rel.GetName(),
                                      /*custom*/ false,
                                      SdfVariabilityVarying);
         _CopyMetadata(rel, sdfRel);

         SdfPathVector targets;
         rel.GetTargets(&targets);

         SdfTargetsProxy sdfTargets = sdfRel->GetTargetPathList();
         sdfTargets.ClearEditsAndMakeExplicit();
         for (auto const& path : targets) {
             sdfTargets.Add(_GenerateTranslatedTargetPath(path, 
                                                          masterToFlattened));
         }
     }
}

void
UsdStage::_CopyMetadata(const UsdObject &source, 
                        const SdfSpecHandle& dest) const
{
    // GetAllMetadata returns all non-private metadata fields (it excludes
    // composition arcs and values), which is exactly what we want here.
    UsdMetadataValueMap metadata = source.GetAllAuthoredMetadata();

    // Copy each key/value into the Sdf spec.
    TfErrorMark m;
    vector<string> msgs;
    for (auto const& tokVal : metadata) {
        dest->SetInfo(tokVal.first, tokVal.second);
        if (not m.IsClean()) {
            msgs.clear();
            for (auto i = m.GetBegin(); i != m.GetEnd(); ++i) {
                msgs.push_back(i->GetCommentary());
            }
            m.Clear();
            TF_WARN("Failed copying metadata: %s", TfStringJoin(msgs).c_str());
        }
    }
}

const PcpPrimIndex*
UsdStage::_GetPcpPrimIndex(const SdfPath& primPath) const
{
    return _cache->FindPrimIndex(primPath);
}

// ========================================================================== //
//                               VALUE RESOLUTION                             //
// ========================================================================== //

//
// Helper template function for determining type names from arbitrary pointer
// types, which may include SdfAbstractDataValue and VtValue.
//
static const std::type_info &
_GetTypeid(const SdfAbstractDataValue *val) { return val->valueType; }

static const std::type_info &
_GetTypeid(const VtValue *val) { return val->GetTypeid(); }

template <class T, class Holder>
static bool _IsHolding(const Holder &holder) {
    return TfSafeTypeCompare(typeid(T), _GetTypeid(holder));
}

template <class T>
static const T &_UncheckedGet(const SdfAbstractDataValue *val) {
    return *static_cast<T const *>(val->value);
}
template <class T>
static const T &_UncheckedGet(const VtValue *val) {
    return val->UncheckedGet<T>();
}

template <class T>
static void
_Set(SdfAbstractDataValue *dv, T const &val) { dv->StoreValue(val); }
template <class T>
static void _Set(VtValue *value, T const &val) { *value = val; }


template <class Storage>
static void _ApplyLayerOffset(Storage storage,
                              const PcpNodeRef &node,
                              const SdfLayerRefPtr &layer)
{
    SdfLayerOffset offset = _GetLayerOffsetToRoot(node, layer).GetInverse();
    if (not offset.IsIdentity()) {
        const SdfTimeSampleMap &samples =
            _UncheckedGet<SdfTimeSampleMap>(storage);
        SdfTimeSampleMap transformed;
        for (const auto& sample : samples) {
            transformed[offset * sample.first] = sample.second;
        }
        _Set(storage, transformed);
    }
}

namespace {

template <class Storage>
struct StrongestValueComposer
{
    static const bool ProducesValue = true;

    explicit StrongestValueComposer(Storage s) : _value(s), _done(false) {}
    const std::type_info& GetHeldTypeid() const { return _GetTypeid(_value); }
    bool IsDone() const { return _done; }
    bool ConsumeAuthored(const PcpNodeRef &node,
                         const SdfLayerRefPtr &layer,
                         const SdfAbstractDataSpecId &specId,
                         const TfToken &fieldName,
                         const TfToken &keyPath) {

        // Handle special value-type composition: dictionaries merge atop each
        // other, and time sample maps must be transformed by layer offsets.
        bool isDict = false;
        VtDictionary tmpDict;
        if (_IsHolding<VtDictionary>(_value)) {
            isDict = true;
            // Copy to the side since we'll have to merge if the next opinion is
            // also a dictionary.
            tmpDict = _UncheckedGet<VtDictionary>(_value);
        }

        // Try to read value from scene description.
        _done = keyPath.IsEmpty() ?
            layer->HasField(specId, fieldName, _value) :
            layer->HasFieldDictKey(specId, fieldName, keyPath, _value);

        if (_done and _IsHolding<VtDictionary>(_value)) {
            // Continue composing if we got a dictionary.
            _done = false;
            if (isDict) {
                // Merge dictionaries: _value is weaker, tmpDict stronger.
                VtDictionaryOverRecursive(&tmpDict, 
                                          _UncheckedGet<VtDictionary>(_value));
                _Set(_value, tmpDict);
                return true;
            }
        } else if (_done and _IsHolding<SdfTimeSampleMap>(_value)) {
            _ApplyLayerOffset(_value, node, layer);
        }

        return _done;
    }
    void ConsumeUsdFallback(const TfToken &primTypeName,
                            const TfToken &propName,
                            const TfToken &fieldName,
                            const TfToken &keyPath) {

        bool isDict = false;
        VtDictionary tmpDict;
        if (_IsHolding<VtDictionary>(_value)) {
            isDict = true;
            // Copy to the side since we'll have to merge if the next opinion is
            // also a dictionary.
            tmpDict = _UncheckedGet<VtDictionary>(_value);
        }

        // Try to read fallback value.
        _done = keyPath.IsEmpty() ?
            UsdSchemaRegistry::HasField(
                primTypeName, propName, fieldName, _value) :
            UsdSchemaRegistry::HasFieldDictKey(
                primTypeName, propName, fieldName, keyPath, _value);

        if (_done and isDict and _IsHolding<VtDictionary>(_value)) {
            // Merge dictionaries: _value is weaker, tmpDict stronger.
            VtDictionaryOverRecursive(&tmpDict, 
                                      _UncheckedGet<VtDictionary>(_value));
            _Set(_value, tmpDict);
        }
    }
    template <class ValueType>
    void ConsumeExplicitValue(ValueType type) {
        _Set(_value, type);
        _done = true;
    }

protected:
    Storage _value;
    bool _done;
};


struct ExistenceComposer
{
    static const bool ProducesValue = false;

    ExistenceComposer() : _done(false), _strongestLayer(NULL) {}
    explicit ExistenceComposer(SdfLayerRefPtr *strongestLayer) 
        : _done(false), _strongestLayer(strongestLayer) {}

    const std::type_info& GetHeldTypeid() const { return typeid(void); }
    bool IsDone() const { return _done; }
    bool ConsumeAuthored(const PcpNodeRef &node,
                         const SdfLayerRefPtr &layer,
                         const SdfAbstractDataSpecId &specId,
                         const TfToken &fieldName,
                         const TfToken &keyPath,
                         const SdfLayerOffset & = SdfLayerOffset()) {
        _done = keyPath.IsEmpty() ?
            layer->HasField(specId, fieldName,
                            static_cast<VtValue *>(NULL)) :
            layer->HasFieldDictKey(specId, fieldName, keyPath,
                                   static_cast<VtValue*>(NULL));
        if (_done and _strongestLayer)
            *_strongestLayer = layer;
        return _done;
    }
    void ConsumeUsdFallback(const TfToken &primTypeName,
                            const TfToken &propName,
                            const TfToken &fieldName,
                            const TfToken &keyPath) {
        _done = keyPath.IsEmpty() ?
            UsdSchemaRegistry::HasField(
                primTypeName, propName, fieldName,
                static_cast<VtValue *>(NULL)) :
            UsdSchemaRegistry::HasFieldDictKey(
                primTypeName, propName, fieldName, keyPath,
                static_cast<VtValue*>(NULL));
        if (_strongestLayer)
            *_strongestLayer = TfNullPtr;
    }
    template <class ValueType>
    void ConsumeExplicitValue(ValueType type) {
        _done = true;
    }

protected:
    bool _done;
    SdfLayerRefPtr *_strongestLayer;
};

}

// --------------------------------------------------------------------- //
// Specialized Value Resolution
// --------------------------------------------------------------------- //

// Iterate over a prim's specs until we get a non-empty, non-any-type typeName.
static TfToken
_ComposeTypeName(const PcpPrimIndex &primIndex)
{
    for (Usd_Resolver res(&primIndex); res.IsValid(); res.NextLayer()) {
        TfToken tok;
        if (res.GetLayer()->HasField(
                res.GetLocalPath(), SdfFieldKeys->TypeName, &tok)) {
            if (not tok.IsEmpty() and tok != SdfTokens->AnyTypeToken)
                return tok;
        }
    }
    return TfToken();
}

SdfSpecifier
UsdStage::_GetSpecifier(Usd_PrimDataConstPtr primData) const
{
    SdfSpecifier result = SdfSpecifierOver;
    SdfAbstractDataTypedValue<SdfSpecifier> resultVal(&result);
    StrongestValueComposer<SdfAbstractDataValue *> composer(&resultVal);
    _GetPrimSpecifierImpl(primData, /*useFallbacks=*/true, &composer);
    return result;
}

SdfSpecifier
UsdStage::_GetSpecifier(const UsdPrim &prim) const
{
    return _GetSpecifier(get_pointer(prim._Prim()));
}

bool
UsdStage::_IsCustom(const UsdProperty &prop) const
{
    // Custom is composed as true if there is no property definition and it is
    // true anywhere in the stack of opinions.

    if (_GetPropertyDefinition(prop))
        return false;

    const TfToken &propName = prop.GetName();

    TF_REVERSE_FOR_ALL(itr, prop.GetPrim().GetPrimIndex().GetNodeRange()) {

        if (itr->IsInert() or not itr->HasSpecs()) {
            continue;
        }

        const SdfAbstractDataSpecId specId(&itr->GetPath(), &propName);
        TF_REVERSE_FOR_ALL(layerIt, itr->GetLayerStack()->GetLayers()) {
            bool result = false;
            if ((*layerIt)->HasField(specId, SdfFieldKeys->Custom, &result)
                and result) {
                return true;
            }
        }
    }

    return SdfSchema::GetInstance().GetFieldDefinition(
        SdfFieldKeys->Custom)->GetFallbackValue().Get<bool>();
}

SdfVariability
UsdStage
::_GetVariability(const UsdProperty &prop) const
{
    // The composed variability is the taken from the weakest opinion in the
    // stack, unless this is a built-in attribute, in which case the definition
    // wins.

    if (prop.Is<UsdAttribute>()) {
        UsdAttribute attr = prop.As<UsdAttribute>();
        // Check definition.
        if (SdfAttributeSpecHandle attrDef = _GetAttributeDefinition(attr)) {
            return attrDef->GetVariability();
        }

        // Check authored scene description.
        const TfToken &attrName = attr.GetName();
        TF_REVERSE_FOR_ALL(itr, attr.GetPrim().GetPrimIndex().GetNodeRange()) {
            if (itr->IsInert() or not itr->HasSpecs())
                continue;

            const SdfAbstractDataSpecId specId(&itr->GetPath(), &attrName);
            TF_REVERSE_FOR_ALL(layerIt, itr->GetLayerStack()->GetLayers()) {
                SdfVariability result;
                if ((*layerIt)->HasField(
                        specId, SdfFieldKeys->Variability, &result)) {
                    return result;
                }
            }
        }
    }

    // Fall back to schema.
    return SdfSchema::GetInstance().GetFieldDefinition(
        SdfFieldKeys->Variability)->GetFallbackValue().Get<SdfVariability>();
}

// --------------------------------------------------------------------- //
// Metadata Resolution
// --------------------------------------------------------------------- //

bool
UsdStage::_GetMetadata(const UsdObject &obj, const TfToken &fieldName,
                       const TfToken &keyPath, bool useFallbacks,
                       VtValue* result) const
{
    TRACE_FUNCTION();

    // XXX: HORRIBLE HACK.  Special-case timeSamples for now, since its
    // resulting value is a complicated function influenced by "model clips",
    // not a single value from scene description or fallbacks.  We special-case
    // it upfront here, since the Composer mechanism cannot deal with it.  We'd
    // like to consider remove "attribute value" fields from the set of stuff
    // that Usd considers to be "metadata", in which case we can remove this.
    if (obj.Is<UsdAttribute>()) {
        if (fieldName == SdfFieldKeys->TimeSamples) {
            SdfTimeSampleMap timeSamples;
            if (_GetTimeSampleMap(obj.As<UsdAttribute>(), &timeSamples)) {
                *result = timeSamples;
                return true;
            }
            return false;
        }
    }

    StrongestValueComposer<VtValue *> composer(result);
    return _GetMetadataImpl(obj, fieldName, keyPath, useFallbacks, &composer);
}

bool
UsdStage::_GetMetadata(const UsdObject &obj,
                       const TfToken& fieldName,
                       const TfToken &keyPath, bool useFallbacks,
                       SdfAbstractDataValue* result) const
{
    TRACE_FUNCTION();

    // XXX: HORRIBLE HACK.  Special-case timeSamples for now, since its
    // resulting value is a complicated function influenced by "model clips",
    // not a single value from scene description or fallbacks.  We special-case
    // it upfront here, since the Composer mechanism cannot deal with it.  We'd
    // like to consider remove "attribute value" fields from the set of stuff
    // that Usd considers to be "metadata", in which case we can remove this.
    if (obj.Is<UsdAttribute>()) {
        if (fieldName == SdfFieldKeys->TimeSamples) {
            SdfTimeSampleMap timeSamples;
            if (_GetTimeSampleMap(obj.As<UsdAttribute>(), &timeSamples)) {
                _Set(result, timeSamples);
                return true;
            }
            return false;
        }
    }

    StrongestValueComposer<SdfAbstractDataValue *> composer(result);
    return _GetMetadataImpl(obj, fieldName, keyPath, useFallbacks, &composer);
}


template <class Composer>
bool
UsdStage::_GetFallbackMetadataImpl(const UsdObject &obj,
                                   const TfToken &fieldName,
                                   const TfToken &keyPath,
                                   Composer *composer) const
{
    // Look for a fallback value in the definition.  XXX: This currently only
    // handles property definitions -- needs to be extended to prim definitions
    // as well.
    if (obj.Is<UsdProperty>()) {
        // NOTE: This code is performance critical.
        const TfToken &typeName = obj._Prim()->GetTypeName();
        composer->ConsumeUsdFallback(
            typeName, obj.GetName(), fieldName, keyPath);
        return composer->IsDone();
    }
    return false;
}

template <class T>
bool
UsdStage::_GetFallbackMetadata(const UsdObject &obj, const TfToken& fieldName,
                               const TfToken &keyPath, T* result) const
{
    StrongestValueComposer<T *> composer(result);
    return _GetFallbackMetadataImpl(obj, fieldName, keyPath, &composer);
}

template <class Composer>
void
UsdStage::_GetAttrTypeImpl(const UsdAttribute &attr,
                           const TfToken &fieldName,
                           bool useFallbacks,
                           Composer *composer) const
{
    TRACE_FUNCTION();
    if (_GetAttributeDefinition(attr)) {
        // Builtin attribute typename comes from definition.
        composer->ConsumeUsdFallback(
            attr.GetPrim().GetTypeName(),
            attr.GetName(), fieldName, TfToken());
        return;
    }
    // Fall back to general metadata composition.
    _GetGeneralMetadataImpl(attr, fieldName, TfToken(), useFallbacks, composer);
}

template <class Composer>
void
UsdStage::_GetAttrVariabilityImpl(const UsdAttribute &attr, bool useFallbacks,
                                  Composer *composer) const
{
    TRACE_FUNCTION();
    if (_GetAttributeDefinition(attr)) {
        // Builtin attribute typename comes from definition.
        composer->ConsumeUsdFallback(
            attr.GetPrim().GetTypeName(),
            attr.GetName(), SdfFieldKeys->Variability, TfToken());
        return;
    }
    // Otherwise variability is determined by the *weakest* authored opinion.
    // Walk authored scene description in reverse order.
    const TfToken &attrName = attr.GetName();
    TF_REVERSE_FOR_ALL(itr, attr.GetPrim().GetPrimIndex().GetNodeRange()) {
        if (itr->IsInert() or not itr->HasSpecs())
            continue;
        const SdfAbstractDataSpecId specId(&itr->GetPath(), &attrName);
        TF_REVERSE_FOR_ALL(layerIt, itr->GetLayerStack()->GetLayers()) {
            composer->ConsumeAuthored(
                *itr, *layerIt, specId, SdfFieldKeys->Variability, TfToken());
            if (composer->IsDone())
                return;
        }
    }
}

template <class Composer>
void
UsdStage::_GetPropCustomImpl(const UsdProperty &prop, bool useFallbacks,
                             Composer *composer) const
{
    TRACE_FUNCTION();
    // Custom is composed as true if there is no property definition and it is
    // true anywhere in the stack of opinions.
    if (_GetPropertyDefinition(prop)) {
        composer->ConsumeUsdFallback(
            prop.GetPrim().GetTypeName(), prop.GetName(),
            SdfFieldKeys->Custom, TfToken());
        return;
    }

    const TfToken &propName = prop.GetName();

    TF_REVERSE_FOR_ALL(itr, prop.GetPrim().GetPrimIndex().GetNodeRange()) {
        if (itr->IsInert() or not itr->HasSpecs())
            continue;

        const SdfAbstractDataSpecId specId(&itr->GetPath(), &propName);
        TF_REVERSE_FOR_ALL(layerIt, itr->GetLayerStack()->GetLayers()) {
            composer->ConsumeAuthored(
                *itr, *layerIt, specId, SdfFieldKeys->Custom, TfToken());
            if (composer->IsDone())
                return;
        }
    }
}

template <class Composer>
void
UsdStage::_GetPrimTypeNameImpl(const UsdPrim &prim, bool useFallbacks,
                               Composer *composer) const
{
    TRACE_FUNCTION();
    for (Usd_Resolver res(&prim.GetPrimIndex());
         res.IsValid(); res.NextLayer()) {
        TfToken tok;
        SdfAbstractDataSpecId specId(&res.GetLocalPath());
        if (res.GetLayer()->HasField(specId, SdfFieldKeys->TypeName, &tok)) {
            if (not tok.IsEmpty() and tok != SdfTokens->AnyTypeToken) {
                composer->ConsumeAuthored(
                    res.GetNode(), res.GetLayer(), specId,
                    SdfFieldKeys->TypeName, TfToken());
                if (composer->IsDone())
                    return;
            }
        }
    }
}

template <class Composer>
bool
UsdStage::_GetPrimSpecifierImpl(Usd_PrimDataConstPtr primData,
                                bool useFallbacks, Composer *composer) const
{
    // Handle the pseudo root as a special case.
    if (primData == _pseudoRoot)
        return false;

    // Instance master prims are always defined -- see Usd_PrimData for
    // details. Since the fallback for specifier is 'over', we have to
    // handle these prims specially here.
    if (primData->IsMaster()) {
        composer->ConsumeExplicitValue(SdfSpecifierDef);
        return true;
    }

    TRACE_FUNCTION();
    // Compose specifier.  The result is not given by simple strength order.  A
    // defining specifier is always stronger than a non-defining specifier.
    // Also, perhaps surprisingly, a class specifier due to a direct inherit is
    // weaker than any other defining specifier.  This handles cases like the
    // following:
    //
    // -- root.file -----------------------------------------------------------
    //   class "C" {}
    //   over "A" (references = @other.file@</B>) {}
    //
    // -- other.file ----------------------------------------------------------
    //   class "C" {}
    //   def "B" (inherits = </C>) {}
    //
    // Here /A references /B in other.file, and /B inherits global class /C.
    // The strength order of specifiers for /A from strong-to-weak is:
    //
    // 1. 'over'  (from /A)
    // 2. 'class' (from /C in root)
    // 3. 'def'   (from /B)
    // 4. 'class' (from /C in other)
    //
    // If we were to pick the strongest defining specifier, /A would be a class.
    // But that's wrong: /A should be a 'def'.  Inheriting a class should not
    // make the instance a class.  Classness should not be inherited.  Treating
    // 'class' specifiers due to direct inherits as weaker than all other
    // defining specifiers avoids this problem.

    // These are ordered so stronger strengths are numerically larger.
    enum _SpecifierStrength {
        _SpecifierStrengthNonDefining,
        _SpecifierStrengthDirectlyInheritedClass,
        _SpecifierStrengthDefining
    };

    boost::optional<SdfSpecifier> specifier;
    _SpecifierStrength strength = _SpecifierStrengthNonDefining;

    // Iterate over all prims, strongest to weakest.
    SdfSpecifier curSpecifier = SdfSpecifierOver;

    SdfPath localPath;
    SdfLayerRefPtr layer;
    PcpNodeRef node;

    const PcpPrimIndex &primIndex = primData->GetPrimIndex();
    for (Usd_Resolver res(&primIndex); res.IsValid(); res.NextLayer()) {
        // Get specifier and its strength from this prim.
        _SpecifierStrength curStrength = _SpecifierStrengthDefining;
        if (res.GetLayer()->HasField(
                res.GetLocalPath(), SdfFieldKeys->Specifier, &curSpecifier)) {
            node = res.GetNode();
            layer = res.GetLayer();
            localPath = res.GetLocalPath();
            if (SdfIsDefiningSpecifier(curSpecifier)) {
                // Compute strength.
                if (curSpecifier == SdfSpecifierClass) {
                    // See if this excerpt is due to direct inherits.  Walk up
                    // the excerpt tree looking for a direct inherit.  If we
                    // find one set the strength and stop.
                    for (PcpNodeRef node = res.GetNode();
                         node; node = node.GetParentNode()) {

                        if (PcpIsInheritArc(node.GetArcType()) and
                            not node.IsDueToAncestor()) {
                            curStrength =
                                _SpecifierStrengthDirectlyInheritedClass;
                            break;
                        }
                    }

                }
            }
            else {
                // Strength is _SpecifierStrengthNonDefining and can't be
                // stronger than the current strength so there's no need to do
                // the check below.
                continue;
            }
        }
        else {
            // Variant PrimSpecs don't have a specifier field, continue looking
            // for a specifier.
            continue;
        }

        // Use the specifier if it's stronger.
        if (curStrength > strength) {
            specifier = curSpecifier;
            strength = curStrength;

            // We can stop as soon as we find a specifier with the strongest
            // strength.
            if (strength == _SpecifierStrengthDefining)
                break;
        }
    }

    // Verify we found *something*.  We should never have PrimData without at
    // least one PrimSpec, and 'specifier' is required, so it must be present.
    if (TF_VERIFY(layer, "No PrimSpecs for '%s'",
                  primData->GetPath().GetText())) {
        // Let the composer see the deciding opinion.
        composer->ConsumeAuthored(
            node, layer, SdfAbstractDataSpecId(&localPath),
            SdfFieldKeys->Specifier, TfToken());
    }
    return true;
}

template <class ListOpType, class Composer>
bool 
UsdStage::_GetListOpMetadataImpl(const UsdObject &obj,
                                 const TfToken &fieldName,
                                 bool useFallbacks,
                                 Usd_Resolver *res,
                                 Composer *composer) const
{
    // Collect all list op opinions for this field.
    std::vector<ListOpType> listOps;

    static TfToken empty;
    const TfToken &propName = obj.Is<UsdProperty>() ? obj.GetName() : empty;
    SdfAbstractDataSpecId specId(&res->GetLocalPath(), &propName);

    for (bool isNewNode = false; res->IsValid(); isNewNode = res->NextLayer()) {
        if (isNewNode)
            specId = SdfAbstractDataSpecId(&res->GetLocalPath(), &propName);

        // Consume an authored opinion here, if one exists.
        ListOpType op;
        if (res->GetLayer()->HasField(specId, fieldName, &op)) {
            listOps.emplace_back(op);
        }
    }

    if (useFallbacks) {
        ListOpType fallbackListOp;
        SdfAbstractDataTypedValue<ListOpType> out(&fallbackListOp);        
        if (_GetFallbackMetadata(obj, fieldName, empty, 
                                 static_cast<SdfAbstractDataValue*>(&out))) {
            listOps.emplace_back(fallbackListOp);
        }
    }

    // Bake the result of applying the list ops into a single explicit
    // list op.
    if (not listOps.empty()) {
        typename ListOpType::ItemVector items;
        std::for_each(
            listOps.crbegin(), listOps.crend(),
            [&items](const ListOpType& op) { op.ApplyOperations(&items); });
         
        ListOpType bakedListOp;
        bakedListOp.SetExplicitItems(std::move(items));
        composer->ConsumeExplicitValue(bakedListOp);
        return true;
    }

    return false;
}

template <class Composer>
bool
UsdStage::_GetSpecialMetadataImpl(const UsdObject &obj,
                                  const TfToken &fieldName,
                                  const TfToken &keyPath,
                                  bool useFallbacks,
                                  Composer *composer) const
{
    // Dispatch to special-case composition rules based on type and field.
    if (obj.Is<UsdProperty>()) {
        if (obj.Is<UsdAttribute>()) {
            if (fieldName == SdfFieldKeys->TypeName) {
                _GetAttrTypeImpl(
                    obj.As<UsdAttribute>(), fieldName, useFallbacks, composer);
                return true;
            } else if (fieldName == SdfFieldKeys->Variability) {
                _GetAttrVariabilityImpl(
                    obj.As<UsdAttribute>(), useFallbacks, composer);
                return true;
            }
        }
        if (fieldName == SdfFieldKeys->Custom) {
            _GetPropCustomImpl(obj.As<UsdProperty>(), useFallbacks, composer);
            return true;
        }
    } else if (obj.Is<UsdPrim>()) {
        if (fieldName == SdfFieldKeys->TypeName) {
            _GetPrimTypeNameImpl(obj.As<UsdPrim>(), useFallbacks, composer);
            return true;
        } else if (fieldName == SdfFieldKeys->Specifier) {
            _GetPrimSpecifierImpl(
                get_pointer(obj._Prim()), useFallbacks, composer);
            return true;
        }
    }

    return false;
}

template <class Composer>
bool
UsdStage::_GetMetadataImpl(
    const UsdObject &obj,
    const TfToken& fieldName,
    const TfToken& keyPath,
    bool useFallbacks,
    Composer *composer) const
{
    // XXX: references, inherit paths, variant selection currently unhandled.
    TfErrorMark m;

    // Handle special cases.
    if (_GetSpecialMetadataImpl(
            obj, fieldName, keyPath, useFallbacks, composer)) {

        return true;
    }

    if (not m.IsClean()) {
        // An error occurred during _GetSpecialMetadataImpl.
        return false;
    }

    return _GetGeneralMetadataImpl(
        obj, fieldName, keyPath, useFallbacks, composer) and m.IsClean();
}

template <class Composer>
bool
UsdStage::_GetGeneralMetadataImpl(const UsdObject &obj,
                                  const TfToken& fieldName,
                                  const TfToken& keyPath,
                                  bool useFallbacks,
                                  Composer *composer) const
{
    Usd_Resolver resolver(&obj.GetPrim().GetPrimIndex());
    if (not _ComposeGeneralMetadataImpl(
            obj, fieldName, keyPath, useFallbacks, &resolver, composer)) {
        return false;
    }

    if (Composer::ProducesValue) {
        // If the metadata value produced by the composer is a type that
        // requires specific composition behavior, dispatch to the appropriate 
        // helper. Pass along the same resolver so that the helper can start 
        // from where _ComposeGeneralMetadataImpl found the first metadata 
        // value.
        const std::type_info& valueTypeId(composer->GetHeldTypeid());
        if (valueTypeId == typeid(SdfIntListOp)) {
            return _GetListOpMetadataImpl<SdfIntListOp>(
                obj, fieldName, useFallbacks, &resolver, composer);
        }
        else if (valueTypeId == typeid(SdfInt64ListOp)) {
            return _GetListOpMetadataImpl<SdfInt64ListOp>(
                obj, fieldName, useFallbacks, &resolver, composer);
        }
        else if (valueTypeId == typeid(SdfUIntListOp)) {
            return _GetListOpMetadataImpl<SdfUIntListOp>(
                obj, fieldName, useFallbacks, &resolver, composer);
        }
        else if (valueTypeId == typeid(SdfUInt64ListOp)) {
            return _GetListOpMetadataImpl<SdfUInt64ListOp>(
                obj, fieldName, useFallbacks, &resolver, composer);
        }
        else if (valueTypeId == typeid(SdfStringListOp)) {
            return _GetListOpMetadataImpl<SdfStringListOp>(
                obj, fieldName, useFallbacks, &resolver, composer);
        }
        else if (valueTypeId == typeid(SdfTokenListOp)) {
            return _GetListOpMetadataImpl<SdfTokenListOp>(
                obj, fieldName, useFallbacks, &resolver, composer);
        }
    }
    
    return true;
}

template <class Composer>
bool
UsdStage::_ComposeGeneralMetadataImpl(const UsdObject &obj,
                                      const TfToken& fieldName,
                                      const TfToken& keyPath,
                                      bool useFallbacks,
                                      Usd_Resolver* res,
                                      Composer *composer) const
{
    // Main resolution loop.
    static TfToken empty;
    const TfToken &propName = obj.Is<UsdProperty>() ? obj.GetName() : empty;
    SdfAbstractDataSpecId specId(&res->GetLocalPath(), &propName);
    bool gotOpinion = false;

    for (bool isNewNode = false; res->IsValid(); isNewNode = res->NextLayer()) {
        if (isNewNode) 
            specId = SdfAbstractDataSpecId(&res->GetLocalPath(), &propName);

        // Consume an authored opinion here, if one exists.
        gotOpinion |= composer->ConsumeAuthored(
            res->GetNode(), res->GetLayer(), specId, fieldName, keyPath);
        
        if (composer->IsDone()) 
            return true;
    }

    if (useFallbacks)
        _GetFallbackMetadataImpl(obj, fieldName, keyPath, composer);

    return gotOpinion or composer->IsDone();
}

bool
UsdStage::_HasMetadata(const UsdObject &obj, const TfToken& fieldName,
                       const TfToken &keyPath, bool useFallbacks) const
{
    ExistenceComposer composer;
    _GetMetadataImpl(obj, fieldName, keyPath, useFallbacks, &composer);
    return composer.IsDone();
}

TfTokenVector
UsdStage::_ListMetadataFields(const UsdObject &obj, bool useFallbacks) const
{
    TRACE_FUNCTION();

    TfTokenVector result;

    static TfToken empty;
    const TfToken &propName = obj.Is<UsdProperty>() ? obj.GetName() : empty;

    Usd_Resolver res(&obj.GetPrim().GetPrimIndex());
    SdfAbstractDataSpecId specId(&res.GetLocalPath(), &propName);
    PcpNodeRef lastNode = res.GetNode();
    SdfSpecType specType = SdfSpecTypeUnknown;

    SdfPropertySpecHandle propDef;

    // If this is a builtin property, determine specType from the definition.
    if (obj.Is<UsdProperty>()) {
        propDef = _GetPropertyDefinition(obj.As<UsdProperty>());
        if (propDef)
            specType = propDef->GetSpecType();
    }

    // Insert authored fields, discovering spec type along the way.
    for (; res.IsValid(); res.NextLayer()) {
        if (res.GetNode() != lastNode) {
            lastNode = res.GetNode();
            specId = SdfAbstractDataSpecId(&res.GetLocalPath(), &propName);
        }
        const SdfLayerRefPtr& layer = res.GetLayer();
        if (specType == SdfSpecTypeUnknown)
            specType = layer->GetSpecType(specId);

        for (const auto& fieldName : layer->ListFields(specId)) {
            if (not _IsPrivateFieldKey(fieldName))
                result.push_back(fieldName);
        }
    }

    // Insert required fields for spec type.
    const SdfSchema::SpecDefinition* specDef = NULL;
    specDef = SdfSchema::GetInstance().GetSpecDefinition(specType);
    if (specDef) {
        for (const auto& fieldName : specDef->GetRequiredFields()) {
            if (not _IsPrivateFieldKey(fieldName))
                result.push_back(fieldName);
        }
    }

    // If this is a builtin property, add any defined metadata fields.
    // XXX: this should handle prim definitions too.
    if (useFallbacks and propDef) {
        for (const auto& fieldName : propDef->ListFields()) {
            if (not _IsPrivateFieldKey(fieldName))
                result.push_back(fieldName);
        }
    }

    // Sort & remove duplicate fields.
    std::sort(result.begin(), result.end(), TfDictionaryLessThan());
    result.erase(std::unique(result.begin(), result.end()), result.end());

    return result;
}

void
UsdStage::_GetAllMetadata(const UsdObject &obj,
                          bool useFallbacks,
                          UsdMetadataValueMap* resultMap) const
{
    TRACE_FUNCTION();

    UsdMetadataValueMap &result = *resultMap;

    TfTokenVector fieldNames = _ListMetadataFields(obj, useFallbacks);
    for (const auto& fieldName : fieldNames) {
        VtValue val;
        StrongestValueComposer<VtValue *> composer(&val);
        _GetMetadataImpl(obj, fieldName, TfToken(), useFallbacks, &composer);
        result[fieldName] = val;
    }
}

// --------------------------------------------------------------------- //
// Default & TimeSample Resolution
// --------------------------------------------------------------------- //

static bool
_ClipAppliesToLayerStackSite(
    const Usd_ClipRefPtr& clip,
    const PcpLayerStackPtr& layerStack, const SdfPath& primPathInLayerStack)
{
    return (layerStack == clip->sourceNode.GetLayerStack()
        and primPathInLayerStack.HasPrefix(clip->sourceNode.GetPath()));
}

static bool
_ClipsApplyToNode(
    const Usd_ClipCache::Clips& clips, 
    const PcpNodeRef& node)
{
    return (node.GetLayerStack() == clips.sourceNode.GetLayerStack()
            and node.GetPath().HasPrefix(clips.sourceNode.GetPath()));
}

static
const Usd_ClipCache::Clips*
_GetClipsThatApplyToNode(
    const std::vector<Usd_ClipCache::Clips>& clipsAffectingPrim,
    const PcpNodeRef& node,
    const SdfAbstractDataSpecId& specId)
{
    for (const auto& localClips : clipsAffectingPrim) {
        if (_ClipsApplyToNode(localClips, node)) {
            // Only look for samples in clips for attributes that are
            // marked as varying in the clip manifest (if one is present).
            // This gives users a way to indicate that an attribute will
            // never have samples in a clip, which can help performance.
            // 
            // We normally do not consider variability during value 
            // resolution to avoid the cost of composing variability on 
            // each value fetch. We can use it here because we're only 
            // fetching it from a single layer, which should be cheap. 
            // This is also convenient for users, since it allows them 
            // to reuse assets that may have both uniform and varying 
            // attributes as manifests.
            if (localClips.manifestClip) {
                SdfVariability attrVariability = SdfVariabilityUniform;
                if (not localClips.manifestClip->HasField(
                        specId, SdfFieldKeys->Variability, &attrVariability)
                    or attrVariability != SdfVariabilityVarying) {
                    return nullptr;
                }
            }

            return &localClips;
        }
    }

    return nullptr;
}


bool
UsdStage::_GetValue(UsdTimeCode time, const UsdAttribute &attr, 
                    VtValue* result) const
{
    Usd_UntypedInterpolator interpolator(result);
    return _GetValueImpl(time, attr, &interpolator, result);
}

namespace {

// Metafunction for selecting the appropriate interpolation object if the
// given value type supports linear interpolation.
template <typename T>
struct _SelectInterpolator 
    : public boost::mpl::if_c<
          UsdLinearInterpolationTraits<T>::isSupported,
          Usd_LinearInterpolator<T>,
          Usd_HeldInterpolator<T> > { };

}

template <class T>
bool
UsdStage::_GetValue(UsdTimeCode time, const UsdAttribute &attr,
                    T* result) const
{
    SdfAbstractDataTypedValue<T> out(result);

    if (_interpolationType == UsdInterpolationTypeLinear) {
        typedef typename _SelectInterpolator<T>::type _Interpolator;
        _Interpolator interpolator(result);
        return _GetValueImpl<SdfAbstractDataValue>(
            time, attr, &interpolator, &out);
    }

    Usd_HeldInterpolator<T> interpolator(result);
    return _GetValueImpl<SdfAbstractDataValue>(
        time, attr, &interpolator, &out);
}

namespace {

template <class T>
bool _GetTimeSampleValue(UsdTimeCode time, const UsdAttribute& attr,
                         const Usd_ResolveInfo &info,
                         const double *lowerHint, const double *upperHint,
                         Usd_InterpolatorBase *interpolator,
                         T *result)
{
    const SdfAbstractDataSpecId specId(
        &info.primPathInLayerStack, &attr.GetName());
    const SdfLayerRefPtr& layer = 
        info.layerStack->GetLayers()[info.layerIndex];
    const double localTime = info.offset * time.GetValue();

    double upper = 0.0;
    double lower = 0.0;

    if (lowerHint and upperHint) {
        lower = *lowerHint;
        upper = *upperHint;
    }
    else {
        if (not TF_VERIFY(layer->GetBracketingTimeSamplesForPath(
                    specId, localTime, &lower, &upper))) {
            return false;
        }
    }

    TF_DEBUG(USD_VALUE_RESOLUTION).Msg(
        "RESOLVE: reading field %s:%s from @%s@, "
        "with requested time = %.3f (local time = %.3f) "
        "reading from sample %.3f \n",
        specId.GetString().c_str(),
        SdfFieldKeys->TimeSamples.GetText(),
        layer->GetIdentifier().c_str(),
        time.GetValue(),
        localTime,
        lower);

    if (GfIsClose(lower, upper, /* epsilon = */ 1e-6)) {
        bool queryResult = layer->QueryTimeSample(specId, lower, result);
        return queryResult and (not _ClearValueIfBlocked(result));
    }

    return interpolator->Interpolate(
        attr, layer, specId, localTime, lower, upper);
} 

template <class T>
bool _GetClipValue(UsdTimeCode time, const UsdAttribute& attr,
                   const Usd_ResolveInfo &info,
                   const Usd_ClipRefPtr &clip,
                   double lower, double upper,
                   Usd_InterpolatorBase *interpolator,
                   T *result)
{
    const SdfAbstractDataSpecId specId(
        &info.primPathInLayerStack, &attr.GetName());
    const double localTime = time.GetValue();

    TF_DEBUG(USD_VALUE_RESOLUTION).Msg(
        "RESOLVE: reading field %s:%s from clip %s, "
        "with requested time = %.3f "
        "reading from sample %.3f \n",
        specId.GetString().c_str(),
        SdfFieldKeys->TimeSamples.GetText(),
        TfStringify(clip->assetPath).c_str(),
        localTime,
        lower);

    if (GfIsClose(lower, upper, /* epsilon = */ 1e-6)) {
        bool queryResult = clip->QueryTimeSample(specId, lower, result);
        return queryResult and (not _ClearValueIfBlocked(result));
    }

    return interpolator->Interpolate(
        attr, clip, specId, localTime, lower, upper);
}

}

template <class T>
struct UsdStage::_ExtraResolveInfo
{
    _ExtraResolveInfo()
        : lowerSample(0), upperSample(0), defaultOrFallbackValue(NULL)
    { }

    double lowerSample;
    double upperSample;
 
    T* defaultOrFallbackValue;

    Usd_ClipRefPtr clip;
};

SdfLayerRefPtr
UsdStage::_GetLayerWithStrongestValue(
    UsdTimeCode time, const UsdAttribute &attr) const
{
    SdfLayerRefPtr resultLayer;
    if (time.IsDefault()) {
        ExistenceComposer getLayerComposer(&resultLayer);
        _GetMetadataImpl(attr, SdfFieldKeys->Default,
                         TfToken(), /*useFallbacks=*/false, &getLayerComposer);
    } else {
        Usd_ResolveInfo resolveInfo;
        _ExtraResolveInfo<SdfAbstractDataValue> extraResolveInfo;
        
        _GetResolveInfo(attr, &resolveInfo, &time, &extraResolveInfo);
        
        if (resolveInfo.source == Usd_ResolveInfoSourceTimeSamples or
            resolveInfo.source == Usd_ResolveInfoSourceDefault) {
            resultLayer = 
                resolveInfo.layerStack->GetLayers()[resolveInfo.layerIndex];
        }
        else if (resolveInfo.source == Usd_ResolveInfoSourceValueClips) {
            resultLayer = extraResolveInfo.clip->_GetLayerForClip();
        }
    }
    return resultLayer;
}

template <class T>
bool
UsdStage::_GetValueImpl(UsdTimeCode time, const UsdAttribute &attr, 
                        Usd_InterpolatorBase* interpolator,
                        T *result) const
{
    if (time.IsDefault()) {
        bool valueFound = _GetMetadata(attr, SdfFieldKeys->Default,
                                       TfToken(), /*useFallbacks=*/true, result);
        return valueFound and (not _ClearValueIfBlocked(result));
    }

    Usd_ResolveInfo resolveInfo;
    _ExtraResolveInfo<T> extraResolveInfo;
    extraResolveInfo.defaultOrFallbackValue = result;

    TfErrorMark m;
    _GetResolveInfo(attr, &resolveInfo, &time, &extraResolveInfo);

    if (resolveInfo.source == Usd_ResolveInfoSourceTimeSamples) {
        return _GetTimeSampleValue(
            time, attr, resolveInfo, 
            &extraResolveInfo.lowerSample, &extraResolveInfo.upperSample,
            interpolator, result);
    }
    else if (resolveInfo.source == Usd_ResolveInfoSourceValueClips) {
        return _GetClipValue(
            time, attr, resolveInfo, extraResolveInfo.clip,
            extraResolveInfo.lowerSample, extraResolveInfo.upperSample,
            interpolator, result);
    }
    else if (resolveInfo.source == Usd_ResolveInfoSourceDefault or
             resolveInfo.source == Usd_ResolveInfoSourceFallback) {
        // Nothing to do here -- the call to _GetResolveInfo will have
        // filled in the result with the default value.
        return m.IsClean();
    }

    return _GetValueFromResolveInfoImpl(
        resolveInfo, time, attr, interpolator, result);
}

namespace 
{
template <class ClipOrLayer>
bool
_HasTimeSamples(const ClipOrLayer& source, 
                const SdfAbstractDataSpecId& specId, 
                const double* time = nullptr, 
                double* lower = nullptr, double* upper = nullptr)
{
    if (time) {
        // If caller wants bracketing time samples as well, we can just use
        // GetBracketingTimeSamplesForPath. If no samples exist, this should
        // return false.
        return source->GetBracketingTimeSamplesForPath(
            specId, *time, lower, upper);
    }

    return source->HasField(specId, SdfFieldKeys->TimeSamples);
}

enum _DefaultValueResult {
    _DefaultValueNone = 0,
    _DefaultValueFound,
    _DefaultValueBlocked,
};

template <class T>    
_DefaultValueResult 
_HasDefault(const SdfLayerRefPtr& layer, const SdfAbstractDataSpecId& specId, 
            T* value)
{
    // We need to actually examine the default value in all cases to see
    // if a block was authored. So, if no value to fill in was specified,
    // we need to create a dummy one.
    if (not value) {
        VtValue dummy;
        return _HasDefault(layer, specId, &dummy);
    }

    if (layer->HasField(specId, SdfFieldKeys->Default, value)) {
        if (_ClearValueIfBlocked(value)) {
            return _DefaultValueBlocked;
        }
        return _DefaultValueFound;
    }
    return _DefaultValueNone;
}
} // end anonymous namespace

// Our property stack resolver never indicates for resolution to stop
// as we need to gather all relevant property specs in the LayerStack
struct UsdStage::_PropertyStackResolver {
    SdfPropertySpecHandleVector propertyStack;

    bool ProcessFallback() { return false; }

    bool
    ProcessLayer(const size_t layerStackPosition,
                 const SdfAbstractDataSpecId& specId,
                 const PcpNodeRef& node,
                 const double *time) 
    {
        const auto layer 
            = node.GetLayerStack()->GetLayers()[layerStackPosition];
        const auto propertySpec 
            = layer->GetPropertyAtPath(specId.GetFullSpecPath());
        if (propertySpec) {
            propertyStack.push_back(propertySpec); 
        }

        return false;
    }

    bool
    ProcessClip(const Usd_ClipRefPtr& clip,
                const SdfAbstractDataSpecId& specId,
                const PcpNodeRef& node,
                const double* time) 
    {
        // If given a time, do a range check on the clip first.
        if (time && (*time < clip->startTime || *time >= clip->endTime))
            return false;

        double lowerSample = 0.0, upperSample = 0.0;
        if (_HasTimeSamples(clip, specId, time, &lowerSample, &upperSample)) {
            if (const auto propertySpec = clip->GetPropertyAtPath(specId))
                propertyStack.push_back(propertySpec);    
        }
     
        return false;
    }
};

SdfPropertySpecHandleVector
UsdStage::_GetPropertyStack(const UsdProperty &prop,
                            UsdTimeCode time) const
{
    _PropertyStackResolver resolver;
    _GetResolvedValueImpl(prop, &resolver, &time);
    return resolver.propertyStack; 
}

// A 'Resolver' for filling Usd_ResolveInfo.
template <typename T>
struct UsdStage::_ResolveInfoResolver 
{
    explicit _ResolveInfoResolver(const UsdAttribute& attr,
                                 Usd_ResolveInfo* resolveInfo,
                                 UsdStage::_ExtraResolveInfo<T>* extraInfo)
    :   _attr(attr), 
        _resolveInfo(resolveInfo),
        _extraInfo(extraInfo)
    {
    }

    bool
    ProcessFallback()
    {
        if (const bool hasFallback = UsdSchemaRegistry::HasField(
                _attr.GetPrim().GetTypeName(), _attr.GetName(), 
                SdfFieldKeys->Default, _extraInfo->defaultOrFallbackValue)) {
            _resolveInfo->source = Usd_ResolveInfoSourceFallback;
            return true;
        }

        // No values at all.
        _resolveInfo->source = Usd_ResolveInfoSourceNone;
        return true;
    }

    bool
    ProcessLayer(const size_t layerStackPosition,
                 const SdfAbstractDataSpecId& specId,
                 const PcpNodeRef& node,
                 const double *time) 
    {
        const PcpLayerStackPtr& nodeLayers = node.GetLayerStack();
        const SdfLayerRefPtrVector& layerStack = nodeLayers->GetLayers();
        const SdfLayerOffset layerOffset = _GetLayerOffsetToRoot(node, 
            layerStack[layerStackPosition]);
        const SdfLayerRefPtr& layer = layerStack[layerStackPosition];
        boost::optional<double> localTime;
        if (time) {
            localTime = layerOffset * (*time);
        }

        if (_HasTimeSamples(layer, specId, localTime.get_ptr(), 
                            &_extraInfo->lowerSample, 
                            &_extraInfo->upperSample)) {
            _resolveInfo->source = Usd_ResolveInfoSourceTimeSamples;
        }
        else { 
            _DefaultValueResult defValue = 
                _HasDefault(layer, specId, _extraInfo->defaultOrFallbackValue);
            if (defValue == _DefaultValueFound) {
                _resolveInfo->source = Usd_ResolveInfoSourceDefault;
            }
            else if (defValue == _DefaultValueBlocked) {
                _resolveInfo->valueIsBlocked = true;
                return ProcessFallback();
            }
        }

        if (_resolveInfo->source != Usd_ResolveInfoSourceNone) {
            _resolveInfo->layerStack = nodeLayers;
            _resolveInfo->layerIndex = layerStackPosition;
            _resolveInfo->primPathInLayerStack = node.GetPath();
            _resolveInfo->offset = layerOffset;
            return true;
        }

        return false;
    }

    bool
    ProcessClip(const Usd_ClipRefPtr& clip,
                const SdfAbstractDataSpecId& specId,
                const PcpNodeRef& node,
                const double* time)
    {
        // If given a time, do a range check on the clip first.
        if (time && (*time < clip->startTime || *time >= clip->endTime))
            return false;

        if (_HasTimeSamples(clip, specId, time,
                            &_extraInfo->lowerSample, 
                            &_extraInfo->upperSample)){
            _extraInfo->clip = clip;
            // If we're querying at a particular time, we know the value comes
            // from this clip at this time.  If we're not given a time, then we
            // cannot be sure, and we must say that the value source may be time
            // dependent.
            _resolveInfo->source = time ?
                Usd_ResolveInfoSourceValueClips :
                Usd_ResolveInfoSourceIsTimeDependent;
            _resolveInfo->layerStack = node.GetLayerStack();
            _resolveInfo->primPathInLayerStack = node.GetPath();
            return true;
        }

        return false;
    }

private:
    const UsdAttribute& _attr;
    Usd_ResolveInfo* _resolveInfo;
    UsdStage::_ExtraResolveInfo<T>* _extraInfo;
};

// NOTE:
// When dealing with value clips, this function may return different 
// results for the same attribute depending on whether the optional 
// UsdTimeCode is passed in.  This may be a little surprising because the
// resolve info is the same across all time for all other sources of
// values (e.g., time samples, defaults).  
template <class T>
void
UsdStage::_GetResolveInfo(const UsdAttribute &attr, 
                          Usd_ResolveInfo *resolveInfo,
                          const UsdTimeCode *time, 
                          _ExtraResolveInfo<T> *extraInfo) const
{
    _ExtraResolveInfo<T> localExtraInfo;
    if (not extraInfo) {
        extraInfo = &localExtraInfo;
    }

    _ResolveInfoResolver<T> resolver(attr, resolveInfo, extraInfo);
    _GetResolvedValueImpl(attr, &resolver, time);
    
    if (TfDebug::IsEnabled(USD_VALIDATE_VARIABILITY) &&
        (resolveInfo->source == Usd_ResolveInfoSourceTimeSamples ||
         resolveInfo->source == Usd_ResolveInfoSourceValueClips ||
         resolveInfo->source == Usd_ResolveInfoSourceIsTimeDependent) &&
        _GetVariability(attr) == SdfVariabilityUniform) {

        TF_DEBUG(USD_VALIDATE_VARIABILITY)
            .Msg("Warning: detected time sample value on "
                 "uniform attribute <%s>\n", 
                 UsdDescribe(attr).c_str());
    }
}

// This function takes a Resolver object, which is used to process opinions
// in strength order. Resolvers must implement three functions: 
//       
//       ProcessLayer()
//       ProcessClip()
//       ProcessFallback()
//
// Each of these functions is required to return true, to indicate that 
// iteration of opinions should stop, and false otherwise.
template <class Resolver>
void
UsdStage::_GetResolvedValueImpl(const UsdProperty &prop,
                                Resolver *resolver,
                                const UsdTimeCode *time) const
{
    const UsdPrim prim = prop.GetPrim();
    boost::optional<double> localTime;
    if (time and not time->IsDefault()) {
        localTime = time->GetValue();
    }

    // Retrieve all clips that may contribute time samples for this
    // attribute at the given time. Clips never contribute default
    // values.
    const std::vector<Usd_ClipCache::Clips>* clipsAffectingPrim = nullptr;
    if (prim._Prim()->MayHaveOpinionsInClips()
        and (not time or not time->IsDefault())) {
        clipsAffectingPrim = &(_clipCache->GetClipsForPrim(prim.GetPath()));
    }

    // Clips may contribute opinions at nodes where no specs for the attribute
    // exist in the node's LayerStack. So, if we have any clips, tell
    // Usd_Resolver that we want to iterate over 'empty' nodes as well.
    const bool skipEmptyNodes = (bool)(not clipsAffectingPrim);

    for (Usd_Resolver res(&prim.GetPrimIndex(), skipEmptyNodes); 
         res.IsValid(); res.NextNode()) {

        const PcpNodeRef& node = res.GetNode();
        const bool nodeHasSpecs = node.HasSpecs();
        if (not nodeHasSpecs and not clipsAffectingPrim) {
            continue;
        }

        const SdfAbstractDataSpecId specId(&node.GetPath(), &prop.GetName());
        const SdfLayerRefPtrVector& layerStack 
            = node.GetLayerStack()->GetLayers();
        boost::optional<const Usd_ClipCache::Clips*> clips;
        for (size_t i = 0, e = layerStack.size(); i < e; ++i) {
            if (nodeHasSpecs) { 
                if (resolver->ProcessLayer(i, specId, node, 
                                           localTime.get_ptr())) {
                    return;
                }
            }

            if (clipsAffectingPrim){ 
                if (not clips) {
                    clips = _GetClipsThatApplyToNode(*clipsAffectingPrim,
                                                     node, specId);
                    // If we don't have specs on this node and clips don't
                    // apply we can mode onto the next node.
                    if (not nodeHasSpecs and not clips.get()) { 
                        break; 
                    }
                }
                
                // gcc 4.8 incorrectly detects boost::optional as uninitialized. 
                // See https://gcc.gnu.org/bugzilla/show_bug.cgi?id=47679
                ARCH_PRAGMA_PUSH_NOERROR_MAYBE_UNINITIALIZED;

                // We only care about clips that were introduced at this
                // position within the LayerStack.
                if (not clips.get() or clips.get()->sourceLayerIndex != i) {
                    continue;
                }

                // Look through clips to see if they have a time sample for
                // this attribute. If a time is given, examine just the clips
                // that are active at that time.
                for (const auto& clip : clips.get()->valueClips) {
                    if (resolver->ProcessClip(clip, specId, node,
                                              localTime.get_ptr())) {
                        return;
                    }
                }
				ARCH_PRAGMA_RESTORE;
            }    
        }
    }

    resolver->ProcessFallback();
}

void
UsdStage::_GetResolveInfo(const UsdAttribute &attr, 
                          Usd_ResolveInfo *resolveInfo) const
{
    _GetResolveInfo<SdfAbstractDataValue>(attr, resolveInfo);
}

template <class T>
bool 
UsdStage::_GetValueFromResolveInfoImpl(const Usd_ResolveInfo &info,
                                       UsdTimeCode time, const UsdAttribute &attr,
                                       Usd_InterpolatorBase* interpolator,
                                       T* result) const
{
    if (time.IsDefault()) {
        bool valueFound = _GetMetadata(attr, SdfFieldKeys->Default,
                                       TfToken(), /*useFallbacks=*/true, result);
        return valueFound and (not _ClearValueIfBlocked(result));
    }

    if (info.source == Usd_ResolveInfoSourceTimeSamples) {
        return _GetTimeSampleValue(
            time, attr, info, nullptr, nullptr, interpolator, result);
    }
    else if (info.source == Usd_ResolveInfoSourceDefault) {
        const SdfAbstractDataSpecId specId(
            &info.primPathInLayerStack, &attr.GetName());
        const SdfLayerHandle& layer = 
            info.layerStack->GetLayers()[info.layerIndex];

        TF_DEBUG(USD_VALUE_RESOLUTION).Msg(
            "RESOLVE: reading field %s:%s from @%s@, with t = %.3f"
            " as default\n",
            specId.GetString().c_str(),
            SdfFieldKeys->TimeSamples.GetText(),
            layer->GetIdentifier().c_str(),
            time.GetValue());

        return TF_VERIFY(
            layer->HasField(specId, SdfFieldKeys->Default, result));
    }
    else if (info.source == Usd_ResolveInfoSourceValueClips) {
        const SdfAbstractDataSpecId specId(
            &info.primPathInLayerStack, &attr.GetName());

        const UsdPrim prim = attr.GetPrim();
        const std::vector<Usd_ClipCache::Clips>& clipsAffectingPrim =
            _clipCache->GetClipsForPrim(prim.GetPath());

        for (const auto& clipAffectingPrim : clipsAffectingPrim) {
            const Usd_ClipRefPtrVector& clips = clipAffectingPrim.valueClips;
            for (size_t i = 0, numClips = clips.size(); i < numClips; ++i) {
                // Note that we do not apply layer offsets to the time.
                // Because clip metadata may be authored in different 
                // layers in the LayerStack, each with their own 
                // layer offsets, it is simpler to bake the effects of 
                // those offsets into Usd_Clip.
                const Usd_ClipRefPtr& clip = clips[i];
                const double localTime = time.GetValue();
                
                if (not _ClipAppliesToLayerStackSite(
                        clip, info.layerStack, info.primPathInLayerStack) 
                    or localTime < clip->startTime
                    or localTime >= clip->endTime) {
                    continue;
                }

                double upper = 0.0;
                double lower = 0.0;
                if (clip->GetBracketingTimeSamplesForPath(
                        specId, localTime, &lower, &upper)) {
                    return _GetClipValue(
                        time, attr, info, clip, lower, upper, interpolator, 
                        result);
                }
            }
        }
    }
    else if (info.source == Usd_ResolveInfoSourceIsTimeDependent) {
        // In this case, we obtained a resolve info for an attribute value whose
        // value source may vary over time.  So we must fall back on invoking
        // the normal Get() machinery now that we actually have a specific time.
        return _GetValueImpl(time, attr, interpolator, result);
    }
    else if (info.source == Usd_ResolveInfoSourceFallback) {
        return _GetFallbackMetadata(attr, SdfFieldKeys->Default, 
                                    TfToken(), result);
    }

    return false;
}

bool 
UsdStage::_GetValueFromResolveInfo(const Usd_ResolveInfo &info,
                                   UsdTimeCode time, const UsdAttribute &attr,
                                   VtValue* value) const
{
    Usd_UntypedInterpolator interpolator(value);
    return _GetValueFromResolveInfoImpl(
        info, time, attr, &interpolator, value);
}

template <class T>
USD_API bool 
UsdStage::_GetValueFromResolveInfo(const Usd_ResolveInfo &info,
                                   UsdTimeCode time, const UsdAttribute &attr,
                                   T* value) const
{
    SdfAbstractDataTypedValue<T> out(value);

    if (_interpolationType == UsdInterpolationTypeLinear) {
        typedef typename _SelectInterpolator<T>::type _Interpolator;
        _Interpolator interpolator(value);
        return _GetValueFromResolveInfoImpl<SdfAbstractDataValue>(
            info, time, attr, &interpolator, &out);
    }

    Usd_HeldInterpolator<T> interpolator(value);
    return _GetValueFromResolveInfoImpl<SdfAbstractDataValue>(
        info, time, attr, &interpolator, &out);
}

// --------------------------------------------------------------------- //
// Specialized Time Sample I/O
// --------------------------------------------------------------------- //

bool
UsdStage::_GetTimeSampleMap(const UsdAttribute &attr,
                            SdfTimeSampleMap *out) const
{
    std::vector<double> timeSamples;
    if (_GetTimeSamplesInInterval(attr, GfInterval::GetFullInterval(), 
                                  &timeSamples)) {
        // Interpolation should not be triggered below, since we are asking
        // for values on times where we know there are authored time samples.
        Usd_NullInterpolator nullInterpolator;

        for (const auto& timeSample : timeSamples) {
            VtValue value;
            if (_GetValueImpl(timeSample, attr, &nullInterpolator, &value)) {
                (*out)[timeSample] = value;
            } else {
                (*out)[timeSample] = VtValue(SdfValueBlock());
            }
        }
        return true;
    }
    return false;
}

bool
UsdStage::_GetTimeSamplesInInterval(const UsdAttribute& attr,
                                    const GfInterval& interval,
                                    std::vector<double>* times) const
{
    Usd_ResolveInfo info;
    _GetResolveInfo(attr, &info);
    return _GetTimeSamplesInIntervalFromResolveInfo(info, attr, interval, times);
}

SdfTimeSampleMap
UsdStage::_GetTimeSampleMap(const UsdAttribute &attr) const
{
    SdfTimeSampleMap result;
    _GetTimeSampleMap(attr, &result);
    return result;
}

bool 
UsdStage::_GetTimeSamplesInIntervalFromResolveInfo(
    const Usd_ResolveInfo &info,
    const UsdAttribute &attr,
    const GfInterval& interval,
    std::vector<double>* times) const
{
    if ((interval.IsMinFinite() and interval.IsMinOpen())
        or (interval.IsMaxFinite() and interval.IsMaxOpen())) {
        TF_CODING_ERROR("Finite endpoints in the specified interval (%s)"
                        "must be closed.", TfStringify(interval).c_str());
        return false;
    }

    const auto copySamplesInInterval = [](const std::set<double>& samples, 
                                          vector<double>* target, 
                                          const GfInterval& interval) 
    {
            const auto sampleRangeBegin = std::lower_bound(samples.begin(),
                samples.end(), interval.GetMin());
            const auto sampleRangeEnd = std::upper_bound(sampleRangeBegin,
                samples.end(), interval.GetMax());
            target->insert(target->end(), sampleRangeBegin, sampleRangeEnd);
    };

    if (info.source == Usd_ResolveInfoSourceTimeSamples) {
        const SdfAbstractDataSpecId specId(
            &info.primPathInLayerStack, &attr.GetName());
        const SdfLayerRefPtr& layer = 
            info.layerStack->GetLayers()[info.layerIndex];

        const std::set<double> samples = layer->ListTimeSamplesForPath(specId);
        if (not samples.empty()) {
            copySamplesInInterval(samples, times, interval);
            const SdfLayerOffset offset = info.offset.GetInverse();
            if (not offset.IsIdentity()) {
                for (auto &time : *times) {
                    time = offset * time;
                }
            }
        }

        return true;
    }
    else if (info.source == Usd_ResolveInfoSourceValueClips ||
             info.source == Usd_ResolveInfoSourceIsTimeDependent) {
        const UsdPrim prim = attr.GetPrim();

        // See comments in _GetValueImpl regarding clips.
        const std::vector<Usd_ClipCache::Clips>& clipsAffectingPrim =
            _clipCache->GetClipsForPrim(prim.GetPath());

        const SdfAbstractDataSpecId specId(
            &info.primPathInLayerStack, &attr.GetName());

        std::vector<double> timesFromAllClips;

        // Loop through all the clips that apply to this node and
        // combine all the time samples that are provided.
        for (const auto& clipAffectingPrim : clipsAffectingPrim) {
            for (const auto& clip : clipAffectingPrim.valueClips) {
                if (not _ClipAppliesToLayerStackSite(
                        clip, info.layerStack, info.primPathInLayerStack)) {
                    continue;
                }

                const auto clipInterval 
                    = GfInterval(clip->startTime, clip->endTime);
                
                // if we are constraining our range, and none of our range
                // intersects with the specified clip range, we can ignore
                // and move on to the next clip.
                if (not interval.Intersects(clipInterval)) {
                    continue;
                }
                
                // See comments in _GetValueImpl regarding layer
                // offsets and why they're not applied here.
                const auto samples = clip->ListTimeSamplesForPath(specId);
                if (not samples.empty()) {
                    copySamplesInInterval(samples, &timesFromAllClips, interval);
                }

                // Clips introduce time samples at their boundaries to
                // isolate them from surrounding clips, even if time samples
                // don't actually exist. 
                //
                // See _GetBracketingTimeSamplesFromResolveInfo for more
                // details.
                if (interval.Contains(clipInterval.GetMin())
                    and clipInterval.GetMin() != Usd_ClipTimesEarliest) {
                    timesFromAllClips.push_back(clip->startTime);
                }

                if (interval.Contains(clipInterval.GetMax())
                    and clipInterval.GetMax() != Usd_ClipTimesLatest){
                    timesFromAllClips.push_back(clip->endTime);
                }
            }

            if (not timesFromAllClips.empty()) {
                std::sort(
                    timesFromAllClips.begin(), timesFromAllClips.end());
                timesFromAllClips.erase(
                    std::unique(
                        timesFromAllClips.begin(), timesFromAllClips.end()),
                    timesFromAllClips.end());

                times->swap(timesFromAllClips);
                return true;
            }
        }
    }

    return true;
}

size_t
UsdStage::_GetNumTimeSamples(const UsdAttribute &attr) const
{
    Usd_ResolveInfo info;
    _GetResolveInfo(attr, &info);
    return _GetNumTimeSamplesFromResolveInfo(info, attr);
   
}

size_t 
UsdStage::_GetNumTimeSamplesFromResolveInfo(const Usd_ResolveInfo &info,
                                            const UsdAttribute &attr) const
{
    if (info.source == Usd_ResolveInfoSourceTimeSamples) {
        const SdfAbstractDataSpecId specId(
            &info.primPathInLayerStack, &attr.GetName());
        const SdfLayerRefPtr& layer = 
            info.layerStack->GetLayers()[info.layerIndex];

        return layer->GetNumTimeSamplesForPath(specId);
    } 
    else if (info.source == Usd_ResolveInfoSourceValueClips ||
             info.source == Usd_ResolveInfoSourceIsTimeDependent) {
        // XXX: optimization
        // 
        // We don't have an efficient way of getting the number of time
        // samples from all the clips involved. To avoid code duplication, 
        // simply get all the time samples and return the size here. 
        // 
        // This is good motivation for why we really need the ability to 
        // ask the question of whether there is more than one sample directly.
        // 
        std::vector<double> timesFromAllClips;
        _GetTimeSamplesInIntervalFromResolveInfo(info, attr, 
            GfInterval::GetFullInterval(), &timesFromAllClips);
        return timesFromAllClips.size();
    }

    return 0;
}

bool
UsdStage::_GetBracketingTimeSamples(const UsdAttribute &attr,
                                    double desiredTime,
                                    bool requireAuthored, 
                                    double* lower,
                                    double* upper,
                                    bool* hasSamples) const
{
    // If value clips might apply to this attribute, the bracketing time
    // samples will depend on whether any of those clips contain samples
    // or not. For instance, if none of the clips contain samples, the
    // correct answer is *hasSamples == false.
    //
    // This means we have to scan all clips, not just the one at the 
    // specified time. We do this by calling _GetResolveInfo without a 
    // time -- see comment above that function for details. Unfortunately,
    // this skips the optimization below, meaning we may ask layers for
    // bracketing time samples more than once.
    if (attr._Prim()->MayHaveOpinionsInClips()) {
        Usd_ResolveInfo resolveInfo;
        _GetResolveInfo<SdfAbstractDataValue>(attr, &resolveInfo);
        return _GetBracketingTimeSamplesFromResolveInfo(
            resolveInfo, attr, desiredTime, requireAuthored, lower, upper, 
            hasSamples);
    }

    const UsdTimeCode time(desiredTime);

    Usd_ResolveInfo resolveInfo;
    _ExtraResolveInfo<SdfAbstractDataValue> extraInfo;

    _GetResolveInfo<SdfAbstractDataValue>(
        attr, &resolveInfo, &time, &extraInfo);

    if (resolveInfo.source == Usd_ResolveInfoSourceTimeSamples) {
        // In the time samples case, we bail out early to avoid another
        // call to SdfLayer::GetBracketingTimeSamples. _GetResolveInfo will 
        // already have filled in the lower and upper samples with the
        // results of that function at the desired time.
        *lower = extraInfo.lowerSample;
        *upper = extraInfo.upperSample;

        if (not resolveInfo.offset.IsIdentity()) {
            const SdfLayerOffset offset = resolveInfo.offset.GetInverse();
            *lower = offset * (*lower);
            *upper = offset * (*upper);
        }

        *hasSamples = true;
        return true;
    }
    
    return _GetBracketingTimeSamplesFromResolveInfo(
        resolveInfo, attr, desiredTime, requireAuthored, lower, upper, 
        hasSamples);
}

bool 
UsdStage::_GetBracketingTimeSamplesFromResolveInfo(const Usd_ResolveInfo &info,
                                                   const UsdAttribute &attr,
                                                   double desiredTime,
                                                   bool requireAuthored,
                                                   double* lower,
                                                   double* upper,
                                                   bool* hasSamples) const
{
    if (info.source == Usd_ResolveInfoSourceTimeSamples) {
        const SdfAbstractDataSpecId specId(
            &info.primPathInLayerStack, &attr.GetName());
        const SdfLayerRefPtr& layer = 
            info.layerStack->GetLayers()[info.layerIndex];
        const double layerTime = info.offset * desiredTime;
        
        if (layer->GetBracketingTimeSamplesForPath(
                specId, layerTime, lower, upper)) {

            if (not info.offset.IsIdentity()) {
                const SdfLayerOffset offset = info.offset.GetInverse();
                *lower = offset * (*lower);
                *upper = offset * (*upper);
            }

            *hasSamples = true;
            return true;
        }
    }
    else if (info.source == Usd_ResolveInfoSourceDefault) {
        *hasSamples = false;
        return true;
    }
    else if (info.source == Usd_ResolveInfoSourceValueClips ||
             info.source == Usd_ResolveInfoSourceIsTimeDependent) {
        const SdfAbstractDataSpecId specId(
            &info.primPathInLayerStack, &attr.GetName());

        const UsdPrim prim = attr.GetPrim();

        // See comments in _GetValueImpl regarding clips.
        const std::vector<Usd_ClipCache::Clips>& clipsAffectingPrim =
            _clipCache->GetClipsForPrim(prim.GetPath());

        for (const auto& clipAffectingPrim : clipsAffectingPrim) {
            for (const auto& clip : clipAffectingPrim.valueClips) {
                if (not _ClipAppliesToLayerStackSite(
                        clip, info.layerStack, info.primPathInLayerStack)
                    or desiredTime < clip->startTime
                    or desiredTime >= clip->endTime) {
                    continue;
                }
                
                // Clips introduce time samples at their boundaries even 
                // if time samples don't actually exist. This isolates each
                // clip from its neighbors and means that value resolution
                // never has to look at more than one clip to answer a
                // time sample query.
                //
                // We have to accommodate these 'fake' time samples here.
                bool foundLower = false, foundUpper = false;

                if (desiredTime == clip->startTime) {
                    *lower = *upper = clip->startTime;
                    foundLower = foundUpper = true;
                }
                else if (desiredTime == clip->endTime) {
                    *lower = *upper = clip->endTime;
                    foundLower = foundUpper = true;
                }
                else if (clip->GetBracketingTimeSamplesForPath(
                        specId, desiredTime, lower, upper)) {

                    foundLower = foundUpper = true;
                    if (*lower == *upper) {
                        if (desiredTime < *lower) {
                            foundLower = false;
                        }
                        else if (desiredTime > *upper) {
                            foundUpper = false;
                        }
                    }
                }

                if (not foundLower and 
                    clip->startTime != Usd_ClipTimesEarliest) {
                    *lower = clip->startTime;
                    foundLower = true;
                }

                if (not foundUpper and
                    clip->endTime != Usd_ClipTimesLatest) {
                    *upper = clip->endTime;
                    foundUpper = true;
                }

                if (foundLower and not foundUpper) {
                    *upper = *lower;
                }
                else if (not foundLower and foundUpper) {
                    *lower = *upper;
                }
                
                // 'or' is correct here. Consider the case where we only
                // have a single clip and desiredTime is earlier than the
                // first time sample -- foundLower will be false, but we
                // want to return the bracketing samples from the sole
                // clip anyway.
                if (foundLower or foundUpper) {
                    *hasSamples = true;
                    return true;
                }
            }
        }
    }
    else if (info.source == Usd_ResolveInfoSourceFallback) {
        // At this point, no authored value was found, so if the client only 
        // wants authored values, we can exit.
        *hasSamples = false;
        if (requireAuthored)
            return false;

        // Check for a registered fallback.
        if (SdfAttributeSpecHandle attrDef = _GetAttributeDefinition(attr)) {
            if (attrDef->HasDefaultValue()) {
                *hasSamples = false;
                return true;
            }
        }
    }

    // No authored value, no fallback.
    return false;
}

static bool
_ValueFromClipsMightBeTimeVarying(const Usd_ClipRefPtr &firstClipWithSamples,
                                  const SdfAbstractDataSpecId &attrSpecId)
{
    // If the first clip is active over all time (i.e., it is the only 
    // clip that affects this attribute) and it has more than one time
    // sample, then it might be time varying. If it only has one sample,
    // its value must be constant over all time.
    if (firstClipWithSamples->startTime == Usd_ClipTimesEarliest
        and firstClipWithSamples->endTime == Usd_ClipTimesLatest) {
        return firstClipWithSamples->GetNumTimeSamplesForPath(attrSpecId) > 1;
    }

    // Since this clip isn't active over all time, we must have more clips.
    // Because Usd doesn't hold values across clip boundaries, we can't
    // say for certain that the value will be constant across all time.
    // So, we have to report that the value might be time varying.
    return true;
}

bool 
UsdStage::_ValueMightBeTimeVarying(const UsdAttribute &attr) const
{
    Usd_ResolveInfo info;
    _ExtraResolveInfo<SdfAbstractDataValue> extraInfo;
    _GetResolveInfo(attr, &info, NULL, &extraInfo);

    if (info.source == Usd_ResolveInfoSourceValueClips ||
        info.source == Usd_ResolveInfoSourceIsTimeDependent) {
        // See comment in _ValueMightBeTimeVaryingFromResolveInfo.
        // We can short-cut the work in that function because _GetResolveInfo
        // gives us the first clip that has time samples for this attribute.
        const SdfAbstractDataSpecId specId(
            &info.primPathInLayerStack, &attr.GetName());
        return _ValueFromClipsMightBeTimeVarying(extraInfo.clip, specId);
    }

    return _ValueMightBeTimeVaryingFromResolveInfo(info, attr);
}

bool 
UsdStage::_ValueMightBeTimeVaryingFromResolveInfo(const Usd_ResolveInfo &info,
                                                  const UsdAttribute &attr) const
{
    if (info.source == Usd_ResolveInfoSourceValueClips ||
        info.source == Usd_ResolveInfoSourceIsTimeDependent) {
        // In the case that the attribute value comes from a value clip, we
        // need to find the first clip that has samples for attr to see if the
        // clip values may be time varying. This is potentially much more 
        // efficient than the _GetNumTimeSamples check below, since that 
        // requires us to open every clip to get the time sample count.
        //
        // Note that we still wind up checking every clip if none of them
        // have samples for this attribute.
        const SdfAbstractDataSpecId specId(
            &info.primPathInLayerStack, &attr.GetName());

        const std::vector<Usd_ClipCache::Clips>& clipsAffectingPrim =
            _clipCache->GetClipsForPrim(attr.GetPrim().GetPath());
        for (const auto& clipAffectingPrim : clipsAffectingPrim) {
            for (const auto& clip : clipAffectingPrim.valueClips) {
                if (_ClipAppliesToLayerStackSite(
                        clip, info.layerStack, info.primPathInLayerStack)
                    and _HasTimeSamples(clip, specId)) {
                    return _ValueFromClipsMightBeTimeVarying(clip, specId);
                }
            }
        }
        
        return false;
    }

    return _GetNumTimeSamplesFromResolveInfo(info, attr) > 1;
}

static
bool 
_HasLayerFieldOrDictKey(const SdfLayerHandle &layer, const TfToken &key, 
                        const TfToken &keyPath, VtValue *val)
{
    return keyPath.IsEmpty() ?
        layer->HasField(SdfPath::AbsoluteRootPath(), key, val) :
        layer->HasFieldDictKey(SdfPath::AbsoluteRootPath(), key, keyPath, val);
}

static
bool
_HasStageMetadataOrDictKey(const UsdStage &stage, 
                           const TfToken &key, const TfToken &keyPath,
                           VtValue *value)
{
    SdfLayerHandle sessionLayer = stage.GetSessionLayer();
    if (sessionLayer and 
        _HasLayerFieldOrDictKey(sessionLayer, key, keyPath, value)){
        VtValue rootValue;
        if (value and 
            value->IsHolding<VtDictionary>() and
            _HasLayerFieldOrDictKey(stage.GetRootLayer(), key, keyPath, 
                                    &rootValue) and
            rootValue.IsHolding<VtDictionary>() ){
            const VtDictionary &rootDict = rootValue.UncheckedGet<VtDictionary>();
            VtDictionary dict;
            value->UncheckedSwap<VtDictionary>(dict);
            VtDictionaryOverRecursive(&dict, rootDict);
            value->UncheckedSwap<VtDictionary>(dict);
        }

        return true;
    }
     
    return _HasLayerFieldOrDictKey(stage.GetRootLayer(), key, keyPath, value);
}

bool
UsdStage::GetMetadata(const TfToken &key, VtValue *value) const
{
    if (not value){
        TF_CODING_ERROR(
            "Null out-param 'value' for UsdStage::GetMetadata(\"%s\")",
            key.GetText());
        return false;

    }
    const SdfSchema &schema = SdfSchema::GetInstance();
    
    if (not schema.IsValidFieldForSpec(key, SdfSpecTypePseudoRoot)){
        return false;
    }
    
    if (not _HasStageMetadataOrDictKey(*this, key, TfToken(), value)){
        *value = SdfSchema::GetInstance().GetFallback(key);
    } 
    else if (value->IsHolding<VtDictionary>()){
        const VtDictionary &fallback = SdfSchema::GetInstance().GetFallback(key).Get<VtDictionary>();
        
        VtDictionary dict;
        value->UncheckedSwap<VtDictionary>(dict);
        VtDictionaryOverRecursive(&dict, fallback);
        value->UncheckedSwap<VtDictionary>(dict);
    }
    return true;
}

bool
UsdStage::HasMetadata(const TfToken &key) const
{
    const SdfSchema &schema = SdfSchema::GetInstance();
    
    if (not schema.IsValidFieldForSpec(key, SdfSpecTypePseudoRoot))
        return false;

    return (HasAuthoredMetadata(key) or 
            not schema.GetFallback(key).IsEmpty());
}

bool
UsdStage::HasAuthoredMetadata(const TfToken& key) const
{
    const SdfSchema &schema = SdfSchema::GetInstance();
    
    if (not schema.IsValidFieldForSpec(key, SdfSpecTypePseudoRoot))
        return false;

    return _HasStageMetadataOrDictKey(*this, key, TfToken(), NULL);
}

static
void
_SetLayerFieldOrDictKey(const SdfLayerHandle &layer, const TfToken &key, 
                        const TfToken &keyPath, const VtValue &val)
{
    if (keyPath.IsEmpty()) {
        layer->SetField(SdfPath::AbsoluteRootPath(), key, val);
    } else {
        layer->SetFieldDictValueByKey(SdfPath::AbsoluteRootPath(), 
                                      key, keyPath, val);
    }
}

static
void
_ClearLayerFieldOrDictKey(const SdfLayerHandle &layer, const TfToken &key, 
                          const TfToken &keyPath)
{
    if (keyPath.IsEmpty()) {
        layer->EraseField(SdfPath::AbsoluteRootPath(), key);
    } else {
        layer->EraseFieldDictValueByKey(SdfPath::AbsoluteRootPath(), 
                                        key, keyPath);
    }
}

static
bool
_SetStageMetadataOrDictKey(const UsdStage &stage, const TfToken &key,
                      const TfToken &keyPath, const VtValue &val)
{
    SdfLayerHandle rootLayer = stage.GetRootLayer();
    SdfLayerHandle sessionLayer = stage.GetSessionLayer();
    const SdfSchema &schema = SdfSchema::GetInstance();
    
    if (not schema.IsValidFieldForSpec(key, SdfSpecTypePseudoRoot)) {
        TF_CODING_ERROR("Metadata '%s' is not registered as valid Layer "
                        "metadata, and cannot be set on UsdStage %s.",
                        key.GetText(),
                        rootLayer->GetIdentifier().c_str());
        return false;
    }

    const SdfLayerHandle &editTargetLayer = stage.GetEditTarget().GetLayer();
    if (editTargetLayer == rootLayer or editTargetLayer == sessionLayer) {
        _SetLayerFieldOrDictKey(editTargetLayer, key, keyPath, val);
    } else {
        TF_CODING_ERROR("Cannot set layer metadata '%s' in current edit "
                        "target \"%s\", as it is not the root layer or "
                        "session layer of stage \"%s\".",
                        key.GetText(),
                        editTargetLayer->GetIdentifier().c_str(),
                        rootLayer->GetIdentifier().c_str());
        return false;
    }

    return true;
}

bool
UsdStage::SetMetadata(const TfToken &key, const VtValue &value) const
{
    return _SetStageMetadataOrDictKey(*this, key, TfToken(), value);
}


static
bool
_ClearStageMetadataOrDictKey(const UsdStage &stage, const TfToken &key,
                        const TfToken &keyPath)
{
    SdfLayerHandle rootLayer = stage.GetRootLayer();
    SdfLayerHandle sessionLayer = stage.GetSessionLayer();
    const SdfSchema &schema = SdfSchema::GetInstance();

    if (not schema.IsValidFieldForSpec(key, SdfSpecTypePseudoRoot)) {
        TF_CODING_ERROR("Metadata '%s' is not registered as valid Layer "
                        "metadata, and cannot be cleared on UsdStage %s.",
                        key.GetText(),
                        rootLayer->GetIdentifier().c_str());
        return false;
    }

    const SdfLayerHandle &editTargetLayer = stage.GetEditTarget().GetLayer();
    if (editTargetLayer == rootLayer or editTargetLayer == sessionLayer) {
        _ClearLayerFieldOrDictKey(editTargetLayer, key, keyPath);
    } else {
        TF_CODING_ERROR("Cannot clear layer metadata '%s' in current edit "
                        "target \"%s\", as it is not the root layer or "
                        "session layer of stage \"%s\".",
                        key.GetText(),
                        editTargetLayer->GetIdentifier().c_str(),
                        rootLayer->GetIdentifier().c_str());
        return false;
    }

    return true;
}

bool
UsdStage::ClearMetadata(const TfToken &key) const
{
    return _ClearStageMetadataOrDictKey(*this, key, TfToken());
}

bool 
UsdStage::GetMetadataByDictKey(const TfToken& key, const TfToken &keyPath,
                               VtValue *value) const
{
    if (keyPath.IsEmpty())
        return false;
    
    if (not value){
        TF_CODING_ERROR(
            "Null out-param 'value' for UsdStage::GetMetadataByDictKey"
            "(\"%s\", \"%s\")",
            key.GetText(), keyPath.GetText());
        return false;

    }
    const SdfSchema &schema = SdfSchema::GetInstance();
    
    if (not schema.IsValidFieldForSpec(key, SdfSpecTypePseudoRoot))
        return false;

    if (not _HasStageMetadataOrDictKey(*this, key, keyPath, value)){
        const VtValue &fallback =  SdfSchema::GetInstance().GetFallback(key);
        if (not fallback.IsEmpty()){
            const VtValue *elt = fallback.Get<VtDictionary>().
                GetValueAtPath(keyPath);
            if (elt){
                *value = *elt;
                return true;
            }
        }
        return false;
    }
    else if (value->IsHolding<VtDictionary>()){
        const VtDictionary &fallback = SdfSchema::GetInstance().GetFallback(key).Get<VtDictionary>();
        const VtValue *elt = fallback.GetValueAtPath(keyPath);
        if (elt and elt->IsHolding<VtDictionary>()){
            VtDictionary dict;
            value->UncheckedSwap<VtDictionary>(dict);
            VtDictionaryOverRecursive(&dict, elt->UncheckedGet<VtDictionary>());
            value->UncheckedSwap<VtDictionary>(dict);
        }
   }

    return true;
}

bool 
UsdStage::HasMetadataDictKey(const TfToken& key, const TfToken &keyPath) const
{
    const SdfSchema &schema = SdfSchema::GetInstance();
    
    if (keyPath.IsEmpty() or 
        not schema.IsValidFieldForSpec(key, SdfSpecTypePseudoRoot))
        return false;

    if (HasAuthoredMetadataDictKey(key, keyPath))
        return true;

    const VtValue &fallback =  schema.GetFallback(key);
    
    return ((not fallback.IsEmpty()) and
            (fallback.Get<VtDictionary>().GetValueAtPath(keyPath) != NULL));
}

bool
UsdStage::HasAuthoredMetadataDictKey(
    const TfToken& key, const TfToken &keyPath) const
{
    if (keyPath.IsEmpty())
        return false;

    return _HasStageMetadataOrDictKey(*this, key, keyPath, NULL);
}

bool
UsdStage::SetMetadataByDictKey(
    const TfToken& key, const TfToken &keyPath, const VtValue& value) const
{
    if (keyPath.IsEmpty())
        return false;
    
    return _SetStageMetadataOrDictKey(*this, key, keyPath, value);
}

bool
UsdStage::ClearMetadataByDictKey(
        const TfToken& key, const TfToken& keyPath) const
{
    if (keyPath.IsEmpty())
        return false;
    
    return _ClearStageMetadataOrDictKey(*this, key, keyPath);
}

///////////////////////////////////////////////////////////////////////////////
// XXX(Frame->Time): backwards compatibility
// Temporary helper functions to support backwards compatibility.
///////////////////////////////////////////////////////////////////////////////

static
bool
_HasStartFrame(const SdfLayerConstHandle &layer)
{
    return layer->GetPseudoRoot()->HasInfo(SdfFieldKeys->StartFrame);
}

static
bool
_HasEndFrame(const SdfLayerConstHandle &layer)
{
    return layer->GetPseudoRoot()->HasInfo(SdfFieldKeys->EndFrame);
}

static
double
_GetStartFrame(const SdfLayerConstHandle &layer)
{
    VtValue startFrame = layer->GetPseudoRoot()->GetInfo(SdfFieldKeys->StartFrame);
    if (startFrame.IsHolding<double>())
        return startFrame.UncheckedGet<double>();
    return 0.0;
}

static
double
_GetEndFrame(const SdfLayerConstHandle &layer)
{
    VtValue endFrame = layer->GetPseudoRoot()->GetInfo(SdfFieldKeys->EndFrame);
    if (endFrame.IsHolding<double>())
        return endFrame.UncheckedGet<double>();
    return 0.0;
}

//////////////////////////////////////////////////////////////////////////////

// XXX bug/123508 - Once we can remove backwards compatibility with
// startFrame/endFrame, these methods can become as simple as those for
// TimeCodesPerSecond and FramesPerSecond
double
UsdStage::GetStartTimeCode() const
{
    // Look for 'startTimeCode' first. If it is not available, then look for 
    // the deprecated field 'startFrame'.
    const SdfLayerConstHandle sessionLayer = GetSessionLayer();
    if (sessionLayer) {
        if (sessionLayer->HasStartTimeCode())
            return sessionLayer->GetStartTimeCode();
        else if (_HasStartFrame(sessionLayer))
            return _GetStartFrame(sessionLayer);
    }

    if (GetRootLayer()->HasStartTimeCode())
        return GetRootLayer()->GetStartTimeCode();
    return _GetStartFrame(GetRootLayer());
}

void
UsdStage::SetStartTimeCode(double startTime)
{
    SetMetadata(SdfFieldKeys->StartTimeCode, startTime);
}

double
UsdStage::GetEndTimeCode() const
{
    // Look for 'endTimeCode' first. If it is not available, then look for 
    // the deprecated field 'startFrame'.
    const SdfLayerConstHandle sessionLayer = GetSessionLayer();
    if (sessionLayer) {
        if (sessionLayer->HasEndTimeCode())
            return sessionLayer->GetEndTimeCode();
        else if (_HasEndFrame(sessionLayer))
            return _GetEndFrame(sessionLayer);
    }

    if (GetRootLayer()->HasEndTimeCode())
        return GetRootLayer()->GetEndTimeCode();
    return _GetEndFrame(GetRootLayer());
}

void
UsdStage::SetEndTimeCode(double endTime)
{
    SetMetadata(SdfFieldKeys->EndTimeCode, endTime);
}

bool
UsdStage::HasAuthoredTimeCodeRange() const
{
    SdfLayerHandle rootLayer = GetRootLayer();
    SdfLayerHandle sessionLayer = GetSessionLayer();

    return (sessionLayer and
            ((sessionLayer->HasStartTimeCode() and sessionLayer->HasEndTimeCode()) or
             (_HasStartFrame(sessionLayer) and _HasEndFrame(sessionLayer)))) or
           (rootLayer and
            ((rootLayer->HasStartTimeCode() and rootLayer->HasEndTimeCode()) or 
             (_HasStartFrame(rootLayer) and _HasEndFrame(rootLayer))));
}

double 
UsdStage::GetTimeCodesPerSecond() const
{
    // We expect the SdfSchema to provide a fallback, so simply:
    double result = 0;
    GetMetadata(SdfFieldKeys->TimeCodesPerSecond, &result);
    return result;
}

void 
UsdStage::SetTimeCodesPerSecond(double timeCodesPerSecond) const
{
    SetMetadata(SdfFieldKeys->TimeCodesPerSecond, timeCodesPerSecond);
}

double 
UsdStage::GetFramesPerSecond() const
{
    // We expect the SdfSchema to provide a fallback, so simply:
    double result = 0;
    GetMetadata(SdfFieldKeys->FramesPerSecond, &result);
    return result;
}

void 
UsdStage::SetFramesPerSecond(double framesPerSecond) const
{
    SetMetadata(SdfFieldKeys->FramesPerSecond, framesPerSecond);
}

std::string
UsdStage::ResolveIdentifierToEditTarget(std::string const &identifier) const
{
    const SdfLayerHandle &anchor = _editTarget.GetLayer();
    
    // This check finds anonymous layers, which we consider to always resolve
    if (SdfLayerHandle lyr = SdfLayer::Find(identifier)){
        if (lyr->IsAnonymous()){
            TF_DEBUG(USD_PATH_RESOLUTION).Msg("Resolved identifier %s because "
                                              "it was anonymous\n",
                                              identifier.c_str());
            return identifier;
        }
        else if (anchor->IsAnonymous() and 
                 ArGetResolver().IsRelativePath(identifier)){
            TF_DEBUG(USD_PATH_RESOLUTION).Msg("Cannot resolve identifier %s "
                                              "because anchoring layer %s is"
                                              "anonymous\n",
                                              identifier.c_str(),
                                              anchor->GetIdentifier().c_str());
            return std::string();
        }
    }
    
    ArResolverContextBinder binder(GetPathResolverContext());

    // Handles non-relative paths also
    const std::string resolved = 
        _ResolveAssetPathRelativeToLayer(anchor, identifier);
    TF_DEBUG(USD_PATH_RESOLUTION).Msg("Resolved identifier \"%s\" against layer "
                                      "@%s@ to: \"%s\"\n",
                                      identifier.c_str(), 
                                      anchor->GetIdentifier().c_str(), 
                                      resolved.c_str());
    return resolved;
}

void 
UsdStage::SetInterpolationType(UsdInterpolationType interpolationType)
{
    if (_interpolationType != interpolationType) {
        _interpolationType = interpolationType;

        // Emit StageContentsChanged, as interpolated attributes values
        // have likely changed.
        UsdStageWeakPtr self(this);
        UsdNotice::StageContentsChanged(self).Send(self);
    }
}

UsdInterpolationType 
UsdStage::GetInterpolationType() const
{
    return _interpolationType;
}

std::string UsdDescribe(const UsdStage *stage) {
    if (not stage) {
        return "null stage";
    } else {
        return TfStringPrintf(
            "stage with rootLayer @%s@%s",
            stage->GetRootLayer()->GetIdentifier().c_str(),
            (stage->GetSessionLayer() ? TfStringPrintf(
                ", sessionLayer @%s@", stage->GetSessionLayer()->
                GetIdentifier().c_str()).c_str() : ""));
    }
}

std::string UsdDescribe(const UsdStage &stage) {
    return UsdDescribe(&stage);
}

std::string UsdDescribe(const UsdStagePtr &stage) {
    return UsdDescribe(get_pointer(stage));
}

std::string UsdDescribe(const UsdStageRefPtr &stage) {
    return UsdDescribe(get_pointer(stage));
}

// Explicitly instantiate templated getters for all Sdf value
// types.
#define _INSTANTIATE_GET(r, unused, elem)                               \
    template bool UsdStage::_GetValue(                                  \
        UsdTimeCode, const UsdAttribute&,                               \
        SDF_VALUE_TRAITS_TYPE(elem)::Type*) const;                      \
    template bool UsdStage::_GetValue(                                  \
        UsdTimeCode, const UsdAttribute&,                               \
        SDF_VALUE_TRAITS_TYPE(elem)::ShapedType*) const;                \
                                                                        \
    template USD_API bool UsdStage::_GetValueFromResolveInfo(           \
        const Usd_ResolveInfo&, UsdTimeCode, const UsdAttribute&,       \
        SDF_VALUE_TRAITS_TYPE(elem)::Type*) const;                      \
    template USD_API bool UsdStage::_GetValueFromResolveInfo(           \
        const Usd_ResolveInfo&, UsdTimeCode, const UsdAttribute&,       \
        SDF_VALUE_TRAITS_TYPE(elem)::ShapedType*) const;                      

BOOST_PP_SEQ_FOR_EACH(_INSTANTIATE_GET, ~, SDF_VALUE_TYPES)
#undef _INSTANTIATE_GET<|MERGE_RESOLUTION|>--- conflicted
+++ resolved
@@ -371,13 +371,8 @@
         _sessionLayer ? _sessionLayer->GetIdentifier().c_str() : "<null>");
 
     _mallocTagID = TfMallocTag::IsInitialized() ?
-<<<<<<< HEAD
-        ::_StageTag(rootLayer->GetIdentifier()).c_str() :
-        ::_dormantMallocTagID;
-=======
         strdup(::_StageTag(rootLayer->GetIdentifier()).c_str()) :
         _dormantMallocTagID;
->>>>>>> ede400a8
 
     _cache->SetVariantFallbacks(GetGlobalVariantFallbacks());
 }
@@ -389,12 +384,10 @@
         _rootLayer ? _rootLayer->GetIdentifier().c_str() : "<null>",
         _sessionLayer ? _sessionLayer->GetIdentifier().c_str() : "<null>");
     Close();
-<<<<<<< HEAD
-=======
+
     if (_mallocTagID != _dormantMallocTagID){
         free(const_cast<char*>(_mallocTagID));
     }
->>>>>>> ede400a8
 }
 
 void

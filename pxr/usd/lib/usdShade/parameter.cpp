//
// Copyright 2016 Pixar
//
// Licensed under the Apache License, Version 2.0 (the "Apache License")
// with the following modification; you may not use this file except in
// compliance with the Apache License and the following modification to it:
// Section 6. Trademarks. is deleted and replaced with:
//
// 6. Trademarks. This License does not grant permission to use the trade
//    names, trademarks, service marks, or product names of the Licensor
//    and its affiliates, except as required to comply with Section 4(c) of
//    the License and to reproduce the content of the NOTICE file.
//
// You may obtain a copy of the Apache License at
//
//     http://www.apache.org/licenses/LICENSE-2.0
//
// Unless required by applicable law or agreed to in writing, software
// distributed under the Apache License with the above modification is
// distributed on an "AS IS" BASIS, WITHOUT WARRANTIES OR CONDITIONS OF ANY
// KIND, either express or implied. See the Apache License for the specific
// language governing permissions and limitations under the Apache License.
//
#include "pxr/usd/usdShade/parameter.h"

#include "pxr/usd/sdf/schema.h"
#include "pxr/usd/usd/relationship.h"
#include "pxr/usd/usdShade/shader.h"

#include <stdlib.h>
#include <algorithm>

#include "pxr/base/tf/envSetting.h"

#include "debugCodes.h"

TF_DEFINE_ENV_SETTING(
    USD_SHADE_BACK_COMPAT, true,
    "Set to false to terminate support for older encodings of the UsdShading model.");


using std::vector;
using std::string;

TF_DEFINE_PRIVATE_TOKENS(
    _tokens,
    (renderType)
    ((connectedSourceFor, "connectedSourceFor:"))
    (outputName)
    ((outputs, "outputs:"))
    (arrayConnectionSize)
);

static size_t
_ElementIndexFromConnection(UsdRelationship const &connection)
{
    string  eltName = connection.GetName();
    return size_t(atoi(&eltName[eltName.rfind('_')+1]));
}

static UsdRelationship
_GetCompleteParameterConnection(
        const UsdShadeParameter &param,
        bool create)
{
    const UsdAttribute& attr = param.GetAttr();
    const UsdPrim& prim = attr.GetPrim();
    const TfToken& relName = param.GetConnectionRelName();
    if (UsdRelationship rel = prim.GetRelationship(relName)) {
        return rel;
    }

    if (create) {
        return prim.CreateRelationship(relName, /* custom = */ false);
    }
    else {
        return UsdRelationship();
    }
}

static UsdRelationship
_GetElementParameterConnection(
        const UsdShadeParameter &param,
        size_t element,
        bool create)
{
    const UsdAttribute& attr = param.GetAttr();
    const UsdPrim& prim = attr.GetPrim();
<<<<<<< HEAD
    const TfToken& relName = _GetConnectionRelName(attr.GetName(), static_cast<int>(element));
=======
    const TfToken& relName = param.GetConnectionRelName(element);
>>>>>>> ad9af7cd
    if (UsdRelationship rel = prim.GetRelationship(relName)) {
        return rel;
    }

    if (create) {
        return prim.CreateRelationship(relName, /* custom = */ false);
    }
    else {
        return UsdRelationship();
    }
}

struct _PropertyLessThan {
    bool operator()(UsdProperty const &p1, UsdProperty const &p2){
        return TfDictionaryLessThan()(p1.GetName(), p2.GetName());
    }
};

static bool
_IsArrayConnection(UsdProperty const &prop)
{
    // array connection rel names will always look like
    // connectedSourceFor:someParameter:_##
    // ...where ## is one or more digits
    if (not prop.Is<UsdRelationship>())
        return false;
    string name = prop.GetName();
    size_t  lastSep = name.rfind(':');
    if (ARCH_UNLIKELY(lastSep == string::npos))
        return false;
    if (name[++lastSep] != '_')
        return false;
    while (++lastSep < name.size()){
        if (not isdigit(name[lastSep]))
            return false;
    }
    return true;
}

// Returns connections in element order... may be sparse if not all 
// elements have been connected or disconnected
static vector<UsdRelationship>
_GetElementConnections(UsdAttribute const &attr)
{
    string arrayPrefix = TfStringPrintf("%s%s", 
                                        _tokens->connectedSourceFor.GetText(),
                                        attr.GetName().GetText());
    vector<UsdProperty> props = 
        attr.GetPrim().GetPropertiesInNamespace(arrayPrefix);
    vector<UsdRelationship> rels;
    if (props.empty())
        return rels;
    rels.reserve(props.size());

    TF_FOR_ALL(p, props){
        if (_IsArrayConnection(*p)){
            rels.push_back(p->As<UsdRelationship>());
        }
    }
    // Unfortunate as they will probably 99.99% of the time already be
    // sorted, but the data model cannot guarantee it.
    std::sort(rels.begin(), rels.end(), _PropertyLessThan());
    return rels;
}


UsdShadeParameter::UsdShadeParameter(
        const UsdAttribute &attr)
    :
        _attr(attr)
{
}

UsdShadeParameter::UsdShadeParameter(
        UsdPrim prim,
        TfToken const &name,
        SdfValueTypeName const &typeName)
{
    // XXX what do we do if the type name doesn't match and it exists already?

    _attr = prim.GetAttribute(name);
    if (not _attr) {
        _attr = prim.CreateAttribute(name, typeName, /* custom = */ false);
    }
}

bool
UsdShadeParameter::IsArray() const
{
    return _attr.GetTypeName().IsArray();
}

bool
UsdShadeParameter::Set(
        const VtValue& value,
        UsdTimeCode time) const
{
    return _attr.Set(value, time);
}

bool 
UsdShadeParameter::SetRenderType(
        TfToken const& renderType) const
{
    return _attr.SetMetadata(_tokens->renderType, renderType);
}

TfToken 
UsdShadeParameter::GetRenderType() const
{
    TfToken renderType;
    _attr.GetMetadata(_tokens->renderType, &renderType);
    return renderType;
}

bool 
UsdShadeParameter::HasRenderType() const
{
    return _attr.HasMetadata(_tokens->renderType);
}

bool 
UsdShadeParameter::_Connect(
        UsdRelationship const &rel,
        UsdShadeShader const &sourceShader, 
        TfToken const &outputName, 
        bool outputIsParameter) const
{

    UsdPrim sourcePrim = sourceShader.GetPrim();
    bool  success = true;
    
    // XXX it WBN to be able to validate source itself, guaranteeing
    // that the source is, in fact, a shader.  However, it remains useful to
    // be able to target a pure-over.
    if (rel and sourcePrim) {
        TfToken sourceName = outputIsParameter ? outputName :
            TfToken(_tokens->outputs.GetString() + outputName.GetString());
        UsdAttribute  sourceAttr = sourcePrim.GetAttribute(sourceName);

        // First make sure there is a source attribute of the proper type
        // on the sourcePrim.
        if (sourceAttr){
            const SdfValueTypeName sourceType = sourceAttr.GetTypeName();
            const SdfValueTypeName sinkType   = _attr.GetTypeName();
            // Comparing the TfType allows us to connect parameters with 
            // different "roles" of the same underlying type, 
            // e.g. float3 and color3f
            if (sourceType.GetType() != sinkType.GetType()) {
                TF_DEBUG(KATANA_USDBAKE_CONNECTIONS).Msg(
                        "Connecting parameter <%s> of type %s to source <%s>, "
                        "of potentially incompatible type %s. \n",
                        _attr.GetPath().GetText(),
                        sinkType.GetAsToken().GetText(),
                        sourceAttr.GetPath().GetText(),
                        sourceType.GetAsToken().GetText());
            }
        } else {
            sourceAttr =
                sourcePrim.CreateAttribute(sourceName, _attr.GetTypeName(),
                                           /* custom = */ false);
        }
        SdfPathVector  target(1, sourceAttr.GetPath());
        success = rel.SetTargets(target);
    }
    else if (not sourceShader){
        TF_CODING_ERROR("Failed connecting parameter <%s>. "
                        "The given source shader prim <%s> is not defined", 
                        _attr.GetPath().GetText(),
                        sourcePrim ? sourcePrim.GetPath().GetText() :
                        "invalid-prim");
        return false;
    }
    else if (not rel){
        TF_CODING_ERROR("Failed connecting parameter <%s>. "
                        "Unable to make the connection to source <%s>.", 
                        _attr.GetPath().GetText(),
                        sourcePrim.GetPath().GetText());
        return false;
    }

    return success;
}

bool 
UsdShadeParameter::ConnectToSource(
        UsdShadeShader const &source, 
        TfToken const &outputName,
        bool outputIsParameter) const
{
    UsdRelationship rel = _GetCompleteParameterConnection(*this, true);

    return _Connect(rel, source, outputName, outputIsParameter);
}

bool 
UsdShadeParameter::ConnectElementToSource(
        size_t elementIndex, 
        UsdShadeShader const &source, 
        TfToken const &outputName,
        bool outputIsParameter) const
{
    if (not IsArray())
        return false;
    
    UsdRelationship rel = _GetElementParameterConnection(*this, 
                                                         elementIndex,
                                                         true);
    return _Connect(rel, source, outputName, outputIsParameter);
}

bool 
UsdShadeParameter::DisconnectElement(size_t elementIndex) const
{
    if (not IsArray())
        return false;
    
    UsdRelationship rel = _GetElementParameterConnection(*this, 
                                                         elementIndex,
                                                         true);
    if (not rel){
        return false;
    }
    
    return rel.SetMetadata(_tokens->outputName, TfToken()) and
        rel.BlockTargets();
}
    
bool 
UsdShadeParameter::DisconnectSources() const
{
    bool success = true;
    if (UsdRelationship rel = _GetCompleteParameterConnection(*this, false)) {
        success = rel.BlockTargets();
    }

    // For an array that is connected as a whole, we will wind up making
    // a redundant, ignored connectedSourceFor:attr:_0 connection here,
    // shouldn't be an issue.
    size_t numElements = GetConnectedArraySize();
    for (size_t i=0; i<numElements; ++i){
        UsdRelationship elt = _GetElementParameterConnection(*this, i, true);
        if (elt){
            success = elt.BlockTargets() and success;
        }
        else {
            success = false;
        }
    }
    return success;

}

bool
UsdShadeParameter::ClearSources() const
{
    bool success = true;
    if (UsdRelationship rel = _GetCompleteParameterConnection(*this, false)) {
        success = rel.ClearTargets(/* removeSpec = */ true);
    }

    for (auto elt : _GetElementConnections(_attr)) {
        success = elt.ClearTargets(/* removeSpec = */ true) and success;
    }

    return success;
}

static
bool
_EvaluateConnection(
    UsdRelationship const &connection,
    UsdShadeShader *source, 
    TfToken *outputName)
{
    *source = UsdShadeShader();
    SdfPathVector targets;
    // There should be no possibility of forwarding, here, since the API
    // only allows targetting prims
    connection.GetTargets(&targets);
    // XXX(validation)  targets.size() <= 1, also outputName
    if (targets.size() == 1) {
        SdfPath const & path = targets[0];
        *source = UsdShadeShader::Get(connection.GetStage(), 
                                      path.GetPrimPath());
        if (path.IsPropertyPath()){
            const size_t prefixLen = _tokens->outputs.GetString().size();
            TfToken const &attrName(path.GetNameToken());
            if (TfStringStartsWith(attrName, _tokens->outputs)){
                *outputName = TfToken(attrName.GetString().substr(prefixLen));
            }
            else {
                *outputName = attrName;
            }
        } 
        else {
            // XXX validation error
            if ( TfGetEnvSetting(USD_SHADE_BACK_COMPAT) ) {
                return connection.GetMetadata(_tokens->outputName, outputName)
                    and *source;
            }
        }
    }
    return *source;
}

bool 
UsdShadeParameter::GetConnectedSource(
        UsdShadeShader *source, 
        TfToken *outputName) const
{
    if (not (source and outputName)){
        TF_CODING_ERROR("GetConnectedSource() requires non-NULL "
                        "output parameters");
        return false;
    }
    if (UsdRelationship rel = _GetCompleteParameterConnection(*this, false)) {
        return _EvaluateConnection(rel, source, outputName);
    }
    else {
        *source = UsdShadeShader();
        return false;
    }
}

bool 
UsdShadeParameter::GetConnectedSources(
    vector<UsdShadeShader> *sources, 
    vector<TfToken> *outputNames) const
{
    if (not (sources and outputNames)){
        TF_CODING_ERROR("GetConnectedSources() requires non-NULL "
                        "output parameters");
        return false;
    }
    sources->clear();
    outputNames->clear();
    
    // Single connection always wins
    UsdShadeShader source;
    TfToken outputName;
    if (GetConnectedSource(&source, &outputName)){
        sources->push_back(source);
        outputNames->push_back(outputName);
        return true;
    }
    else if (not IsArray()){
        return false;
    }

    bool connected = false;
    vector<UsdRelationship> connections = _GetElementConnections(_attr);
    int numElts = -1;
    if (((not _attr.GetMetadata(_tokens->arrayConnectionSize, &numElts)) or
         (numElts < 0)) and
        not connections.empty()){
        numElts = 1 + static_cast<int>(_ElementIndexFromConnection(connections.back()));
    }
    if (numElts <= 0){
        return false;
    }

    *sources = vector<UsdShadeShader>(numElts, UsdShadeShader());
    *outputNames = vector<TfToken>(numElts, TfToken());
    
    TF_FOR_ALL(connection, connections){
        size_t  eltIndex = _ElementIndexFromConnection(*connection);
        // numElts may have been explicitly authored smaller than the
        // number of authored connections
        if (eltIndex >= static_cast<size_t>(numElts))
            break;
        
        if (_EvaluateConnection(*connection, 
                                &(*sources)[eltIndex],
                                &(*outputNames)[eltIndex])){
            connected = true;
        }
    }
        
    return connected;
}

bool 
UsdShadeParameter::IsConnected() const
{
    /// This MUST have the same semantics as GetConnectedSource(s).
    /// XXX someday we might make this more efficient through careful
    /// refactoring, but safest to just call the exact same code.
    if (IsArray()){
        std::vector<UsdShadeShader> sources;
        std::vector<TfToken> outputNames;
        return GetConnectedSources(&sources, &outputNames);
    }
    else {
        UsdShadeShader source;
        TfToken        outputName;
        return GetConnectedSource(&source, &outputName);
    }
}

bool 
UsdShadeParameter::SetConnectedArraySize(size_t numElts) const
{
    return _attr.SetMetadata(_tokens->arrayConnectionSize, int(numElts));
}
    
size_t
UsdShadeParameter::GetConnectedArraySize() const
{
    if (not IsArray())
        return 0;
    
    int  explicitNumElts = -1;
    if (_attr.GetMetadata(_tokens->arrayConnectionSize, &explicitNumElts) and
        explicitNumElts > -1){
        return size_t(explicitNumElts);
    }

    // connected-as-unit-to-another-array case
    UsdShadeShader  source;
    TfToken  outputName;
    if (GetConnectedSource(&source, &outputName) and source){
        return 1;
    }
    
    vector<UsdRelationship> connections = _GetElementConnections(_attr);
    if (connections.empty())
        return 0;
    return 1 + _ElementIndexFromConnection(connections.back());
}

TfToken 
UsdShadeParameter::GetConnectionRelName(int element) const
{
    if (element == -1){
        return TfToken(_tokens->connectedSourceFor.GetString() + _attr.GetName().GetString());
    } else {
        string fullName = TfStringPrintf("%s%s:_%0d",
                                         _tokens->connectedSourceFor.GetText(),
                                         _attr.GetName().GetText(),
                                         element);
        return TfToken(fullName);
    }
}<|MERGE_RESOLUTION|>--- conflicted
+++ resolved
@@ -86,11 +86,7 @@
 {
     const UsdAttribute& attr = param.GetAttr();
     const UsdPrim& prim = attr.GetPrim();
-<<<<<<< HEAD
-    const TfToken& relName = _GetConnectionRelName(attr.GetName(), static_cast<int>(element));
-=======
-    const TfToken& relName = param.GetConnectionRelName(element);
->>>>>>> ad9af7cd
+    const TfToken& relName = param.GetConnectionRelName(static_cast<int>(element));
     if (UsdRelationship rel = prim.GetRelationship(relName)) {
         return rel;
     }

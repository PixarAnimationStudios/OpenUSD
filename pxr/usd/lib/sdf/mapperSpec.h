//
// Copyright 2016 Pixar
//
// Licensed under the Apache License, Version 2.0 (the "Apache License")
// with the following modification; you may not use this file except in
// compliance with the Apache License and the following modification to it:
// Section 6. Trademarks. is deleted and replaced with:
//
// 6. Trademarks. This License does not grant permission to use the trade
//    names, trademarks, service marks, or product names of the Licensor
//    and its affiliates, except as required to comply with Section 4(c) of
//    the License and to reproduce the content of the NOTICE file.
//
// You may obtain a copy of the Apache License at
//
//     http://www.apache.org/licenses/LICENSE-2.0
//
// Unless required by applicable law or agreed to in writing, software
// distributed under the Apache License with the above modification is
// distributed on an "AS IS" BASIS, WITHOUT WARRANTIES OR CONDITIONS OF ANY
// KIND, either express or implied. See the Apache License for the specific
// language governing permissions and limitations under the Apache License.
//
#ifndef SDF_MAPPERSPEC_H
#define SDF_MAPPERSPEC_H

<<<<<<< HEAD
=======
/// \file sdf/mapperSpec.h

>>>>>>> cd7567a3
#include "pxr/usd/sdf/api.h"
#include "pxr/usd/sdf/declareSpec.h"
#include "pxr/usd/sdf/spec.h"
#include "pxr/usd/sdf/proxyTypes.h"
#include "pxr/usd/sdf/types.h"
#include <string>

/// \class SdfMapperSpec 
///
/// Represents the mapper to be used for values coming from a particular
/// connection path of an attribute.
///
/// When instantiated on a stage, the appropriate subclass of MfMapper
/// will be chosen based on the mapper spec's type name.
///
class SdfMapperSpec : public SdfSpec 
{
    SDF_DECLARE_SPEC(SdfSchema, SdfSpecTypeMapper, SdfMapperSpec, SdfSpec);

public:
    typedef SdfMapperSpec This;
    typedef SdfSpec Parent;

    ///
    /// \name Spec creation
    /// @{

    /// Create a mapper spec.
    ///
    /// Creates and returns a new mapper owned by the attribute \p owner
    /// with the type name \p typeName.
    ///
    /// Mappers must be created in the context of an existing attribute.
    SDF_API
    static SdfMapperSpecHandle New(const SdfAttributeSpecHandle& owner,
                                   const SdfPath& connPath,
                                   const std::string& typeName);

    /// @}

    /// \name Namespace hierarchy
    /// @{

    /// Returns the attribute that owns this mapper.
    SDF_API
    SdfAttributeSpecHandle GetAttribute() const;

    ///
    /// Returns the connection path this mapper is associated with.
    SDF_API
    SdfPath GetConnectionTargetPath() const;

    /// @}
    /// \name Type
    /// @{

    /// Returns the type name for the mapper.
    SDF_API
    std::string GetTypeName() const;
    
    /// Sets the type name for the mapper.
    SDF_API
    void SetTypeName(const std::string& typeName);

    /// @}
    /// \name Args
    /// @{

    /// Returns the mapper's args.
    ///
    /// The returned object is a proxy through which the args can be accessed
    /// or deleted.  It is not allowed to create new arguments using the list;
    /// Construct an \c SdfMapperArgSpec directly to do that.
    SDF_API
    SdfMapperArgsProxy GetArgs() const;

    /// @}
    /// \name Symmetry args
    /// @{

<<<<<<< HEAD
    /// \brief Returns the mapper's symmetry args.
    SDF_API
    SdfDictionaryProxy GetSymmetryArgs() const;
    
    /// \brief Sets the mapper's symmetry args
=======
    /// Returns the mapper's symmetry args.
    SDF_API
    SdfDictionaryProxy GetSymmetryArgs() const;
    
    /// Sets the mapper's symmetry args
>>>>>>> cd7567a3
    SDF_API
    void SetSymmetryArgs(const VtDictionary& args);

    /// @}
};

#endif /* SDF_MAPPERSPEC_H */<|MERGE_RESOLUTION|>--- conflicted
+++ resolved
@@ -24,11 +24,8 @@
 #ifndef SDF_MAPPERSPEC_H
 #define SDF_MAPPERSPEC_H
 
-<<<<<<< HEAD
-=======
 /// \file sdf/mapperSpec.h
 
->>>>>>> cd7567a3
 #include "pxr/usd/sdf/api.h"
 #include "pxr/usd/sdf/declareSpec.h"
 #include "pxr/usd/sdf/spec.h"
@@ -109,19 +106,11 @@
     /// \name Symmetry args
     /// @{
 
-<<<<<<< HEAD
-    /// \brief Returns the mapper's symmetry args.
-    SDF_API
-    SdfDictionaryProxy GetSymmetryArgs() const;
-    
-    /// \brief Sets the mapper's symmetry args
-=======
     /// Returns the mapper's symmetry args.
     SDF_API
     SdfDictionaryProxy GetSymmetryArgs() const;
     
     /// Sets the mapper's symmetry args
->>>>>>> cd7567a3
     SDF_API
     void SetSymmetryArgs(const VtDictionary& args);
 

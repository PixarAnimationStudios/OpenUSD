//
// Copyright 2024 Pixar
//
// Licensed under the terms set forth in the LICENSE.txt file available at
// https://openusd.org/license.
//

#include "pxr/pxr.h"
#include "pxr/base/tf/token.h"
#include "pxr/usd/sdf/layer.h"
#include "pxr/usd/sdf/path.h"
#include "pxr/usd/sdr/registry.h"
#include "pxr/usd/usd/prim.h"
#include "pxr/usd/usd/stage.h"
#include "pxr/usd/usd/validationError.h"
#include "pxr/usd/usd/validationRegistry.h"
#include "pxr/usd/usd/validator.h"
#include "pxr/usd/usdGeom/validatorTokens.h"
#include "pxr/usd/usdGeom/scope.h"
#include "pxr/usd/usdGeom/xform.h"
#include "pxr/usd/usdShade/shader.h"
#include "pxr/usd/usdShade/shaderDefUtils.h"
#include "pxr/usd/usdShade/tokens.h"
#include "pxr/usd/usdShade/validatorTokens.h"
#include "pxr/usd/usdShade/material.h"
#include "pxr/usd/usdShade/materialBindingAPI.h"
#include "pxr/usd/usd/relationship.h"

#include <algorithm>
#include <set>
#include <string>

PXR_NAMESPACE_USING_DIRECTIVE

TF_DEFINE_PRIVATE_TOKENS(_tokens,
    ((usdShadePlugin, "usdShade"))
);

void
TestUsdShadeValidators()
{
    // This should be updated with every new validator added with the
    // UsdShadeValidators keyword.
    const std::set<TfToken> expectedUsdShadeValidatorNames = {
        UsdShadeValidatorNameTokens->encapsulationValidator,
        UsdShadeValidatorNameTokens->materialBindingApiAppliedValidator,
        UsdShadeValidatorNameTokens->materialBindingRelationships,
<<<<<<< HEAD
        UsdShadeValidatorNameTokens->normalMapTextureValidator,
=======
        UsdShadeValidatorNameTokens->materialBindingCollectionValidator,
>>>>>>> 4a8c0d26
        UsdShadeValidatorNameTokens->shaderSdrCompliance,
        UsdShadeValidatorNameTokens->subsetMaterialBindFamilyName,
        UsdShadeValidatorNameTokens->subsetsMaterialBindFamily
    };

    const UsdValidationRegistry& registry =
        UsdValidationRegistry::GetInstance();

    // Since other validators can be registered with the same keywords,
    // our validators registered in usdShade are/may be a subset of the
    // entire set.
    std::set<TfToken> validatorMetadataNameSet;

    UsdValidatorMetadataVector metadata =
        registry.GetValidatorMetadataForPlugin(_tokens->usdShadePlugin);
    TF_AXIOM(metadata.size() == 7);
    for (const UsdValidatorMetadata& metadata : metadata) {
        validatorMetadataNameSet.insert(metadata.name);
    }

    TF_AXIOM(validatorMetadataNameSet == expectedUsdShadeValidatorNames);
}

void
TestUsdShadeMaterialBindingCollections()
{
    UsdValidationRegistry& registry = UsdValidationRegistry::GetInstance();
    const UsdValidator* validator = registry.GetOrLoadValidatorByName(
        UsdShadeValidatorNameTokens->materialBindingCollectionValidator);
    TF_AXIOM(validator);

    UsdStageRefPtr usdStage = UsdStage::Open("./badMaterialCollections.usda");

    // Test prim with relationship to material binding collection
    // to a single target fails validation.
    {
        const SdfPath primPath("/SingleTargetMaterialCollection");
        const UsdPrim usdPrim = usdStage->GetPrimAtPath(primPath);
        const UsdValidationErrorVector errors = validator->Validate(usdPrim);

        TF_AXIOM(errors.size() == 1u);
        const TfToken expectedErrorIdentifier(
            "usdShade:MaterialBindingCollectionValidator."
            "InvalidMaterialCollection");

        const UsdValidationError& error = errors[0];

        const SdfPath expectedAttrPath =
            primPath.AppendProperty(UsdShadeTokens->materialBindingCollection);

        TF_AXIOM(error.GetIdentifier() == expectedErrorIdentifier);
        TF_AXIOM(error.GetType() == UsdValidationErrorType::Error);
        TF_AXIOM(error.GetSites().size() == 1u);
        const UsdValidationErrorSite& errorSite = error.GetSites()[0];
        TF_AXIOM(errorSite.IsValid());
        TF_AXIOM(errorSite.IsProperty());
        TF_AXIOM(errorSite.GetProperty().GetPath() == expectedAttrPath);
        const std::string expectedErrorMsg =
            "Collection-based material binding on "
            "</SingleTargetMaterialCollection> has 1 target </Material>, "
            "needs 2: a collection path and a UsdShadeMaterial path.";
        TF_AXIOM(error.GetMessage() == expectedErrorMsg);
    }

    // Test prim with relationship to a material binding collection
    // referencing nonexistent resources fails validation.
    {
        const SdfPath primPath("/IncompleteMaterialCollection/Bind1");
        const UsdPrim usdPrim = usdStage->GetPrimAtPath(primPath);
        const UsdValidationErrorVector errors = validator->Validate(usdPrim);

        TF_AXIOM(errors.size() == 1u);
        const TfToken expectedErrorIdentifier(
            "usdShade:MaterialBindingCollectionValidator.InvalidResourcePath");

        const UsdValidationError& error = errors[0];
        const SdfPath expectedAttrPath =
            primPath.AppendProperty(UsdShadeTokens->materialBindingCollection);

        TF_AXIOM(error.GetIdentifier() == expectedErrorIdentifier);
        TF_AXIOM(error.GetType() == UsdValidationErrorType::Error);
        TF_AXIOM(error.GetSites().size() == 1u);
        const UsdValidationErrorSite& errorSite = error.GetSites()[0];
        TF_AXIOM(errorSite.IsValid());
        TF_AXIOM(errorSite.IsProperty());
        TF_AXIOM(errorSite.GetProperty().GetPath() == expectedAttrPath);
        const std::string expectedErrorMsg =
            "Collection-based material binding </IncompleteMaterialCollection/"
            "Bind1.material:binding:collection> targets an invalid collection"
            " </IncompleteMaterialCollection.collection:col1>.";
        TF_AXIOM(error.GetMessage() == expectedErrorMsg);
    }
}

void
TestUsdShadeMaterialBindingRelationships()
{
    UsdValidationRegistry& registry = UsdValidationRegistry::GetInstance();
    const UsdValidator* validator = registry.GetOrLoadValidatorByName(
        UsdShadeValidatorNameTokens->materialBindingRelationships);
    TF_AXIOM(validator);

    static const std::string layerContents =
        R"usda(#usda 1.0
               def Xform "MatBindAttributes"
               {
                   int material:binding = 42
                   token material:binding:someAttribute = "bogus"
               })usda";
    SdfLayerRefPtr layer = SdfLayer::CreateAnonymous(".usda");
    layer->ImportFromString(layerContents);
    UsdStageRefPtr usdStage = UsdStage::Open(layer);
    TF_AXIOM(usdStage);

    {
        const SdfPath primPath("/MatBindAttributes");
        const UsdPrim usdPrim = usdStage->GetPrimAtPath(primPath);

        const UsdValidationErrorVector errors = validator->Validate(usdPrim);
        TF_AXIOM(errors.size() == 2u);

        const TfToken expectedErrorIdentifier(
            "usdShade:MaterialBindingRelationships.MaterialBindingPropNotARel");
        {
            const UsdValidationError& error = errors[0u];

            const SdfPath expectedAttrPath =
                primPath.AppendProperty(UsdShadeTokens->materialBinding);
            TF_AXIOM(error.GetIdentifier() == expectedErrorIdentifier);
            TF_AXIOM(error.GetType() == UsdValidationErrorType::Error);
            TF_AXIOM(error.GetSites().size() == 1u);
            const UsdValidationErrorSite& errorSite = error.GetSites()[0u];
            TF_AXIOM(errorSite.IsValid());
            TF_AXIOM(errorSite.IsProperty());
            TF_AXIOM(errorSite.GetProperty().GetPath() == expectedAttrPath);
            const std::string expectedErrorMsg =
                "Prim </MatBindAttributes> has material binding property "
                "'material:binding' that is not a relationship.";
            TF_AXIOM(error.GetMessage() == expectedErrorMsg);
        }

        {
            const UsdValidationError& error = errors[1u];

            const SdfPath expectedAttrPath =
                primPath.AppendProperty(TfToken(
                    SdfPath::JoinIdentifier(
                        UsdShadeTokens->materialBinding, "someAttribute")));

            TF_AXIOM(error.GetIdentifier() == expectedErrorIdentifier);
            TF_AXIOM(error.GetType() == UsdValidationErrorType::Error);
            TF_AXIOM(error.GetSites().size() == 1u);
            const UsdValidationErrorSite& errorSite = error.GetSites()[0u];
            TF_AXIOM(errorSite.IsValid());
            TF_AXIOM(errorSite.IsProperty());
            TF_AXIOM(errorSite.GetProperty().GetPath() == expectedAttrPath);
            const std::string expectedErrorMsg =
                "Prim </MatBindAttributes> has material binding property "
                "'material:binding:someAttribute' that is not a relationship.";
            TF_AXIOM(error.GetMessage() == expectedErrorMsg);
        }
    }
}

void 
TestUsdShadeShaderPropertyCompliance()
{
    // Need to setup our test shader in sdrRegistry first
    UsdStageRefPtr shaderDefStage = UsdStage::Open("./shaderDefs.usda");
    UsdShadeShader shaderDef =
        UsdShadeShader::Get(shaderDefStage, SdfPath("/TestShaderNode"));
    SdrRegistry::GetInstance().AddDiscoveryResult(
        UsdShadeShaderDefUtils::GetNodeDiscoveryResults(
            shaderDef, shaderDefStage->GetRootLayer()->GetRealPath())[0]);

    // Now lets test our ShaderProperty validator
    UsdValidationRegistry &registry = UsdValidationRegistry::GetInstance();
    const UsdValidator *validator = registry.GetOrLoadValidatorByName(
        UsdShadeValidatorNameTokens->shaderSdrCompliance);
    TF_AXIOM(validator);

    static const std::string layerContents =
        R"usda(#usda 1.0
               def Shader "Test"
               {
                    uniform token info:id = "TestShaderNode"
                    int inputs:inputInt = 2
                    float inputs:inputFloat = 2.0
                    float3 inputs:inputColor = (2.0, 3.0, 4.0)
                    token outputs:surface
               }
               def Shader "Bogus"
               {
                    uniform token info:id = "Bogus"
               })usda";
    SdfLayerRefPtr layer = SdfLayer::CreateAnonymous(".usda");
    layer->ImportFromString(layerContents);
    UsdStageRefPtr usdStage = UsdStage::Open(layer);
    TF_AXIOM(usdStage);

    {
        const UsdPrim usdPrim = usdStage->GetPrimAtPath(
            SdfPath("/Test"));

        UsdValidationErrorVector errors = validator->Validate(usdPrim);
        const TfToken expectedErrorIdentifier(
            "usdShade:ShaderSdrCompliance.MismatchedPropertyType");

        TF_AXIOM(errors.size() == 1);
        TF_AXIOM(errors[0].GetIdentifier() == expectedErrorIdentifier);
        TF_AXIOM(errors[0].GetType() == UsdValidationErrorType::Error);
        TF_AXIOM(errors[0].GetSites().size() == 1);
        TF_AXIOM(errors[0].GetSites()[0].IsValid());
        TF_AXIOM(errors[0].GetSites()[0].IsProperty());
        TF_AXIOM(errors[0].GetSites()[0].GetProperty().GetPath() == 
                 SdfPath("/Test.inputs:inputColor"));
        const std::string expectedErrorMsg = "Incorrect type for "
            "/Test.inputs:inputColor. Expected 'color3f'; "
            "got 'float3'.";
        TF_AXIOM(errors[0].GetMessage() == expectedErrorMsg);
    }

    {
        const UsdPrim usdPrim = usdStage->GetPrimAtPath(
            SdfPath("/Bogus"));
        const TfToken expectedErrorIdentifier(
            "usdShade:ShaderSdrCompliance.MissingShaderIdInRegistry");

        UsdValidationErrorVector errors = validator->Validate(usdPrim);
        TF_AXIOM(errors[0].GetIdentifier() == expectedErrorIdentifier);
        TF_AXIOM(errors.size() == 1);
        TF_AXIOM(errors[0].GetType() == UsdValidationErrorType::Error);
        TF_AXIOM(errors[0].GetSites().size() == 1);
        TF_AXIOM(errors[0].GetSites()[0].IsValid());
        TF_AXIOM(errors[0].GetSites()[0].IsProperty());
        TF_AXIOM(errors[0].GetSites()[0].GetProperty().GetPath() == 
                 SdfPath("/Bogus.info:id"));
        const std::string expectedErrorMsg = "shaderId 'Bogus' specified on "
            "shader prim </Bogus> not found in sdrRegistry.";
        TF_AXIOM(errors[0].GetMessage() == expectedErrorMsg);
    }
}

static const std::string subsetsLayerContents =
R"usda(#usda 1.0
(
    defaultPrim = "SubsetsTest"
    metersPerUnit = 0.01
    upAxis = "Z"
)

def Xform "SubsetsTest" (
    kind = "component"
)
{
    def Xform "Geom"
    {
        def Mesh "Cube"
        {
            float3[] extent = [(-0.5, -0.5, -0.5), (0.5, 0.5, 0.5)]
            int[] faceVertexCounts = [4, 4, 4, 4, 4, 4]
            int[] faceVertexIndices = [0, 1, 3, 2, 2, 3, 5, 4, 4, 5, 7, 6, 6, 7, 1, 0, 1, 7, 5, 3, 6, 0, 2, 4]
            point3f[] points = [(-0.5, -0.5, 0.5), (0.5, -0.5, 0.5), (-0.5, 0.5, 0.5), (0.5, 0.5, 0.5), (-0.5, 0.5, -0.5), (0.5, 0.5, -0.5), (-0.5, -0.5, -0.5), (0.5, -0.5, -0.5)]

            uniform token subsetFamily:materialBind:familyType = "unrestricted"

            def GeomSubset "materialBindShouldNotBeUnrestricted" (
                prepend apiSchemas = ["MaterialBindingAPI"]
            )
            {
                uniform token elementType = "face"
                uniform token familyName = "materialBind"
                int[] indices = [0, 2, 4]
                rel material:binding = </SubsetsTest/Materials/TestMaterial>
            }

            def GeomSubset "materialBindMissingElementType" (
                prepend apiSchemas = ["MaterialBindingAPI"]
            )
            {
                uniform token familyName = "materialBind"
                int[] indices = [1, 3, 5]
                rel material:binding = </SubsetsTest/Materials/TestMaterial>
            }

            def GeomSubset "materialBindMissingFamilyName" (
                prepend apiSchemas = ["MaterialBindingAPI"]
            )
            {
                uniform token elementType = "face"
                int[] indices = [1, 3, 5]
                rel material:binding = </SubsetsTest/Materials/TestMaterial>
            }
        }
    }

    def Scope "Materials"
    {
        def Material "TestMaterial"
        {
            token outputs:surface.connect = </SubsetsTest/Materials/TestMaterial/PreviewSurface.outputs:surface>

            def Shader "PreviewSurface"
            {
                uniform token info:id = "UsdPreviewSurface"
                color3f inputs:diffuseColor = (1.0, 0.0, 0.0)
                token outputs:surface
            }
        }
    }
}
)usda";

void
TestUsdShadeSubsetMaterialBindFamilyName()
{
    UsdValidationRegistry& registry = UsdValidationRegistry::GetInstance();
    const UsdValidator* validator = registry.GetOrLoadValidatorByName(
        UsdShadeValidatorNameTokens->subsetMaterialBindFamilyName);
    TF_AXIOM(validator);

    SdfLayerRefPtr layer = SdfLayer::CreateAnonymous(".usda");
    layer->ImportFromString(subsetsLayerContents);
    UsdStageRefPtr usdStage = UsdStage::Open(layer);
    TF_AXIOM(usdStage);

    {
        const UsdPrim usdPrim = usdStage->GetPrimAtPath(
            SdfPath("/SubsetsTest/Geom/Cube/materialBindMissingFamilyName"));
        const TfToken expectedErrorIdentifier(
            "usdShade:SubsetMaterialBindFamilyName.MissingFamilyNameOnGeomSubset");

        const UsdValidationErrorVector errors = validator->Validate(usdPrim);
        TF_AXIOM(errors.size() == 1u);
        const UsdValidationError& error = errors[0u];
        TF_AXIOM(error.GetIdentifier() == expectedErrorIdentifier);
        TF_AXIOM(error.GetType() == UsdValidationErrorType::Error);
        TF_AXIOM(error.GetSites().size() == 1u);
        const UsdValidationErrorSite& errorSite = error.GetSites()[0u];
        TF_AXIOM(errorSite.IsValid());
        TF_AXIOM(errorSite.IsPrim());
        TF_AXIOM(errorSite.GetPrim().GetPath() == usdPrim.GetPath());
        const std::string expectedErrorMsg =
            "GeomSubset prim "
            "</SubsetsTest/Geom/Cube/materialBindMissingFamilyName> "
            "with material bindings applied but no authored family name "
            "should set familyName to 'materialBind'.";
        TF_AXIOM(error.GetMessage() == expectedErrorMsg);
    }
}

void
TestUsdShadeSubsetsMaterialBindFamily()
{
    UsdValidationRegistry& registry = UsdValidationRegistry::GetInstance();
    const UsdValidator* validator = registry.GetOrLoadValidatorByName(
        UsdShadeValidatorNameTokens->subsetsMaterialBindFamily);
    TF_AXIOM(validator);

    SdfLayerRefPtr layer = SdfLayer::CreateAnonymous(".usda");
    layer->ImportFromString(subsetsLayerContents);
    UsdStageRefPtr usdStage = UsdStage::Open(layer);
    TF_AXIOM(usdStage);

    {
        const UsdPrim usdPrim = usdStage->GetPrimAtPath(
            SdfPath("/SubsetsTest/Geom/Cube"));

        const UsdValidationErrorVector errors = validator->Validate(usdPrim);
        TF_AXIOM(errors.size() == 1u);

        {
            const TfToken expectedErrorIdentifier(
                "usdShade:SubsetsMaterialBindFamily.InvalidFamilyType");
            const UsdValidationError& error = errors[0u];
            TF_AXIOM(error.GetIdentifier() == expectedErrorIdentifier);
            TF_AXIOM(error.GetType() == UsdValidationErrorType::Error);
            TF_AXIOM(error.GetSites().size() == 1u);
            const UsdValidationErrorSite& errorSite = error.GetSites()[0u];
            TF_AXIOM(errorSite.IsValid());
            TF_AXIOM(errorSite.IsPrim());
            TF_AXIOM(errorSite.GetPrim().GetPath() == usdPrim.GetPath());
            const std::string expectedErrorMsg =
                "Imageable prim </SubsetsTest/Geom/Cube> has 'materialBind' "
                "subset family with invalid family type 'unrestricted'. Family "
                "type should be 'nonOverlapping' or 'partition' instead.";
            TF_AXIOM(error.GetMessage() == expectedErrorMsg);
        }
    }
}

void
TestUsdShadeMaterialBindingAPIAppliedValidator()
{
    UsdValidationRegistry &registry = UsdValidationRegistry::GetInstance();
    const UsdValidator *validator = registry.GetOrLoadValidatorByName(
        UsdShadeValidatorNameTokens->materialBindingApiAppliedValidator);
    TF_AXIOM(validator);

    UsdStageRefPtr usdStage = UsdStage::CreateInMemory();
    const UsdPrim usdPrim = usdStage->DefinePrim(SdfPath("/Test"));
    UsdShadeMaterial material = 
        UsdShadeMaterial::Define(usdStage, SdfPath("/Test/Material"));

    // Create the material binding relationship manually
    UsdRelationship materialBinding = usdPrim.CreateRelationship(
        TfToken("material:binding"));
    materialBinding.AddTarget(material.GetPath());

    const TfToken expectedErrorIdentifier(
        "usdShade:MaterialBindingApiAppliedValidator.MissingMaterialBindingAPI");
    UsdValidationErrorVector errors = validator->Validate(usdPrim);

    TF_AXIOM(errors.size() == 1);
    TF_AXIOM(errors[0].GetIdentifier() == expectedErrorIdentifier);
    TF_AXIOM(errors[0].GetType() == UsdValidationErrorType::Error);
    TF_AXIOM(errors[0].GetSites().size() == 1);
    TF_AXIOM(errors[0].GetSites()[0].IsValid());
    TF_AXIOM(errors[0].GetSites()[0].IsPrim());
    TF_AXIOM(errors[0].GetSites()[0].GetPrim().GetPath() == SdfPath("/Test"));
    const std::string expectedErrorMsg = 
        "Found material bindings but no MaterialBindingAPI applied on the prim "
        "</Test>.";
    TF_AXIOM(errors[0].GetMessage() == expectedErrorMsg);

    // Apply the material binding API to the prim and bind the material
    UsdShadeMaterialBindingAPI bindingAPI = 
        UsdShadeMaterialBindingAPI::Apply(usdPrim);
    bindingAPI.Bind(material);

    errors = validator->Validate(usdPrim);

    // Verify the errors are fixed
    TF_AXIOM(errors.empty());
}

void
TestUsdShadeEncapsulationRulesValidator()
{
    UsdValidationRegistry &registry = UsdValidationRegistry::GetInstance();
    const UsdValidator *validator = registry.GetOrLoadValidatorByName(
            UsdShadeValidatorNameTokens->encapsulationValidator);
    TF_AXIOM(validator);

    UsdStageRefPtr usdStage = UsdStage::CreateInMemory();

    // Create a Material > Shader > Shader hierarchy
    UsdShadeMaterial::Define(usdStage, SdfPath("/RootMaterial"));
    const UsdShadeShader& topShader = 
        UsdShadeShader::Define(usdStage, SdfPath("/RootMaterial/Shader"));
    const UsdShadeShader& insideShader = 
        UsdShadeShader::Define(
            usdStage, SdfPath("/RootMaterial/Shader/InsideShader"));

    {
        // Verify error that does not allow a connectable to be parented by 
        // non-container connectable
        const UsdValidationErrorVector errors = validator->Validate(
            insideShader.GetPrim());
        const TfToken expectedErrorIdentifier(
            "usdShade:EncapsulationRulesValidator.ConnectableInNonContainer");

        TF_AXIOM(errors.size() == 1);
        TF_AXIOM(errors[0].GetIdentifier() == expectedErrorIdentifier);
        TF_AXIOM(errors[0].GetType() == UsdValidationErrorType::Error);
        TF_AXIOM(errors[0].GetSites().size() == 1);
        TF_AXIOM(errors[0].GetSites()[0].IsValid());
        TF_AXIOM(errors[0].GetSites()[0].IsPrim());
        TF_AXIOM(errors[0].GetSites()[0].GetPrim().GetPath() == 
                 SdfPath("/RootMaterial/Shader/InsideShader"));
        const std::string expectedErrorMsg =
            "Connectable Shader </RootMaterial/Shader/InsideShader> cannot "
            "reside under a non-Container Connectable Shader";
        TF_AXIOM(errors[0].GetMessage() == expectedErrorMsg);
    }

    {
        // Verify the first Shader is valid
        const UsdValidationErrorVector errors = 
            validator->Validate(topShader.GetPrim());
        TF_AXIOM(errors.empty());
    }

    {
        // Create a Material > Scope > Shader hierarchy
        usdStage->RemovePrim(SdfPath("/RootMaterial/Shader/InsideShader"));
        usdStage->RemovePrim(SdfPath("/RootMaterial/Shader"));
        UsdGeomScope::Define(usdStage, SdfPath("/RootMaterial/Scope"));
        const UsdShadeShader& insideScopeShader = UsdShadeShader::Define(
            usdStage, SdfPath("/RootMaterial/Scope/InsideShader"));
        // Verify error that does not allow a connectable to have any 
        // non-connectable container ancestors
        const UsdValidationErrorVector errors = 
            validator->Validate(insideScopeShader.GetPrim());
        const TfToken expectedErrorIdentifier(
            "usdShade:EncapsulationRulesValidator.InvalidConnectableHierarchy");
        TF_AXIOM(errors.size() == 1);
        TF_AXIOM(errors[0].GetIdentifier() == expectedErrorIdentifier);
        TF_AXIOM(errors[0].GetType() == UsdValidationErrorType::Error);
        TF_AXIOM(errors[0].GetSites().size() == 1);
        TF_AXIOM(errors[0].GetSites()[0].IsValid());
        TF_AXIOM(errors[0].GetSites()[0].IsPrim());
        TF_AXIOM(errors[0].GetSites()[0].GetPrim().GetPath() == 
                 SdfPath("/RootMaterial/Scope/InsideShader"));
        const std::string expectedErrorMsg = 
            "Connectable Shader </RootMaterial/Scope/InsideShader> can only "
            "have Connectable Container ancestors up to Material ancestor "
            "</RootMaterial>, but its parent Scope is a Scope.";
        TF_AXIOM(errors[0].GetMessage() == expectedErrorMsg);
    }
}

void ValidateError(const UsdValidationErrorVector& errors,
        const TfToken& expectedErrorIdentifier,
        const SdfPath& expectedPrimPath,
        const std::string& expectedErrorMsg,
        UsdValidationErrorType expectedErrorType = UsdValidationErrorType::Error)
{
    TF_AXIOM(errors.size() == 1);
    TF_AXIOM(errors[0].GetIdentifier() == expectedErrorIdentifier);
    TF_AXIOM(errors[0].GetType() == expectedErrorType);
    TF_AXIOM(errors[0].GetSites().size() == 1);
    TF_AXIOM(errors[0].GetSites()[0].IsValid());
    TF_AXIOM(errors[0].GetSites()[0].IsPrim());
    TF_AXIOM(errors[0].GetSites()[0].GetPrim().GetPath() ==
             expectedPrimPath);
    TF_AXIOM(errors[0].GetMessage() == expectedErrorMsg);
}

void
TestUsdShadeNormalMapTextureValidator()
{
    UsdValidationRegistry &registry = UsdValidationRegistry::GetInstance();
    const UsdValidator *validator = registry.GetOrLoadValidatorByName(
        UsdShadeValidatorNameTokens->normalMapTextureValidator);
    TF_AXIOM(validator);

    // Create a Stage, Material, and Two Shaders (UsdPreviewSurface,
    // UsdUVTexture).
    UsdStageRefPtr usdStage = UsdStage::CreateInMemory();
    UsdShadeMaterial material = UsdShadeMaterial::Define(usdStage,
        SdfPath("/RootMaterial"));

    const std::string usdPreviewSurfaceShaderPath =
        "/RootMaterial/UsdPreviewSurface";
    UsdShadeShader usdPreviewSurfaceShader = UsdShadeShader::Define(
        usdStage, SdfPath(usdPreviewSurfaceShaderPath));
    usdPreviewSurfaceShader.CreateIdAttr(
        VtValue(TfToken("UsdPreviewSurface")));
    UsdPrim usdPreviewSurfaceShaderPrim = usdPreviewSurfaceShader.GetPrim();

    UsdShadeShader usdUvTextureShader = UsdShadeShader::Define(
        usdStage, SdfPath("/RootMaterial/NormalTexture"));
    usdUvTextureShader.CreateIdAttr(VtValue(TfToken("UsdUVTexture")));

    // Add initial valid file and sourceColorSpace input values.
    std::string textureAssetPath = "./normalMap.jpg";
    UsdShadeInput fileInput = usdUvTextureShader.CreateInput(
        TfToken("file"), SdfValueTypeNames->Asset);
    fileInput.Set(SdfAssetPath(textureAssetPath));
    UsdShadeInput sourceColorSpaceInput = usdUvTextureShader.CreateInput(
        TfToken("sourceColorSpace"), SdfValueTypeNames->Token);
    const TfToken rawToken("raw");
    sourceColorSpaceInput.Set(rawToken);

    // Connect the output of the UsdUVTexture Shader to the normal of the
    // UsdPreviewSurface Shader.
    usdUvTextureShader.CreateOutput(TfToken("rgb"), SdfValueTypeNames->Float3);
    UsdShadeInput normalInput = usdPreviewSurfaceShader.CreateInput(
        TfToken("normal"), SdfValueTypeNames->Normal3f);
    normalInput.ConnectToSource(
        SdfPath("/RootMaterial/NormalTexture.outputs:rgb"));

    // Verify invalid bias & scale error, they should exists and do
    // not exist at this point.
    UsdValidationErrorVector errors = validator->Validate(
        usdPreviewSurfaceShaderPrim);
    TfToken expectedErrorIdentifier(
                "usdShade:NormalMapTextureValidator.NonCompliantBiasAndScale");
    std::string expectedErrorMsg =
        TfStringPrintf("UsdUVTexture prim <%s> reads 8 bit Normal Map "
                           "@./normalMap.jpg@, which requires that "
                           "inputs:scale be set to (2, 2, 2, 1) and "
                           "inputs:bias be set to (-1, -1, -1, 0) for proper "
                           "interpretation as per the UsdPreviewSurface and "
                           "UsdUVTexture docs.",
                           usdUvTextureShader.GetPath().GetText());
    ValidateError(errors,
        expectedErrorIdentifier,
        usdUvTextureShader.GetPath(),
        expectedErrorMsg);

    // Add bias and scale, but add a non-compliant bias value.
    UsdShadeInput biasInput = usdUvTextureShader.CreateInput(
        TfToken("bias"), SdfValueTypeNames->Float4);
    const GfVec4f compliantBias = GfVec4f(-1, -1, -1, 0);
    const GfVec4f nonCompliantVector = GfVec4f(-9, -9, -9, -9);
    biasInput.Set(nonCompliantVector);
    UsdShadeInput scaleInput = usdUvTextureShader.CreateInput(
        TfToken("scale"), SdfValueTypeNames->Float4);
    const GfVec4f compliantScale = GfVec4f(2, 2, 2, 1);
    scaleInput.Set(compliantScale);

    // Verify the non-compliant bias value error occurs.
    errors = validator->Validate(usdPreviewSurfaceShaderPrim);
    expectedErrorIdentifier = TfToken(
                "usdShade:NormalMapTextureValidator.NonCompliantBiasValues");
    expectedErrorMsg =
        TfStringPrintf("UsdUVTexture prim <%s> reads an 8 bit Normal "
                            "Map, but has non-standard inputs:bias value of "
                            "(%.6g, %.6g, %.6g, %.6g). inputs:bias must be set to "
                            "[-1,-1,-1,0] so as to fulfill the requirements "
                            "of the normals to be in tangent space of "
                            "[(-1,-1,-1), (1,1,1)] as documented in the "
                            "UsdPreviewSurface and UsdUVTexture docs.",
                            usdUvTextureShader.GetPath().GetText(),
                            nonCompliantVector[0], nonCompliantVector[1],
                            nonCompliantVector[2], nonCompliantVector[3]);
    ValidateError(errors,
        expectedErrorIdentifier,
        usdUvTextureShader.GetPath(),
        expectedErrorMsg);

    // Update to a compliant bias and a non-compliant scale value.
    biasInput.Set(compliantBias);
    scaleInput.Set(nonCompliantVector);

    // Verify the non-compliant scale value error occurs.
    errors = validator->Validate(usdPreviewSurfaceShaderPrim);
    expectedErrorIdentifier = TfToken(
                "usdShade:NormalMapTextureValidator.NonCompliantScaleValues");
    expectedErrorMsg =
        TfStringPrintf("UsdUVTexture prim <%s> reads an 8 bit Normal "
                           "Map, but has non-standard inputs:scale value "
                           "of (%.6g, %.6g, %.6g, %.6g). inputs:scale must "
                           "be set to (2, 2, 2, 1) so as fulfill the "
                           "requirements of the normals to be in tangent "
                           "space of [(-1,-1,-1), (1,1,1)] as documented in "
                           "the UsdPreviewSurface and UsdUVTexture docs.",
                            usdUvTextureShader.GetPath().GetText(),
                            nonCompliantVector[0], nonCompliantVector[1],
                            nonCompliantVector[2], nonCompliantVector[3]);
    ValidateError(errors,
        expectedErrorIdentifier,
        usdUvTextureShader.GetPath(),
        expectedErrorMsg,
        UsdValidationErrorType::Warn);

    // Set a compliant scale value, and an invalid sourceColorSpace.
    scaleInput.Set(compliantScale);
    sourceColorSpaceInput.Set(TfToken("error"));

    // Verify the invalid sourceColorSpace error occurs.
    errors = validator->Validate(usdPreviewSurfaceShaderPrim);
    expectedErrorIdentifier = TfToken(
                "usdShade:NormalMapTextureValidator.InvalidSourceColorSpace");
    expectedErrorMsg =
        TfStringPrintf("UsdUVTexture prim <%s> that reads"
                           " Normal Map @%s@ should set "
                           "inputs:sourceColorSpace to 'raw'.",
                            usdUvTextureShader.GetPath().GetText(),
                            textureAssetPath.c_str());
    ValidateError(errors,
        expectedErrorIdentifier,
        usdUvTextureShader.GetPath(),
        expectedErrorMsg);

    // Correct the sourceColorSpace, hook up the normal input of
    // UsdPreviewSurface to a non-shader output.
    sourceColorSpaceInput.Set(rawToken);
    UsdGeomXform nonShaderPrim = UsdGeomXform::Define(
        usdStage, SdfPath("/RootMaterial/Xform"));
    UsdShadeConnectableAPI connectableNonShaderAPI(nonShaderPrim.GetPrim());
    UsdShadeOutput nonShaderOutput = connectableNonShaderAPI.CreateOutput(
        TfToken("myOutput"), SdfValueTypeNames->Float3);
    nonShaderOutput.Set(GfVec3f(1.0f, 2.0f, 3.0f));
    normalInput.ConnectToSource(nonShaderOutput);

    // Verify a non-shader connection error occurs.
    errors = validator->Validate(usdPreviewSurfaceShaderPrim);
    expectedErrorIdentifier = TfToken(
        "usdShade:NormalMapTextureValidator.NonShaderConnection");
    expectedErrorMsg =
        TfStringPrintf("UsdPreviewSurface.normal on prim <%s> is connected "
                       "to a non-Shader prim.",
                       usdPreviewSurfaceShaderPath.c_str());
    ValidateError(errors,
        expectedErrorIdentifier,
        usdPreviewSurfaceShader.GetPath(),
        expectedErrorMsg);

    // Set the normal input back to a valid shader and update the file input
    // to an invalid file path.
    normalInput.ConnectToSource(
            SdfPath("/RootMaterial/NormalTexture.outputs:rgb"));
    fileInput.Set(SdfAssetPath("./doesNotExist.jpg"));

    // Verify the invalid input file error occurs.
    errors = validator->Validate(usdPreviewSurfaceShaderPrim);
    expectedErrorIdentifier =
                TfToken("usdShade:NormalMapTextureValidator.InvalidFile");
    expectedErrorMsg =
        TfStringPrintf("UsdUVTexture prim <%s> has invalid or unresolvable "
                                 "inputs:file of @%s@",
                                 usdUvTextureShader.GetPath().GetText(),
                                 "./doesNotExist.jpg");
    ValidateError(errors,
        expectedErrorIdentifier,
        usdUvTextureShader.GetPath(),
        expectedErrorMsg);

    // Reset the file to a valid path.
    fileInput.Set(SdfAssetPath("./normalMap.jpg"));

    // Verify no errors exist.
    errors = validator->Validate(usdPreviewSurfaceShaderPrim);
    TF_AXIOM(errors.empty());
}

int
main()
{
    TestUsdShadeValidators();
    TestUsdShadeMaterialBindingAPIAppliedValidator();
    TestUsdShadeMaterialBindingRelationships();
    TestUsdShadeMaterialBindingCollections();
    TestUsdShadeShaderPropertyCompliance();
    TestUsdShadeSubsetMaterialBindFamilyName();
    TestUsdShadeSubsetsMaterialBindFamily();
    TestUsdShadeEncapsulationRulesValidator();
    TestUsdShadeNormalMapTextureValidator();

    return EXIT_SUCCESS;
};<|MERGE_RESOLUTION|>--- conflicted
+++ resolved
@@ -45,11 +45,8 @@
         UsdShadeValidatorNameTokens->encapsulationValidator,
         UsdShadeValidatorNameTokens->materialBindingApiAppliedValidator,
         UsdShadeValidatorNameTokens->materialBindingRelationships,
-<<<<<<< HEAD
         UsdShadeValidatorNameTokens->normalMapTextureValidator,
-=======
         UsdShadeValidatorNameTokens->materialBindingCollectionValidator,
->>>>>>> 4a8c0d26
         UsdShadeValidatorNameTokens->shaderSdrCompliance,
         UsdShadeValidatorNameTokens->subsetMaterialBindFamilyName,
         UsdShadeValidatorNameTokens->subsetsMaterialBindFamily

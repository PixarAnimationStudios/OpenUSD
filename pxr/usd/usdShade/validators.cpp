//
// Copyright 2024 Pixar
//
// Licensed under the terms set forth in the LICENSE.txt file available at
// https://openusd.org/license.
//

#include "pxr/usd/sdr/shaderProperty.h"
#include "pxr/usd/usd/prim.h"
#include "pxr/usd/usd/property.h"
#include "pxr/usd/usd/relationship.h"
#include "pxr/usd/usd/schemaRegistry.h"
#include "pxr/usd/usd/validationError.h"
#include "pxr/usd/usd/validationRegistry.h"
#include "pxr/usd/sdr/registry.h"
#include "pxr/base/tf/token.h"
#include "pxr/base/tf/stringUtils.h"
#include "pxr/usd/usdGeom/imageable.h"
#include "pxr/usd/usdGeom/subset.h"
#include "pxr/usd/usdGeom/tokens.h"
#include "pxr/usd/usdShade/shader.h"
#include "pxr/usd/usdShade/tokens.h"
#include "pxr/usd/usdShade/validatorTokens.h"
#include "pxr/usd/ar/resolver.h"

#include <algorithm>
#include <unordered_map>
#include <vector>

PXR_NAMESPACE_OPEN_SCOPE
    static
UsdValidationErrorVector
_EncapsulationValidator(const UsdPrim& usdPrim)
{
    const UsdShadeConnectableAPI& connectable =
            UsdShadeConnectableAPI(usdPrim);

    if (!connectable){
        return {};
    }

    const UsdPrim& parentPrim = usdPrim.GetParent();

    if (!parentPrim || parentPrim.IsPseudoRoot()){
        return {};
    }

    UsdShadeConnectableAPI parentConnectable =
            UsdShadeConnectableAPI(parentPrim);
    UsdValidationErrorVector errors;
    if (parentConnectable && !parentConnectable.IsContainer()) {
        // It is a violation of the UsdShade OM which enforces
        // encapsulation of connectable prims under a Container-type
        // connectable prim.
        errors.emplace_back(
            UsdShadeValidationErrorNameTokens->connectableInNonContainer,
            UsdValidationErrorType::Error,
            UsdValidationErrorSites{
                    UsdValidationErrorSite(usdPrim.GetStage(),
                                           usdPrim.GetPath())
            },
            TfStringPrintf("Connectable %s <%s> cannot reside "
                           "under a non-Container Connectable %s",
                           usdPrim.GetTypeName().GetText(),
                           usdPrim.GetPath().GetText(),
                           parentPrim.GetTypeName().GetText()));
    }
    else if (!parentConnectable) {
        std::function<void(const UsdPrim&)> _VerifyValidAncestor =
                [&](const UsdPrim& currentAncestor) -> void {
            if (!currentAncestor || currentAncestor.IsPseudoRoot()) {
                return;
            }
            const UsdShadeConnectableAPI& ancestorConnectable =
                    UsdShadeConnectableAPI(currentAncestor);
            if (ancestorConnectable) {
                // it's only OK to have a non-connectable parent if all
                // the rest of your ancestors are also non-connectable.
                // The error message we give is targeted at the most common
                // infraction, using Scope or other grouping prims inside
                // a Container like a Material
                errors.emplace_back(
                    UsdShadeValidationErrorNameTokens->
                        invalidConnectableHierarchy,
                    UsdValidationErrorType::Error,
                    UsdValidationErrorSites {
                        UsdValidationErrorSite(usdPrim.GetStage(),
                                               usdPrim.GetPath()) },
                    TfStringPrintf("Connectable %s <%s> can only have "
                                   "Connectable Container ancestors up to %s "
                                   "ancestor <%s>, but its parent %s is a %s.",
                                   usdPrim.GetTypeName().GetText(),
                                   usdPrim.GetPath().GetText(),
                                   currentAncestor.GetTypeName().GetText(),
                                   currentAncestor.GetPath().GetText(),
                                   parentPrim.GetName().GetText(),
                                   parentPrim.GetTypeName().GetText()));
                return;
            }
            _VerifyValidAncestor(currentAncestor.GetParent());
        };
        _VerifyValidAncestor(parentPrim.GetParent());
    }

    return errors;
}

static
UsdValidationErrorVector
_MaterialBindingApiAppliedValidator(const UsdPrim &usdPrim)
{
    UsdValidationErrorVector errors;

    auto hasMaterialBindingRelationship = [](const UsdPrim& usdPrim) {
        const std::vector<UsdRelationship> relationships = 
            usdPrim.GetRelationships();
        static const std::string materialBindingString = 
            (UsdShadeTokens->materialBinding).GetString();

        return std::any_of(relationships.begin(), 
                           relationships.end(), 
                           [&](const UsdRelationship &rel) {
                               return TfStringStartsWith(rel.GetName(), 
                                                         materialBindingString);
});
    };

    if (!usdPrim.HasAPI<UsdShadeMaterialBindingAPI>() &&
        hasMaterialBindingRelationship(usdPrim)) {
        errors.emplace_back(
            UsdShadeValidationErrorNameTokens->missingMaterialBindingAPI,
            UsdValidationErrorType::Error,
            UsdValidationErrorSites{
                    UsdValidationErrorSite(usdPrim.GetStage(),
                                           usdPrim.GetPath())
            },
            TfStringPrintf("Found material bindings but no MaterialBindingAPI "
                           "applied on the prim <%s>.", 
                           usdPrim.GetPath().GetText()));
    }

    return errors;
}

static
UsdValidationErrorVector
_MaterialBindingRelationships(const UsdPrim& usdPrim)
{
    if (!usdPrim) {
        return {};
    }

    const std::vector<UsdProperty> matBindingProperties =
        usdPrim.GetProperties(
            /* predicate = */ [](const TfToken& name) {
                return UsdShadeMaterialBindingAPI::CanContainPropertyName(
                    name);
            }
        );

    UsdValidationErrorVector errors;

    for (const UsdProperty& matBindingProperty : matBindingProperties) {
        if (matBindingProperty.Is<UsdRelationship>()) {
            continue;
        }

        const UsdValidationErrorSites propertyErrorSites = {
            UsdValidationErrorSite(
                usdPrim.GetStage(),
                matBindingProperty.GetPath())
        };

        errors.emplace_back(
            UsdShadeValidationErrorNameTokens->materialBindingPropNotARel,
            UsdValidationErrorType::Error,
            propertyErrorSites,
            TfStringPrintf(
                "Prim <%s> has material binding property '%s' that is not "
                "a relationship.",
                usdPrim.GetPath().GetText(),
                matBindingProperty.GetName().GetText())
        );
    }

    return errors;
}

void
_MaterialBindingCheckCollection(
    const UsdPrim& prim,
    const UsdRelationship& rel,
    UsdValidationErrorVector& outErrors)
{
    SdfPathVector targets;
    rel.GetTargets(&targets);

    if (targets.size() == 1) {
        if (UsdShadeMaterialBindingAPI::CollectionBinding
                ::IsCollectionBindingRel(rel)) {
            outErrors.emplace_back(
                UsdShadeValidationErrorNameTokens->invalidMaterialCollection,
                UsdValidationErrorType::Error,
                UsdValidationErrorSites{
                        UsdValidationErrorSite(prim.GetStage(),
                                               rel.GetPath())
                },
                TfStringPrintf("Collection-based material binding on <%s> "
                               "has 1 target <%s>, needs 2: a collection path "
                               "and a UsdShadeMaterial path.",
                               prim.GetPath().GetText(),
                               targets[0].GetText()));
        } else {
            UsdShadeMaterialBindingAPI::DirectBinding directBinding =
                UsdShadeMaterialBindingAPI::DirectBinding(rel);
            if (!directBinding.GetMaterial()) {
                outErrors.emplace_back(
                    UsdShadeValidationErrorNameTokens->invalidResourcePath,
                    UsdValidationErrorType::Error,
                    UsdValidationErrorSites{
                            UsdValidationErrorSite(prim.GetStage(),
                                                   rel.GetPath())
                    },
                    TfStringPrintf("Direct material binding <%s> targets "
                                   "an invalid material <%s>.",
                                   rel.GetPath().GetText(),
                                   directBinding.GetMaterialPath().GetText()));
            }
        }
    } else if (targets.size() == 2) {
        UsdShadeMaterialBindingAPI::CollectionBinding collBinding =
            UsdShadeMaterialBindingAPI::CollectionBinding(rel);
        if (!collBinding.GetMaterial()) {
            outErrors.emplace_back(
                UsdShadeValidationErrorNameTokens->invalidResourcePath,
                UsdValidationErrorType::Error,
                UsdValidationErrorSites{
                        UsdValidationErrorSite(prim.GetStage(),
                                               rel.GetPath())
                },
                TfStringPrintf("Collection-based material binding "
                               "<%s> targets an invalid material <%s>.",
                               rel.GetPath().GetText(),
                               collBinding.GetMaterialPath().GetText()));
        }
        if (!collBinding.GetCollection()) {
            outErrors.emplace_back(
                UsdShadeValidationErrorNameTokens->invalidResourcePath,
                UsdValidationErrorType::Error,
                UsdValidationErrorSites{
                        UsdValidationErrorSite(prim.GetStage(),
                                               rel.GetPath())
                },
                TfStringPrintf("Collection-based material binding "
                               "<%s> targets an invalid collection <%s>.",
                               rel.GetPath().GetText(),
                               collBinding.GetCollectionPath().GetText()));
        }
    } else {
        outErrors.emplace_back(
            UsdShadeValidationErrorNameTokens->invalidMaterialCollection,
            UsdValidationErrorType::Error,
            UsdValidationErrorSites{
                    UsdValidationErrorSite(prim.GetStage(),
                                           rel.GetPath())
            },
            TfStringPrintf("Invalid number of targets on "
                            "material binding <%s>",
                            rel.GetPath().GetText()));
    }
}

static
UsdValidationErrorVector
_MaterialBindingCollectionValidator(const UsdPrim& usdPrim)
{
    if (!usdPrim || !usdPrim.HasAPI<UsdShadeMaterialBindingAPI>()) {
        return {};
    }

    const std::vector<UsdProperty> matBindingProperties =
        usdPrim.GetProperties(
            /* predicate = */ [](const TfToken& name) {
                return UsdShadeMaterialBindingAPI::CanContainPropertyName(
                    name);
            }
        );

    UsdValidationErrorVector outErrors;

    for (const UsdProperty& matBindingProperty : matBindingProperties) {
        if (const UsdRelationship& matBindingRel =
                matBindingProperty.As<UsdRelationship>()) {
            _MaterialBindingCheckCollection(
                usdPrim, matBindingRel, outErrors);
        }
    }

    return outErrors;
}

static
UsdValidationErrorVector
_ShaderPropertyTypeConformance(const UsdPrim &usdPrim)
{
    if (!(usdPrim && usdPrim.IsInFamily<UsdShadeShader>(
        UsdSchemaRegistry::VersionPolicy::All))) {
        return {};
    }
    UsdShadeShader shader(usdPrim);
    if (!shader) {
        return {};
    }

    const TfTokenVector expectedImplSource =
        {UsdShadeTokens->id, UsdShadeTokens->sourceAsset, 
            UsdShadeTokens->sourceCode};

    const TfToken implSource = shader.GetImplementationSource();
    if (std::find(expectedImplSource.begin(), expectedImplSource.end(),
                  implSource) == expectedImplSource.end()) {
        const UsdValidationErrorSites implSourceErrorSite = {
            UsdValidationErrorSite(
                usdPrim.GetStage(), 
                shader.GetImplementationSourceAttr().GetPath()) };
        return {UsdValidationError(
            UsdShadeValidationErrorNameTokens->invalidImplSource,
            UsdValidationErrorType::Error, implSourceErrorSite,
            TfStringPrintf("Shader <%s> has invalid implementation source "
                           "'%s'.", usdPrim.GetPath().GetText(), 
                           implSource.GetText()))};
    }

    const std::vector<std::string> sourceTypes = shader.GetSourceTypes();
    if (sourceTypes.empty() && implSource != UsdShadeTokens->id) {
        const UsdValidationErrorSites primErrorSite = {
            UsdValidationErrorSite(usdPrim.GetStage(), 
                                   usdPrim.GetPath()) };
        return {UsdValidationError(
            UsdShadeValidationErrorNameTokens->missingSourceType,
            UsdValidationErrorType::Error, 
            primErrorSite, 
            TfStringPrintf("Shader <%s> has no sourceType.", 
                           usdPrim.GetPath().GetText()))};
    }

    UsdValidationErrorVector errors;
    std::unordered_map<TfToken, SdrShaderPropertyConstPtr,
        TfToken::HashFunctor> propNameToPropertyMap;
    if (sourceTypes.empty() && implSource == UsdShadeTokens->id) {
        TfToken shaderId;
        if (shader.GetShaderId(&shaderId)) {
            // Single shaderNode, just emplace all properties, no need to find
            // anything.
            if (SdrShaderNodeConstPtr sdrShaderNode = 
                SdrRegistry::GetInstance().GetShaderNodeByIdentifier(
                    shaderId)) {
                for (const TfToken &propName : sdrShaderNode->GetInputNames()) {
                    if (const SdrShaderPropertyConstPtr sdrProp =
                        sdrShaderNode->GetShaderInput(propName)) {
                        propNameToPropertyMap.emplace(propName, sdrProp);
                    }
                }
            } else {
                const UsdValidationErrorSites shaderIdErrorSite = {
                    UsdValidationErrorSite(usdPrim.GetStage(), 
                                           shader.GetIdAttr().GetPath()) };
                return {UsdValidationError(
                    UsdShadeValidationErrorNameTokens->
                        missingShaderIdInRegistry,
                    UsdValidationErrorType::Error,
                    shaderIdErrorSite,
                    TfStringPrintf("shaderId '%s' specified on shader prim "
                                   "<%s> not found in sdrRegistry.",
                                   shaderId.GetText(), 
                                   usdPrim.GetPath().GetText()))};
            }
        }
    } else {
        // Use the SdrShaderNode::CheckPropertyCompliance to find if these do 
        // not match, then report a ValidationError as a warning, since asset 
        // authors have no control on fixing the shaders.
        std::vector<SdrShaderNodeConstPtr> shaderNodesFromSourceTypes;

        // We need to gather all unique inputs from all sdrShaderNodes queried
        // using multiple sourceTypes.
        for (const auto& sourceType : sourceTypes) {
            if (SdrShaderNodeConstPtr sdrShaderNode = 
                shader.GetShaderNodeForSourceType(TfToken(sourceType))) {
                shaderNodesFromSourceTypes.push_back(sdrShaderNode);

                for (const TfToken &propName : sdrShaderNode->GetInputNames()) {
                    // Check if property has already been added to the map.
                    if (propNameToPropertyMap.find(propName) == 
                        propNameToPropertyMap.end()) {
                        if (const SdrShaderPropertyConstPtr sdrProp =
                            sdrShaderNode->GetShaderInput(propName)) {
                            propNameToPropertyMap.emplace(propName, sdrProp);
                        }
                    }
                }
            } else {
                UsdValidationErrorSites sourceTypeSites;
                for (const auto& sourceTypeProp : 
                         usdPrim.GetPropertiesInNamespace(
                             SdfPath::JoinIdentifier("info", sourceType))) {
                    sourceTypeSites.emplace_back(usdPrim.GetStage(), 
                                                 sourceTypeProp.GetPath());
                }
                errors.emplace_back(
                    UsdShadeValidationErrorNameTokens->
                        missingSourceTypeInRegistry,
                    UsdValidationErrorType::Error,
                    sourceTypeSites,
                    TfStringPrintf("sourceType '%s' specified on shader prim "
                                   "<%s> not found in sdrRegistry.",
                                   sourceType.c_str(), 
                                   usdPrim.GetPath().GetText()));
            }
        }
        SdrShaderNode::ComplianceResults sdrShaderComplianceResults = 
            SdrShaderNode::CheckPropertyCompliance(shaderNodesFromSourceTypes);
        const UsdValidationErrorSites sdrWarnSite = {
                UsdValidationErrorSite(usdPrim.GetStage(), usdPrim.GetPath())
            };
        for (const auto& entry : sdrShaderComplianceResults) {
            // need this for getting the error message!
            std::vector<std::string> shaderNames;
            shaderNames.reserve(entry.second.size());
            for (const auto& shaderName : entry.second) {
                shaderNames.push_back(shaderName.GetString());
            }
            errors.emplace_back(
                UsdShadeValidationErrorNameTokens->
                    incompatShaderPropertyWarning,
                UsdValidationErrorType::Warn, sdrWarnSite,
                TfStringPrintf("Shader nodes '%s' have incompatible property "
                               "'%s'.", TfStringJoin(shaderNames).c_str(), 
                                   entry.first.GetText()));
        }
    }

    // Get ground truth data about inputName to types from sdrNode
    const auto sdrPropnameToSdfType = [&propNameToPropertyMap]() {
        std::unordered_map<TfToken, SdfValueTypeName, TfToken::HashFunctor> map;
        for (const auto& prop : propNameToPropertyMap) {
            map.emplace(prop.first,
                        prop.second->GetTypeAsSdfType().GetSdfType());
        }
        return map;
    }();

    // Compare ground truth data with the inputs on UsdShadeShader prim
    for (const UsdShadeInput &input : shader.GetInputs(false)) {
        const TfToken baseName = input.GetBaseName();
        if (sdrPropnameToSdfType.find(baseName) != 
                sdrPropnameToSdfType.end()) {
            const SdfValueTypeName &expectedSdrInputType = 
                sdrPropnameToSdfType.at(baseName);
            const SdfValueTypeName usdInputType = input.GetTypeName();
            if (usdInputType != expectedSdrInputType) {
                const UsdValidationErrorSites inputErrorSite = {
                        UsdValidationErrorSite(usdPrim.GetStage(),
                                               input.GetAttr().GetPath())
                    };
                errors.emplace_back(
                    UsdShadeValidationErrorNameTokens->mismatchPropertyType,
                    UsdValidationErrorType::Error,
                    inputErrorSite,
                    TfStringPrintf("Incorrect type for %s. "
                                   "Expected '%s'; got '%s'.",
                                   input.GetAttr().GetPath().GetText(),
                                   expectedSdrInputType.GetAsToken().GetText(),
                                   usdInputType.GetAsToken().GetText()));
            }
        }
    }
    return errors;
}

static
UsdValidationErrorVector
_SubsetMaterialBindFamilyName(const UsdPrim& usdPrim)
{
    if (!(usdPrim && usdPrim.IsInFamily<UsdGeomSubset>(
            UsdSchemaRegistry::VersionPolicy::All))) {
        return {};
    }

    const UsdGeomSubset subset(usdPrim);
    if (!subset) {
        return {};
    }

    size_t numMatBindingRels = 0u;

    const std::vector<UsdProperty> matBindingProperties =
        usdPrim.GetProperties(
            /* predicate = */ [](const TfToken& name) {
                return UsdShadeMaterialBindingAPI::CanContainPropertyName(
                    name);
            }
        );
    for (const UsdProperty& matBindingProperty : matBindingProperties) {
        if (matBindingProperty.Is<UsdRelationship>()) {
            ++numMatBindingRels;
        }
    }

    if (numMatBindingRels < 1u) {
        return {};
    }

    if (subset.GetFamilyNameAttr().HasAuthoredValue()) {
        return {};
    }

    const UsdValidationErrorSites primErrorSites = {
        UsdValidationErrorSite(usdPrim.GetStage(), usdPrim.GetPath())
    };

    return {
        UsdValidationError(
            UsdShadeValidationErrorNameTokens->missingFamilyNameOnGeomSubset,
            UsdValidationErrorType::Error,
            primErrorSites,
            TfStringPrintf(
                "GeomSubset prim <%s> with material bindings applied but "
                "no authored family name should set familyName to '%s'.",
                usdPrim.GetPath().GetText(),
                UsdShadeTokens->materialBind.GetText())
        )
    };
}

static
UsdValidationErrorVector
_SubsetsMaterialBindFamily(const UsdPrim& usdPrim)
{
    if (!(usdPrim && usdPrim.IsInFamily<UsdGeomImageable>(
            UsdSchemaRegistry::VersionPolicy::All))) {
        return {};
    }

    const UsdGeomImageable imageable(usdPrim);
    if (!imageable) {
        return {};
    }

    const std::vector<UsdGeomSubset> materialBindSubsets =
        UsdGeomSubset::GetGeomSubsets(
            imageable,
            /* elementType = */ TfToken(),
            /* familyName = */ UsdShadeTokens->materialBind);

    if (materialBindSubsets.empty()) {
        return {};
    }

    UsdValidationErrorVector errors;

    // Check to make sure that the "materialBind" family is of a restricted
    // type, since it is invalid for an element of geometry to be bound to
    // multiple materials.
    const TfToken materialBindFamilyType = UsdGeomSubset::GetFamilyType(
        imageable,
        UsdShadeTokens->materialBind);
    if (materialBindFamilyType == UsdGeomTokens->unrestricted) {
        const UsdValidationErrorSites primErrorSites = {
            UsdValidationErrorSite(usdPrim.GetStage(), usdPrim.GetPath())
        };

        errors.emplace_back(
            UsdShadeValidationErrorNameTokens->invalidFamilyType,
            UsdValidationErrorType::Error,
            primErrorSites,
            TfStringPrintf(
                "Imageable prim <%s> has '%s' subset family with invalid "
                "family type '%s'. Family type should be '%s' or '%s' "
                "instead.",
                usdPrim.GetPath().GetText(),
                UsdShadeTokens->materialBind.GetText(),
                materialBindFamilyType.GetText(),
                UsdGeomTokens->nonOverlapping.GetText(),
                UsdGeomTokens->partition.GetText())
        );
    }

    return errors;
}

static
UsdValidationErrorVector
_NormalMapTextureValidator(const UsdPrim& usdPrim) {

    if (!usdPrim.IsA<UsdShadeShader>()) {
        return {};
    }

    const UsdShadeShader shader(usdPrim);
    if (!shader) {
        return {
            UsdValidationError{
                UsdShadeValidationErrorNameTokens->invalidShaderPrim,
                UsdValidationErrorType::Error,
                UsdValidationErrorSites{
                    UsdValidationErrorSite(usdPrim.GetStage(),
                        usdPrim.GetPath())
                },
                TfStringPrintf("Invalid shader prim <%s>.",
                       usdPrim.GetPath().GetText())
            }
        };
    }

    TfToken shaderId;
    TfToken UsdPreviewSurface("UsdPreviewSurface");

    // We may have failed to fetch an identifier for asset/source-based
    // nodes. OR, we could potentially be driven by a UsdPrimvarReader,
    // in which case we'd have nothing to validate
    if (!shader.GetShaderId(&shaderId) || shaderId != UsdPreviewSurface) {
        return {};
    }

    const UsdShadeInput normalInput = shader.GetInput(TfToken("normal"));
    if (!normalInput) {
        return {};
    }

    const UsdShadeAttributeVector valueProducingAttributes = UsdShadeUtils::GetValueProducingAttributes(normalInput);
    if (valueProducingAttributes.empty() || valueProducingAttributes[0].GetPrim() == usdPrim) {
        return {};
    }

    const UsdPrim sourcePrim = valueProducingAttributes[0].GetPrim();
    UsdShadeShader sourceShader(sourcePrim);
    if (!sourceShader) {
        // In theory, could be connected to an interface attribute of a
        // parent connectable... not useful, but not an error
        const UsdShadeConnectableAPI& connectable =
            UsdShadeConnectableAPI(sourcePrim);

        if (connectable){
            return {};
        }

        return {
            UsdValidationError{
                UsdShadeValidationErrorNameTokens->nonShaderConnection,
                UsdValidationErrorType::Error,
                UsdValidationErrorSites{
                    UsdValidationErrorSite(usdPrim.GetStage(),
                                           usdPrim.GetPath())
                },
                TfStringPrintf("UsdPreviewSurface.normal on prim <%s> is connected to a"
                                 " non-Shader prim.",
                           usdPrim.GetPath().GetText())
            }
        };
    }

    TfToken sourceShaderId;
    TfToken UsdUVTexture("UsdUVTexture");

    bool gotShaderSourceId = sourceShader.GetShaderId(&sourceShaderId);

    // We may have failed to fetch an identifier for asset/source-based
    // nodes. OR, we could potentially be driven by a UsdPrimvarReader,
    // in which case we'd have nothing to validate
    if (!gotShaderSourceId || sourceShaderId != UsdUVTexture) {
        return {};
    }

    const auto getInputValue = [](const UsdShadeShader &inputShader, const TfToken &token, auto& outputValue) -> bool {
        const UsdShadeInput input = inputShader.GetInput(token);
        if (!input) {
            return false;
        }
        const UsdShadeAttributeVector valueProducingAttributes =
            UsdShadeUtils::GetValueProducingAttributes(input);

        if (valueProducingAttributes.empty() ||
            valueProducingAttributes.size() != 1 ||
            !UsdShadeInput::IsInput(valueProducingAttributes[0])) {
            return false;
        }

        return valueProducingAttributes[0].Get(&outputValue,
            UsdTimeCode::EarliestTime());
    };

    SdfAssetPath textureAssetPath;
    bool valueForFileExists = getInputValue(sourceShader, TfToken("file"),
        textureAssetPath);

    UsdValidationErrorVector errors;

    if (!valueForFileExists || textureAssetPath.GetResolvedPath().empty()) {
        std::string assetPath = !textureAssetPath.GetAssetPath().empty()
        ? textureAssetPath.GetAssetPath()
        : "";
        errors.emplace_back(
            UsdShadeValidationErrorNameTokens->invalidFile,
            UsdValidationErrorType::Error,
            UsdValidationErrorSites{
                    UsdValidationErrorSite(usdPrim.GetStage(),
                                           sourcePrim.GetPath())
            },
            TfStringPrintf("UsdUVTexture prim <%s> has invalid or unresolvable "
                                 "inputs:file of @%s@",
                           sourcePrim.GetPath().GetText(), assetPath.c_str()));
    }

    auto textureIs8Bit = [](std::string resolvedPath) {

        std::string extension = ArGetResolver().GetExtension(resolvedPath);
        extension = TfStringToLower(extension);
        static const std::unordered_set<std::string> eightBitExtensions =
            {"bmp", "tga", "png", "jpg", "jpeg", "tif"};

        return eightBitExtensions.find(extension) != eightBitExtensions.end();
    };

    if (!textureIs8Bit(textureAssetPath.GetResolvedPath())) {
        // Nothing more is required for image depths > 8 bits, which
        // we assume FOR NOW, are floating point
        return errors;
    }

    TfToken colorSpace;
    TfToken rawColorSpace("raw");
    bool valueForColorSpaceExists = getInputValue(sourceShader, TfToken("sourceColorSpace"), colorSpace);
    if (!valueForColorSpaceExists || colorSpace != rawColorSpace) {
        errors.emplace_back(
            UsdShadeValidationErrorNameTokens->invalidSourceColorSpace,
            UsdValidationErrorType::Error,
            UsdValidationErrorSites{
                    UsdValidationErrorSite(usdPrim.GetStage(),
                                           sourcePrim.GetPath())
            },
            TfStringPrintf("UsdUVTexture prim <%s> that reads"
                           " Normal Map @%s@ should set "
                           "inputs:sourceColorSpace to 'raw'.",
                           sourcePrim.GetPath().GetText(),
                           textureAssetPath.GetAssetPath().c_str()));
    }

    GfVec4f bias;
    bool valueForBiasExists = getInputValue(sourceShader, TfToken("bias"), bias);

    GfVec4f scale;
    bool valueForScaleExists = getInputValue(sourceShader, TfToken("scale"), scale);

    if (!(valueForBiasExists && valueForScaleExists))
    {
        errors.emplace_back(
            UsdShadeValidationErrorNameTokens->nonCompliantBiasAndScale,
            UsdValidationErrorType::Error,
            UsdValidationErrorSites{
                UsdValidationErrorSite(usdPrim.GetStage(), sourcePrim.GetPath())
            },
            TfStringPrintf("UsdUVTexture prim <%s> reads 8 bit Normal Map "
                           "@%s@, which requires that inputs:scale be set to "
                           "(2, 2, 2, 1) and inputs:bias be set to "
                           "(-1, -1, -1, 0) for proper interpretation as per "
                           "the UsdPreviewSurface and UsdUVTexture docs.",
                           sourcePrim.GetPath().GetText(), textureAssetPath.GetAssetPath().c_str())
        );
        return errors;
    }

    // We still warn for inputs:scale not conforming to UsdPreviewSurface
    // guidelines, as some authoring tools may rely on this to scale an
    // effect of normal perturbations.
    // don't really care about fourth components...
    bool nonCompliantScaleValues = scale[0] != 2 ||
        scale[1] != 2 || scale[2] != 2;

    if (nonCompliantScaleValues)
    {
        errors.emplace_back(
            UsdShadeValidationErrorNameTokens->nonCompliantScale,
            UsdValidationErrorType::Warn,
            UsdValidationErrorSites{
                UsdValidationErrorSite(usdPrim.GetStage(), sourcePrim.GetPath())
            },
            TfStringPrintf("UsdUVTexture prim <%s> reads an 8 bit Normal "
                           "Map, but has non-standard inputs:scale value "
                           "of (%.6g, %.6g, %.6g, %.6g). inputs:scale must be set to "
                           "(2, 2, 2, 1) so as fulfill the requirements "
                           "of the normals to be in tangent space of "
                           "[(-1,-1,-1), (1,1,1)] as documented in the "
                           "UsdPreviewSurface and UsdUVTexture docs.",
                           sourcePrim.GetPath().GetText(),
                           scale[0], scale[1], scale[2], scale[3])
        );
    }

    // Note that for a 8bit normal map, inputs:bias must be appropriately
    // set to [-1, -1, -1, 0] to fulfill the requirements of the
    // normals to be in tangent space of [(-1,-1,-1), (1,1,1)] as documented
    // in the UsdPreviewSurface docs. Note this is true only when scale
    // values are respecting the requirements laid in the
    // UsdPreviewSurface / UsdUVTexture docs. We continue to warn!
    if (!nonCompliantScaleValues && (bias[0] != -1 || bias[1] != -1 ||
        bias[2] != -1))
    {
        errors.emplace_back(
            UsdShadeValidationErrorNameTokens->nonCompliantBias,
            UsdValidationErrorType::Error,
            UsdValidationErrorSites{
                UsdValidationErrorSite(usdPrim.GetStage(), sourcePrim.GetPath())
            },
            TfStringPrintf("UsdUVTexture prim <%s> reads an 8 bit Normal "
                            "Map, but has non-standard inputs:bias value of "
                            "(%.6g, %.6g, %.6g, %.6g). inputs:bias must be set to "
                            "[-1,-1,-1,0] so as to fulfill the requirements "
                            "of the normals to be in tangent space of "
                            "[(-1,-1,-1), (1,1,1)] as documented in the "
                            "UsdPreviewSurface and UsdUVTexture docs.",
                            sourcePrim.GetPath().GetText(),
                            bias[0], bias[1], bias[2], bias[3])
        );
    }

    return errors;
}

TF_REGISTRY_FUNCTION(UsdValidationRegistry)
{
    UsdValidationRegistry &registry = UsdValidationRegistry::GetInstance();

    registry.RegisterPluginValidator(
        UsdShadeValidatorNameTokens->materialBindingApiAppliedValidator,
        _MaterialBindingApiAppliedValidator);

    registry.RegisterPluginValidator(
        UsdShadeValidatorNameTokens->materialBindingRelationships,
        _MaterialBindingRelationships);

    registry.RegisterPluginValidator(
<<<<<<< HEAD
        UsdShadeValidatorNameTokens->normalMapTextureValidator,
        _NormalMapTextureValidator);
=======
        UsdShadeValidatorNameTokens->materialBindingCollectionValidator,
        _MaterialBindingCollectionValidator);
>>>>>>> 4a8c0d26

    registry.RegisterPluginValidator(
        UsdShadeValidatorNameTokens->shaderSdrCompliance, 
        _ShaderPropertyTypeConformance);

    registry.RegisterPluginValidator(
        UsdShadeValidatorNameTokens->subsetMaterialBindFamilyName,
        _SubsetMaterialBindFamilyName);

    registry.RegisterPluginValidator(
        UsdShadeValidatorNameTokens->subsetsMaterialBindFamily,
        _SubsetsMaterialBindFamily);

    registry.RegisterPluginValidator(
            UsdShadeValidatorNameTokens->encapsulationValidator,
            _EncapsulationValidator);
}

PXR_NAMESPACE_CLOSE_SCOPE<|MERGE_RESOLUTION|>--- conflicted
+++ resolved
@@ -840,13 +840,12 @@
         _MaterialBindingRelationships);
 
     registry.RegisterPluginValidator(
-<<<<<<< HEAD
+        UsdShadeValidatorNameTokens->materialBindingCollectionValidator,
+        _MaterialBindingCollectionValidator);
+  
+    registry.RegisterPluginValidator(
         UsdShadeValidatorNameTokens->normalMapTextureValidator,
         _NormalMapTextureValidator);
-=======
-        UsdShadeValidatorNameTokens->materialBindingCollectionValidator,
-        _MaterialBindingCollectionValidator);
->>>>>>> 4a8c0d26
 
     registry.RegisterPluginValidator(
         UsdShadeValidatorNameTokens->shaderSdrCompliance, 

//
// Copyright 2024 Pixar
//
// Licensed under the terms set forth in the LICENSE.txt file available at
// https://openusd.org/license.
//

#include "pxr/usd/sdr/shaderProperty.h"
#include "pxr/usd/usd/prim.h"
#include "pxr/usd/usd/property.h"
#include "pxr/usd/usd/relationship.h"
#include "pxr/usd/usd/schemaRegistry.h"
#include "pxr/usd/usd/validationError.h"
#include "pxr/usd/usd/validationRegistry.h"
#include "pxr/usd/sdr/registry.h"
#include "pxr/base/tf/token.h"
#include "pxr/base/tf/stringUtils.h"
#include "pxr/usd/usdGeom/imageable.h"
#include "pxr/usd/usdGeom/subset.h"
#include "pxr/usd/usdGeom/tokens.h"
#include "pxr/usd/usdShade/materialBindingAPI.h"
#include "pxr/usd/usdShade/shader.h"
#include "pxr/usd/usdShade/tokens.h"
#include "pxr/usd/usdShade/validatorTokens.h"
#include "pxr/usd/usdShade/materialBindingAPI.h"

#include <algorithm>
#include <unordered_map>
#include <vector>

PXR_NAMESPACE_OPEN_SCOPE

static
UsdValidationErrorVector
_MaterialBindingRelationships(const UsdPrim& usdPrim)
{
    if (!usdPrim) {
        return {};
    }

    const std::vector<UsdProperty> matBindingProperties =
        usdPrim.GetProperties(
            /* predicate = */ [](const TfToken& name) {
                return UsdShadeMaterialBindingAPI::CanContainPropertyName(
                    name);
            }
        );

    UsdValidationErrorVector errors;

    for (const UsdProperty& matBindingProperty : matBindingProperties) {
        if (matBindingProperty.Is<UsdRelationship>()) {
            continue;
        }

        const UsdValidationErrorSites propertyErrorSites = {
            UsdValidationErrorSite(
                usdPrim.GetStage(),
                matBindingProperty.GetPath())
        };

        errors.emplace_back(
            UsdValidationErrorType::Error,
            propertyErrorSites,
            TfStringPrintf(
                "Prim <%s> has material binding property '%s' that is not "
                "a relationship.",
                usdPrim.GetPath().GetText(),
                matBindingProperty.GetName().GetText())
        );
    }

    return errors;
}

static
UsdValidationErrorVector
_ShaderPropertyTypeConformance(const UsdPrim &usdPrim)
{
    if (!(usdPrim && usdPrim.IsInFamily<UsdShadeShader>(
        UsdSchemaRegistry::VersionPolicy::All))) {
        return {};
    }
    UsdShadeShader shader(usdPrim);
    if (!shader) {
        return {};
    }

    const TfTokenVector expectedImplSource =
        {UsdShadeTokens->id, UsdShadeTokens->sourceAsset, 
            UsdShadeTokens->sourceCode};

    const TfToken implSource = shader.GetImplementationSource();
    if (std::find(expectedImplSource.begin(), expectedImplSource.end(),
                  implSource) == expectedImplSource.end()) {
        const UsdValidationErrorSites implSourceErrorSite = {
            UsdValidationErrorSite(
                usdPrim.GetStage(), 
                shader.GetImplementationSourceAttr().GetPath()) };
        return {UsdValidationError(UsdValidationErrorType::Error, 
                            implSourceErrorSite,
                            TfStringPrintf("Shader <%s> has invalid "
                                           "implementation source '%s'.", 
                                           usdPrim.GetPath().GetText(), 
                                           implSource.GetText()))};
    }

    const std::vector<std::string> sourceTypes = shader.GetSourceTypes();
    if (sourceTypes.empty() && implSource != UsdShadeTokens->id) {
        const UsdValidationErrorSites primErrorSite = {
            UsdValidationErrorSite(usdPrim.GetStage(), 
                                   usdPrim.GetPath()) };
        return {UsdValidationError(
            UsdValidationErrorType::Error, 
            primErrorSite, 
            TfStringPrintf("Shader <%s> has no sourceType.", 
                           usdPrim.GetPath().GetText()))};
    }

    UsdValidationErrorVector errors;
    std::unordered_map<TfToken, SdrShaderPropertyConstPtr,
        TfToken::HashFunctor> propNameToPropertyMap;
    if (sourceTypes.empty() && implSource == UsdShadeTokens->id) {
        TfToken shaderId;
        if (shader.GetShaderId(&shaderId)) {
            // Single shaderNode, just emplace all properties, no need to find
            // anything.
            if (SdrShaderNodeConstPtr sdrShaderNode = 
                SdrRegistry::GetInstance().GetShaderNodeByIdentifier(
                    shaderId)) {
                for (const TfToken &propName : sdrShaderNode->GetInputNames()) {
                    if (const SdrShaderPropertyConstPtr sdrProp =
                        sdrShaderNode->GetShaderInput(propName)) {
                        propNameToPropertyMap.emplace(propName, sdrProp);
                    }
                }
            } else {
                const UsdValidationErrorSites shaderIdErrorSite = {
                    UsdValidationErrorSite(usdPrim.GetStage(), 
                                           shader.GetIdAttr().GetPath()) };
                return {UsdValidationError(
                    UsdValidationErrorType::Error,
                    shaderIdErrorSite,
                    TfStringPrintf("shaderId '%s' specified on shader prim "
                                   "<%s> not found in sdrRegistry.",
                                   shaderId.GetText(), 
                                   usdPrim.GetPath().GetText()))};
            }
        }
    } else {
        // Use the SdrShaderNode::CheckPropertyCompliance to find if these do 
        // not match, then report a ValidationError as a warning, since asset 
        // authors have no control on fixing the shaders.
        std::vector<SdrShaderNodeConstPtr> shaderNodesFromSourceTypes;

        // We need to gather all unique inputs from all sdrShaderNodes queried
        // using multiple sourceTypes.
        for (const auto& sourceType : sourceTypes) {
            if (SdrShaderNodeConstPtr sdrShaderNode = 
                shader.GetShaderNodeForSourceType(TfToken(sourceType))) {
                shaderNodesFromSourceTypes.push_back(sdrShaderNode);

                for (const TfToken &propName : sdrShaderNode->GetInputNames()) {
                    // Check if property has already been added to the map.
                    if (propNameToPropertyMap.find(propName) == 
                        propNameToPropertyMap.end()) {
                        if (const SdrShaderPropertyConstPtr sdrProp =
                            sdrShaderNode->GetShaderInput(propName)) {
                            propNameToPropertyMap.emplace(propName, sdrProp);
                        }
                    }
                }
            } else {
                UsdValidationErrorSites sourceTypeSites;
                for (const auto& sourceTypeProp : 
                         usdPrim.GetPropertiesInNamespace(
                             SdfPath::JoinIdentifier("info", sourceType))) {
                    sourceTypeSites.emplace_back(usdPrim.GetStage(), 
                                                 sourceTypeProp.GetPath());
                }
                errors.emplace_back(
                    UsdValidationErrorType::Error,
                    sourceTypeSites,
                    TfStringPrintf("sourceType '%s' specified on shader prim "
                                   "<%s> not found in sdrRegistry.",
                                   sourceType.c_str(), 
                                   usdPrim.GetPath().GetText()));
            }
        }
        SdrShaderNode::ComplianceResults sdrShaderComplianceResults = 
            SdrShaderNode::CheckPropertyCompliance(shaderNodesFromSourceTypes);
        const UsdValidationErrorSites sdrWarnSite = {
                UsdValidationErrorSite(usdPrim.GetStage(), usdPrim.GetPath())
            };
        for (const auto& entry : sdrShaderComplianceResults) {
            // need this for getting the error message!
            std::vector<std::string> shaderNames;
            shaderNames.reserve(entry.second.size());
            for (const auto& shaderName : entry.second) {
                shaderNames.push_back(shaderName.GetString());
            }
            errors.emplace_back(
                UsdValidationErrorType::Warn, sdrWarnSite,
                TfStringPrintf("Shader nodes '%s' have incompatible property "
                               "'%s'.", TfStringJoin(shaderNames).c_str(), 
                                   entry.first.GetText()));
        }
    }

    // Get ground truth data about inputName to types from sdrNode
    const auto sdrPropnameToSdfType = [&propNameToPropertyMap]() {
        std::unordered_map<TfToken, SdfValueTypeName, TfToken::HashFunctor> map;
        for (const auto& prop : propNameToPropertyMap) {
            map.emplace(prop.first, prop.second->GetTypeAsSdfType().first);
        }
        return map;
    }();

    // Compare ground truth data with the inputs on UsdShadeShader prim
    for (const UsdShadeInput &input : shader.GetInputs(false)) {
        const TfToken baseName = input.GetBaseName();
        if (sdrPropnameToSdfType.find(baseName) != 
                sdrPropnameToSdfType.end()) {
            const SdfValueTypeName &expectedSdrInputType = 
                sdrPropnameToSdfType.at(baseName);
            const SdfValueTypeName usdInputType = input.GetTypeName();
            if (usdInputType != expectedSdrInputType) {
                const UsdValidationErrorSites inputErrorSite = {
                        UsdValidationErrorSite(usdPrim.GetStage(),
                                               input.GetAttr().GetPath())
                    };
                errors.emplace_back(
                    UsdValidationErrorType::Error,
                    inputErrorSite,
                    TfStringPrintf("Incorrect type for %s. "
                                   "Expected '%s'; got '%s'.",
                                   input.GetAttr().GetPath().GetText(),
                                   expectedSdrInputType.GetAsToken().GetText(),
                                   usdInputType.GetAsToken().GetText()));
            }
        }
    }
    return errors;
}

static
UsdValidationErrorVector
<<<<<<< HEAD
_SubsetMaterialBindFamilyName(const UsdPrim& usdPrim)
{
    if (!(usdPrim && usdPrim.IsInFamily<UsdGeomSubset>(
            UsdSchemaRegistry::VersionPolicy::All))) {
        return {};
    }

    const UsdGeomSubset subset(usdPrim);
    if (!subset) {
        return {};
    }

    size_t numMatBindingRels = 0u;

    const std::vector<UsdProperty> matBindingProperties =
        usdPrim.GetProperties(
            /* predicate = */ [](const TfToken& name) {
                return UsdShadeMaterialBindingAPI::CanContainPropertyName(
                    name);
            }
        );
    for (const UsdProperty& matBindingProperty : matBindingProperties) {
        if (matBindingProperty.Is<UsdRelationship>()) {
            ++numMatBindingRels;
        }
    }

    if (numMatBindingRels < 1u) {
        return {};
    }

    if (subset.GetFamilyNameAttr().HasAuthoredValue()) {
        return {};
    }

    const UsdValidationErrorSites primErrorSites = {
        UsdValidationErrorSite(usdPrim.GetStage(), usdPrim.GetPath())
    };

    return {
        UsdValidationError(
            UsdValidationErrorType::Error,
            primErrorSites,
            TfStringPrintf(
                "GeomSubset prim <%s> with material bindings applied but "
                "no authored family name should set familyName to '%s'.",
                usdPrim.GetPath().GetText(),
                UsdShadeTokens->materialBind.GetText())
        )
    };
}

static
UsdValidationErrorVector
_SubsetsMaterialBindFamily(const UsdPrim& usdPrim)
{
    if (!(usdPrim && usdPrim.IsInFamily<UsdGeomImageable>(
            UsdSchemaRegistry::VersionPolicy::All))) {
        return {};
    }

    const UsdGeomImageable imageable(usdPrim);
    if (!imageable) {
        return {};
    }

    const std::vector<UsdGeomSubset> materialBindSubsets =
        UsdGeomSubset::GetGeomSubsets(
            imageable,
            /* elementType = */ TfToken(),
            /* familyName = */ UsdShadeTokens->materialBind);

    if (materialBindSubsets.empty()) {
        return {};
    }

    UsdValidationErrorVector errors;

    // Check to make sure that the "materialBind" family is of a restricted
    // type, since it is invalid for an element of geometry to be bound to
    // multiple materials.
    const TfToken materialBindFamilyType = UsdGeomSubset::GetFamilyType(
        imageable,
        UsdShadeTokens->materialBind);
    if (materialBindFamilyType == UsdGeomTokens->unrestricted) {
        const UsdValidationErrorSites primErrorSites = {
            UsdValidationErrorSite(usdPrim.GetStage(), usdPrim.GetPath())
        };

        errors.emplace_back(
            UsdValidationErrorType::Error,
            primErrorSites,
            TfStringPrintf(
                "Imageable prim <%s> has '%s' subset family with invalid "
                "family type '%s'. Family type should be '%s' or '%s' "
                "instead.",
                usdPrim.GetPath().GetText(),
                UsdShadeTokens->materialBind.GetText(),
                materialBindFamilyType.GetText(),
                UsdGeomTokens->nonOverlapping.GetText(),
                UsdGeomTokens->partition.GetText())
        );
=======
_MaterialBindingApiAppliedValidator(const UsdPrim &usdPrim)
{
    UsdValidationErrorVector errors;

    auto hasMaterialBindingRelationship = [](const UsdPrim& usdPrim) {
        const std::vector<UsdRelationship> relationships = usdPrim.GetRelationships();
        static const std::string materialBindingString = (UsdShadeTokens->materialBinding).GetString();

        return std::any_of(relationships.begin(), relationships.end(),
                           [&](const UsdRelationship &rel) {
                               return TfStringStartsWith(rel.GetName(), materialBindingString);
                           });
    };

    if (!usdPrim.HasAPI<UsdShadeMaterialBindingAPI>() && hasMaterialBindingRelationship(usdPrim)) {
        errors.emplace_back(
                UsdValidationErrorType::Error,
                UsdValidationErrorSites{
                        UsdValidationErrorSite(usdPrim.GetStage(),
                                               usdPrim.GetPath())
                },
                TfStringPrintf("Found material bindings but no " \
                    "MaterialBindingAPI applied on the prim <%s>.",
                               usdPrim.GetPath().GetText()));
>>>>>>> e7f63fa9
    }

    return errors;
}

TF_REGISTRY_FUNCTION(UsdValidationRegistry)
{
    UsdValidationRegistry &registry = UsdValidationRegistry::GetInstance();

    registry.RegisterPluginValidator(
        UsdShadeValidatorNameTokens->materialBindingRelationships,
        _MaterialBindingRelationships);

    registry.RegisterPluginValidator(
        UsdShadeValidatorNameTokens->shaderSdrCompliance, 
        _ShaderPropertyTypeConformance);

    registry.RegisterPluginValidator(
<<<<<<< HEAD
        UsdShadeValidatorNameTokens->subsetMaterialBindFamilyName,
        _SubsetMaterialBindFamilyName);

    registry.RegisterPluginValidator(
        UsdShadeValidatorNameTokens->subsetsMaterialBindFamily,
        _SubsetsMaterialBindFamily);
=======
            UsdShadeValidatorNameTokens->materialBindingApiAppliedValidator,
            _MaterialBindingApiAppliedValidator);
>>>>>>> e7f63fa9
}

PXR_NAMESPACE_CLOSE_SCOPE<|MERGE_RESOLUTION|>--- conflicted
+++ resolved
@@ -29,6 +29,42 @@
 #include <vector>
 
 PXR_NAMESPACE_OPEN_SCOPE
+
+static
+UsdValidationErrorVector
+_MaterialBindingApiAppliedValidator(const UsdPrim &usdPrim)
+{
+    UsdValidationErrorVector errors;
+
+    auto hasMaterialBindingRelationship = [](const UsdPrim& usdPrim) {
+        const std::vector<UsdRelationship> relationships = 
+            usdPrim.GetRelationships();
+        static const std::string materialBindingString = 
+            (UsdShadeTokens->materialBinding).GetString();
+
+        return std::any_of(relationships.begin(), 
+                           relationships.end(), 
+                           [&](const UsdRelationship &rel) {
+                               return TfStringStartsWith(rel.GetName(), 
+                                                         materialBindingString);
+});
+    };
+
+    if (!usdPrim.HasAPI<UsdShadeMaterialBindingAPI>() &&
+        hasMaterialBindingRelationship(usdPrim)) {
+        errors.emplace_back(
+                UsdValidationErrorType::Error,
+                UsdValidationErrorSites{
+                        UsdValidationErrorSite(usdPrim.GetStage(),
+                                               usdPrim.GetPath())
+                },
+                TfStringPrintf("Found material bindings but no " \
+                    "MaterialBindingAPI applied on the prim <%s>.",
+                               usdPrim.GetPath().GetText()));
+    }
+
+    return errors;
+}
 
 static
 UsdValidationErrorVector
@@ -245,7 +281,6 @@
 
 static
 UsdValidationErrorVector
-<<<<<<< HEAD
 _SubsetMaterialBindFamilyName(const UsdPrim& usdPrim)
 {
     if (!(usdPrim && usdPrim.IsInFamily<UsdGeomSubset>(
@@ -348,32 +383,6 @@
                 UsdGeomTokens->nonOverlapping.GetText(),
                 UsdGeomTokens->partition.GetText())
         );
-=======
-_MaterialBindingApiAppliedValidator(const UsdPrim &usdPrim)
-{
-    UsdValidationErrorVector errors;
-
-    auto hasMaterialBindingRelationship = [](const UsdPrim& usdPrim) {
-        const std::vector<UsdRelationship> relationships = usdPrim.GetRelationships();
-        static const std::string materialBindingString = (UsdShadeTokens->materialBinding).GetString();
-
-        return std::any_of(relationships.begin(), relationships.end(),
-                           [&](const UsdRelationship &rel) {
-                               return TfStringStartsWith(rel.GetName(), materialBindingString);
-                           });
-    };
-
-    if (!usdPrim.HasAPI<UsdShadeMaterialBindingAPI>() && hasMaterialBindingRelationship(usdPrim)) {
-        errors.emplace_back(
-                UsdValidationErrorType::Error,
-                UsdValidationErrorSites{
-                        UsdValidationErrorSite(usdPrim.GetStage(),
-                                               usdPrim.GetPath())
-                },
-                TfStringPrintf("Found material bindings but no " \
-                    "MaterialBindingAPI applied on the prim <%s>.",
-                               usdPrim.GetPath().GetText()));
->>>>>>> e7f63fa9
     }
 
     return errors;
@@ -382,6 +391,10 @@
 TF_REGISTRY_FUNCTION(UsdValidationRegistry)
 {
     UsdValidationRegistry &registry = UsdValidationRegistry::GetInstance();
+
+    registry.RegisterPluginValidator(
+        UsdShadeValidatorNameTokens->materialBindingApiAppliedValidator,
+        _MaterialBindingApiAppliedValidator);
 
     registry.RegisterPluginValidator(
         UsdShadeValidatorNameTokens->materialBindingRelationships,
@@ -392,17 +405,12 @@
         _ShaderPropertyTypeConformance);
 
     registry.RegisterPluginValidator(
-<<<<<<< HEAD
         UsdShadeValidatorNameTokens->subsetMaterialBindFamilyName,
         _SubsetMaterialBindFamilyName);
 
     registry.RegisterPluginValidator(
         UsdShadeValidatorNameTokens->subsetsMaterialBindFamily,
         _SubsetsMaterialBindFamily);
-=======
-            UsdShadeValidatorNameTokens->materialBindingApiAppliedValidator,
-            _MaterialBindingApiAppliedValidator);
->>>>>>> e7f63fa9
 }
 
 PXR_NAMESPACE_CLOSE_SCOPE
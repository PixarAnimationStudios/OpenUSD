--- conflicted
+++ resolved
@@ -20,11 +20,8 @@
     ((encapsulationValidator, "usdShade:EncapsulationRulesValidator")) \
     ((materialBindingApiAppliedValidator, "usdShade:MaterialBindingApiAppliedValidator")) \
     ((materialBindingRelationships, "usdShade:MaterialBindingRelationships")) \
-<<<<<<< HEAD
     ((normalMapTextureValidator, "usdShade:NormalMapTextureValidator")) \
-=======
     ((materialBindingCollectionValidator, "usdShade:MaterialBindingCollectionValidator")) \
->>>>>>> 4a8c0d26
     ((shaderSdrCompliance, "usdShade:ShaderSdrCompliance"))                   \
     ((subsetMaterialBindFamilyName, "usdShade:SubsetMaterialBindFamilyName")) \
     ((subsetsMaterialBindFamily, "usdShade:SubsetsMaterialBindFamily"))

//
// Copyright 2016 Pixar
//
// Licensed under the Apache License, Version 2.0 (the "Apache License")
// with the following modification; you may not use this file except in
// compliance with the Apache License and the following modification to it:
// Section 6. Trademarks. is deleted and replaced with:
//
// 6. Trademarks. This License does not grant permission to use the trade
//    names, trademarks, service marks, or product names of the Licensor
//    and its affiliates, except as required to comply with Section 4(c) of
//    the License and to reproduce the content of the NOTICE file.
//
// You may obtain a copy of the Apache License at
//
//     http://www.apache.org/licenses/LICENSE-2.0
//
// Unless required by applicable law or agreed to in writing, software
// distributed under the Apache License with the above modification is
// distributed on an "AS IS" BASIS, WITHOUT WARRANTIES OR CONDITIONS OF ANY
// KIND, either express or implied. See the Apache License for the specific
// language governing permissions and limitations under the Apache License.
//
#ifndef USDIMAGING_REFENGINE_H
#define USDIMAGING_REFENGINE_H

#include "pxr/imaging/garch/gl.h"

#include "pxr/usdImaging/usdImagingGL/api.h"
#include "pxr/usdImaging/usdImagingGL/engine.h"

#include "pxr/usd/usdGeom/gprim.h"
#include "pxr/usd/usd/notice.h"

#include "pxr/base/tf/declarePtrs.h"

#include "pxr/base/tf/hashmap.h"
#include "pxr/base/tf/hashset.h"

TF_DECLARE_WEAK_PTRS(UsdImagingGLRefEngine);

class UsdImagingGLRefEngine : public UsdImagingGLEngine, public TfWeakBase {
    typedef UsdImagingGLRefEngine This;
public:

    USDIMAGINGGL_API
    UsdImagingGLRefEngine(const SdfPathVector& excludedPaths);

    USDIMAGINGGL_API
    ~UsdImagingGLRefEngine();

    // Entry point for kicking off a render
    USDIMAGINGGL_API
    virtual void Render(const UsdPrim& root, RenderParams params);

    USDIMAGINGGL_API
    virtual void SetCameraState(const GfMatrix4d& viewMatrix,
                                const GfMatrix4d& projectionMatrix,
                                const GfVec4d& viewport);

<<<<<<< HEAD
    USDIMAGINGGL_API
=======
    /// Set lighting state
    virtual void SetLightingState(GlfSimpleLightVector const &lights,
                                  GlfSimpleMaterial const &material,
                                  GfVec4f const &sceneAmbient);

>>>>>>> ede400a8
    virtual void InvalidateBuffers();

    USDIMAGINGGL_API
    virtual SdfPath GetPrimPathFromPrimIdColor(
        GfVec4i const& primIdColor,
        GfVec4i const& instanceIdColor,
        int* instanceIndexOut = NULL);
    
private:
    bool _SupportsPrimitiveRestartIndex();

private:

    // Extracts all data necessary for drawing the stage.
    void _TraverseStage(const UsdPrim& root);

    // Common logic for extracting color information for all gprims.
    void _ProcessGprimColor(const UsdGeomGprim *gprimSchema,
                            const UsdPrim &prim,
                            bool *doubleSided,
                            VtArray<GfVec3f> *color,
                            TfToken *interpolation);

    // Standard geometry callbacks
    void _HandleXform(const UsdPrim &prim);
    void _HandleMesh(const UsdPrim &prim);
    void _HandleCurves(const UsdPrim& prim);
    void _HandleCube(const UsdPrim &prim);
    void _HandleSphere(const UsdPrim &prim);
    void _HandleCone(const UsdPrim &prim);
    void _HandleCylinder(const UsdPrim &prim);
    void _HandleCapsule(const UsdPrim &prim);
    void _HandlePoints(const UsdPrim &prim);
    void _HandleNurbsPatch(const UsdPrim &prim);
    void _RenderPrimitive(const UsdPrim &prim, const UsdGeomGprim *gprimSchema, 
                          const VtArray<GfVec3f> &pts, const VtIntArray &nmvts, 
                          const VtIntArray &vts);

    // Generates GPU buffers for raw float and index data.
    void _PopulateBuffers();

    // Sets up and issues draw call(s) for polygons.
    // When drawID is true, draw with ID color instead of vertex color.
    void _DrawPolygons(bool drawID);

    // Sets up and issues draw call(s) for lines.
    // When drawID is true, draw with ID color instead of vertex color.
    void _DrawLines(bool drawID);

    // Allocates a new ID and color and associates it with the given path,
    // returns the ID color.
    GfVec4f _IssueID(SdfPath const& path);

    // Append a copy of the ID to the ID color buffer (one per vertex).
    void _AppendIDColor(GfVec4f const& ID, std::vector<GLfloat>* vec) {
        vec->push_back(ID[0]);
        vec->push_back(ID[1]);
        vec->push_back(ID[2]);
    }

    // USD Change notice handler.
    void _OnObjectsChanged(UsdNotice::ObjectsChanged const&,
                           UsdStageWeakPtr const& sender);

private:
    RenderParams _params;

    GfMatrix4d _ctm;

    std::vector<std::pair<UsdPrim, GfMatrix4d> > _xformStack;

    // Raw float data for all points to be drawn as polygons.
    std::vector<GLfloat> _points;

    // Raw float data for all normals on polygons (1 per point).
    std::vector<GLfloat> _normals;

    // Raw float data for all polygon colors (1 per point).
    std::vector<GLfloat> _colors;
    std::vector<GLfloat> _IDColors;

    // Indexes into _points to define polygons to be drawn.
    std::vector<GLuint> _verts;

    // The number of points on each polygon-- not needed if prim restart is
    // supported.
    std::vector<GLuint> _numVerts;

    // The byte-offsets into the element array buffer indicating the start of
    // each polygon-- not needed if prim restart is supported.
    std::vector<GLvoid*> _vertIdxOffsets;

    // A rolling count of points, to assist in providing buffer offsets for the
    // raw data of all meshes.
    int _vertCount;

    // Raw float data for all points to be drawn as lines.
    std::vector<GLfloat> _linePoints;

    // Raw float data for all line colors (1 per point).
    std::vector<GLfloat> _lineColors;
    std::vector<GLfloat> _lineIDColors;

    // Indexes into _linePoints to define individual segments. If prim restart
    // is supported, each segment will be separated by a prim restart index;
    // otherwise we need to manually account for each segment and break up the
    // draw calls accordingly.
    std::vector<GLuint> _lineVerts;

    // The number of points on each line segment-- not needed if prim restart is
    // supported.
    std::vector<GLuint> _numLineVerts;

    // The byte-offsets into the element array buffer indicating the start of
    // each line segment-- not needed if prim restart is supported.
    std::vector<GLvoid*> _lineVertIdxOffsets;

    // A rolling count of points, to assist in providing buffer offsets for the
    // raw data of all lines.
    int _lineVertCount;

    // The identifiers for the physical buffers on the card.
    GLuint _attribBuffer;
    GLuint _indexBuffer;

    UsdPrim _root;

    TfHashSet<SdfPath, SdfPath::Hash> _excludedSet;

    // Define a type for PrimID along with some helper methods to pack a vec4i
    // into a single value (and the inverse).
    struct _PrimID {
        typedef int32_t ValueType;

        static ValueType Pack(GfVec4i primIdColor) {
            ValueType primID = {((primIdColor[0] & 0xff) <<  0) |
                                ((primIdColor[1] & 0xff) <<  8) |
                                ((primIdColor[2] & 0xff) << 16) };
            return primID;
        }

        static GfVec4f Unpack(ValueType primId) {
            GfVec4f primIdColor;                                                     
            // Convert the instance Id into an rbg color. We could potentially
            // use alpha if we want to extend the range.
            primIdColor[0] = ((float)((primId & 0x000000ff) >>  0)) / 255.0f;
            primIdColor[1] = ((float)((primId & 0x0000ff00) >>  8)) / 255.0f;
            primIdColor[2] = ((float)((primId & 0x00ff0000) >> 16)) / 255.0f;
            primIdColor[3] = 1;

            return primIdColor;
        }
    };

    // A running counter of prim IDs.
    _PrimID::ValueType _primIDCounter;

    // A mapping from ID to SdfPath, used for picking.
    typedef TfHashMap<_PrimID::ValueType, SdfPath> _PrimIDMap;
    _PrimIDMap _primIDMap;

    // For changes from UsdStage.
    TfNotice::Key _objectsChangedNoticeKey;
};

#endif // USDIMAGING_REFENGINE_H<|MERGE_RESOLUTION|>--- conflicted
+++ resolved
@@ -58,15 +58,13 @@
                                 const GfMatrix4d& projectionMatrix,
                                 const GfVec4d& viewport);
 
-<<<<<<< HEAD
-    USDIMAGINGGL_API
-=======
     /// Set lighting state
+    USDIMAGINGGL_API
     virtual void SetLightingState(GlfSimpleLightVector const &lights,
                                   GlfSimpleMaterial const &material,
                                   GfVec4f const &sceneAmbient);
 
->>>>>>> ede400a8
+    USDIMAGINGGL_API
     virtual void InvalidateBuffers();
 
     USDIMAGINGGL_API

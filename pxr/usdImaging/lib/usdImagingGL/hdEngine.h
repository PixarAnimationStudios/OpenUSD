--- conflicted
+++ resolved
@@ -101,14 +101,12 @@
     USDIMAGINGGL_API
     virtual void SetLightingState(GlfSimpleLightingContextPtr const &src);
 
-<<<<<<< HEAD
-    USDIMAGINGGL_API
-=======
+    USDIMAGINGGL_API
     virtual void SetLightingState(GlfSimpleLightVector const &lights,
                                   GlfSimpleMaterial const &material,
                                   GfVec4f const &sceneAmbient);
 
->>>>>>> ede400a8
+    USDIMAGINGGL_API
     virtual void SetRootTransform(GfMatrix4d const& xf);
 
     USDIMAGINGGL_API

--- conflicted
+++ resolved
@@ -128,15 +128,13 @@
     USDIMAGINGGL_API
     virtual void SetLightingState(GlfSimpleLightingContextPtr const &src);
 
-<<<<<<< HEAD
-    USDIMAGINGGL_API
-=======
     /// Set lighting state
+    USDIMAGINGGL_API
     virtual void SetLightingState(GlfSimpleLightVector const &lights,
                                   GlfSimpleMaterial const &material,
                                   GfVec4f const &sceneAmbient);
 
->>>>>>> ede400a8
+    USDIMAGINGGL_API
     virtual void SetRootTransform(GfMatrix4d const& xf);
 
     USDIMAGINGGL_API

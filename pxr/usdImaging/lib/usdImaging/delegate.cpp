--- conflicted
+++ resolved
@@ -2809,96 +2809,6 @@
         }
     }
 
-<<<<<<< HEAD
-HdTextureResource::ID
-UsdImagingDelegate::GetTextureResourceID(SdfPath const &textureId)
-{
-    if (textureId == SdfPath()) {
-        size_t hash = textureId.GetHash();
-        // salt with renderindex to prevent hash collision in non-shared imaging
-        boost::hash_combine(hash, &GetRenderIndex());
-        return HdTextureResource::ID(hash);
-    }
-
-    SdfPath usdPath = GetPathForUsd(textureId);
-
-    UsdObject object = _stage->GetPrimAtPath(usdPath.GetPrimPath());
-    if (not object) {
-        size_t hash = textureId.GetHash();
-        // salt with renderindex to prevent hash collision in non-shared imaging
-        boost::hash_combine(hash, &GetRenderIndex());
-        return HdTextureResource::ID(hash);
-    }
-
-    bool isPtex = false;
-    SdfAssetPath asset;
-
-    if (usdPath.IsPropertyPath()) {
-        // Attribute-based texture. 
-        UsdAttribute attr = object.As<UsdPrim>().GetAttribute(
-                                                        usdPath.GetNameToken());
-        if (not attr) {
-            size_t hash = textureId.GetHash();
-            // salt with renderindex to prevent hash collision in non-shared imaging
-            boost::hash_combine(hash, &GetRenderIndex());
-            return HdTextureResource::ID(hash);
-        }
-        if (not attr.Get(&asset, _time)) {
-            size_t hash = textureId.GetHash();
-            // salt with renderindex to prevent hash collision in non-shared imaging
-            boost::hash_combine(hash, &GetRenderIndex());
-            return HdTextureResource::ID(hash);
-        }
-    } else {
-        TfToken id;
-        UsdShadeShader shader(_stage->GetPrimAtPath(usdPath));
-
-        if (not shader){
-            size_t hash = textureId.GetHash();
-            // salt with renderindex to prevent hash collision in non-shared imaging
-            boost::hash_combine(hash, &GetRenderIndex());
-            return HdTextureResource::ID(hash);
-        }
-        if (not UsdHydraTexture(shader).GetFilenameAttr().Get(&asset)) {
-            size_t hash = textureId.GetHash();
-            // salt with renderindex to prevent hash collision in non-shared imaging
-            boost::hash_combine(hash, &GetRenderIndex());
-            return HdTextureResource::ID(hash);
-        }
-    }
-
-    TfToken filePath = TfToken(asset.GetResolvedPath());
-
-    // Fallback to the literal path if it couldn't be resolved.
-    if (filePath.IsEmpty())
-        filePath = TfToken(asset.GetAssetPath());
-
-    isPtex = GlfPtexTexture::IsPtexTexture(filePath);
-    
-    if (not TfPathExists(filePath)) {
-        if (isPtex) {
-            TF_WARN("Unable to find Texture '%s' with path '%s'. Fallback" 
-                 "textures are not supported for ptex", 
-            filePath.GetText(), usdPath.GetText());
-
-            HdTextureResource::ID hash = 
-                HdTextureResource::ComputeFallbackPtexHash(); 
-            // Don't salt default values
-            return hash;
-        } else {
-            TF_WARN("Unable to find Texture '%s' with path '%s'. A black" 
-                 "texture will be substituted in its place.", 
-            filePath.GetText(), usdPath.GetText());
-
-            HdTextureResource::ID hash = 
-                HdTextureResource::ComputeFallbackUVHash();
-            // Don't salt default values
-            return hash; 
-        }
-    }
-
-=======
->>>>>>> cc6709e4
     size_t hash = textureId.GetHash();
     // salt with renderindex to prevent hash collision in non-shared imaging
     boost::hash_combine(hash, &GetRenderIndex());

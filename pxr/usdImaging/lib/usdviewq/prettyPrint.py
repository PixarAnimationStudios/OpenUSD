#
# Copyright 2016 Pixar
#
# Licensed under the Apache License, Version 2.0 (the "Apache License")
# with the following modification; you may not use this file except in
# compliance with the Apache License and the following modification to it:
# Section 6. Trademarks. is deleted and replaced with:
#
# 6. Trademarks. This License does not grant permission to use the trade
#    names, trademarks, service marks, or product names of the Licensor
#    and its affiliates, except as required to comply with Section 4(c) of
#    the License and to reproduce the content of the NOTICE file.
#
# You may obtain a copy of the Apache License at
#
#     http://www.apache.org/licenses/LICENSE-2.0
#
# Unless required by applicable law or agreed to in writing, software
# distributed under the Apache License with the above modification is
# distributed on an "AS IS" BASIS, WITHOUT WARRANTIES OR CONDITIONS OF ANY
# KIND, either express or implied. See the Apache License for the specific
# language governing permissions and limitations under the Apache License.
#
'''
Hopefully we can deprecate this since most of the array stuff is handled by the
arrayAttributeView
'''
from PySide import QtGui
<<<<<<< HEAD

# locale.setlocale(locale.LC_ALL, 'en_US')
=======
>>>>>>> cc6709e4

def progressDialog(title, value):
    dialog = QtGui.QProgressDialog(title, "Cancel", 0, value)
    dialog.setModal(True)
    dialog.setMinimumDuration(500)
    return dialog

def prettyPrint(v):
    """Returns a string representing a "detailed view" of the value v.
    This string is used in the watch window"""

    # Pretty-print a dictionary
    if isinstance(v, dict):
        result = "Dictionary contents:\n" 
        for pair in v.items():
            keystring = str(pair[0])
            valstring = prettyPrint(pair[1])
            result += "------\n%s:\n%s\n" % (keystring, valstring)

    # Pretty-print list
    elif isinstance(v, list):
        dialog = progressDialog("Pretty-printing list...", len(v))

        result = "[\n"
        for i in range(len(v)):
            dialog.setValue(i)
            result += str(i) + ": " + prettyPrint(v[i]) + "\n"
            if (dialog.wasCanceled()):
                return "Pretty-printing canceled"
        result += "]\n"
        dialog.done(0)

    # Pretty-print tuple
    elif isinstance(v, tuple):
        dialog = progressDialog("Pretty-printing tuple...", len(v))

        result = "(\n"
        for i in range(len(v)):
            dialog.setValue(i)
            result += str(i) + ": " + prettyPrint(v[i]) + "\n"
            if (dialog.wasCanceled()):
                return "Pretty-printing canceled"
        result += ")\n"
        dialog.done(0)
    else:
        from scalarTypes import ToString
        result = ToString(v)

    return result
<|MERGE_RESOLUTION|>--- conflicted
+++ resolved
@@ -26,11 +26,6 @@
 arrayAttributeView
 '''
 from PySide import QtGui
-<<<<<<< HEAD
-
-# locale.setlocale(locale.LC_ALL, 'en_US')
-=======
->>>>>>> cc6709e4
 
 def progressDialog(title, value):
     dialog = QtGui.QProgressDialog(title, "Cancel", 0, value)

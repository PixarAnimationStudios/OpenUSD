--- conflicted
+++ resolved
@@ -992,20 +992,11 @@
     with CurrentWorkingDirectory(DownloadURL(TBB_URL, context, force)):
         # Append extra argument controlling libstdc++ ABI if specified.
         AppendCXX11ABIArg("CXXFLAGS", context, buildArgs)
-<<<<<<< HEAD
 
         if MacOS():
-            # Note: TBB installation fails on OSX when cuda is installed, a 
-            # suggested fix:
-            # https://github.com/spack/spack/issues/6000#issuecomment-358817701
-            PatchFile("build/macos.inc", 
-                    [("shell clang -v ", "shell clang --version ")])
-
             PatchFile("build/macos.clang.inc", 
                     [("-m64",
-                      "-m64 -arch x86_64"),
-                     ("ifeq ($(arch),$(filter $(arch),armv7 armv7s arm64))",
-                      "ifeq ($(arch),$(filter $(arch),armv7 armv7s arm64 arm64e))")],
+                      "-m64 -arch x86_64")],
                     True)
     
             targetArch = GetMacTargetArch()
@@ -1023,17 +1014,6 @@
             Run('make -j{procs} {buildArgs}'
                 .format(procs=context.numJobs, 
                         buildArgs=" ".join(buildArgs)))
-=======
-
-        # Ensure that the tbb build system picks the proper architecture.
-        if MacOS() and Arm():
-            buildArgs.append("arch=arm64")
-
-        # TBB does not support out-of-source builds in a custom location.
-        Run('make -j{procs} {buildArgs}'
-            .format(procs=context.numJobs, 
-                    buildArgs=" ".join(buildArgs)))
->>>>>>> a470570c
 
         # Install both release and debug builds. USD requires the debug
         # libraries when building in debug mode, and installing both
@@ -1138,20 +1118,7 @@
         macArgs = ["-DPNG_HARDWARE_OPTIMIZATIONS=OFF", 
                    "-DPNG_ARM_NEON=off"] # case is significant
     with CurrentWorkingDirectory(DownloadURL(PNG_URL, context, force)):
-<<<<<<< HEAD
-        extraArgs = copy.deepcopy(buildArgs)
-        if MacOS():
-            extraArgs.append("-DCMAKE_C_FLAGS=\"-DPNG_ARM_NEON_OPT=0\"")
-            PatchFile("CMakeLists.txt",
-                [('add_custom_target(gensym DEPENDS "${CMAKE_CURRENT_BINARY_DIR}/libpng.sym")',
-                  'add_custom_target(gensym DEPENDS "${CMAKE_CURRENT_BINARY_DIR}/libpng.sym" genvers)'),
-                 ("add_custom_target(genfiles DEPENDS",
-                  "add_custom_target(genfiles DEPENDS gensym symbol-check")])
-
-        RunCMake(context, force, extraArgs)
-=======
         RunCMake(context, force, buildArgs + macArgs)
->>>>>>> a470570c
 
 PNG = Dependency("PNG", InstallPNG, "include/png.h")
 

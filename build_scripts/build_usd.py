#
# Copyright 2017 Pixar
#
# Licensed under the Apache License, Version 2.0 (the "Apache License")
# with the following modification; you may not use this file except in
# compliance with the Apache License and the following modification to it:
# Section 6. Trademarks. is deleted and replaced with:
#
# 6. Trademarks. This License does not grant permission to use the trade
#    names, trademarks, service marks, or product names of the Licensor
#    and its affiliates, except as required to comply with Section 4(c) of
#    the License and to reproduce the content of the NOTICE file.
#
# You may obtain a copy of the Apache License at
#
#     http://www.apache.org/licenses/LICENSE-2.0
#
# Unless required by applicable law or agreed to in writing, software
# distributed under the Apache License with the above modification is
# distributed on an "AS IS" BASIS, WITHOUT WARRANTIES OR CONDITIONS OF ANY
# KIND, either express or implied. See the Apache License for the specific
# language governing permissions and limitations under the Apache License.
#
from __future__ import print_function

import argparse
import codecs
import contextlib
import copy
import ctypes
import datetime
import distutils
import fnmatch
import glob
import locale
import multiprocessing
import os
import platform
import re
import shlex
import shutil
import subprocess
import sys
import sysconfig
import tarfile
import zipfile

if sys.version_info.major >= 3:
    from urllib.request import urlopen
    from shutil import which
else:
    from urllib2 import urlopen

    # Doesn't deal with .bat / .cmd like shutil.which, but only option
    # available with stock python-2
    from distutils.spawn import find_executable as which

# Helpers for printing output
verbosity = 1

def Print(msg):
    if verbosity > 0:
        print(msg)

def PrintWarning(warning):
    if verbosity > 0:
        print("WARNING:", warning)

def PrintStatus(status):
    if verbosity >= 1:
        print("STATUS:", status)

def PrintInfo(info):
    if verbosity >= 2:
        print("INFO:", info)

def PrintCommandOutput(output):
    if verbosity >= 3:
        sys.stdout.write(output)

def PrintError(error):
    if verbosity >= 3 and sys.exc_info()[1] is not None:
        import traceback
        traceback.print_exc()
    print ("ERROR:", error)

# Helpers for determining platform
def Windows():
    return platform.system() == "Windows"
def Linux():
    return platform.system() == "Linux"
def MacOS():
    return platform.system() == "Darwin"

def Python3():
    return sys.version_info.major == 3

def GetLocale():
    return sys.stdout.encoding or locale.getdefaultlocale()[1] or "UTF-8"

def GetCommandOutput(command):
    """Executes the specified command and returns output or None."""
    try:
        return subprocess.check_output(
            shlex.split(command), 
            stderr=subprocess.STDOUT).decode(GetLocale(), 'replace').strip()
    except subprocess.CalledProcessError:
        pass
    return None

def GetMacArmArch():
    return os.environ.get('MACOS_ARM_ARCHITECTURE') or "arm64"

def GetMacArch():
    macArch = GetCommandOutput('arch').strip()
    if macArch == "i386" or macArch == "x86_64":
        macArch = "x86_64"
    else:
        macArch = GetMacArmArch()
    return macArch

<<<<<<< HEAD
def GetMacTargetArch():
    if context.targetNative:
        macTargets = GetMacArch()
    else:
        if context.targetX86:
            macTargets = "x86_64"
        if context.targetARM64:
            macTargets = GetMacArmArch()

    return macTargets

def SupportsMacOSUniversalBinaries():
    if not MacOS():
        return False
    XcodeOutput = GetCommandOutput('/usr/bin/xcodebuild -version')
    XcodeFind = XcodeOutput.rfind('Xcode ', 0, len(XcodeOutput))
    XcodeVersion = XcodeOutput[XcodeFind:].split(' ')[1]
    return (XcodeVersion > '11.0')


=======
>>>>>>> ed498d6e
def GetXcodeDeveloperDirectory():
    """Returns the active developer directory as reported by 'xcode-select -p'.
    Returns None if none is set."""
    if not MacOS():
        return None

    return GetCommandOutput("xcode-select -p")

def GetVisualStudioCompilerAndVersion():
    """Returns a tuple containing the path to the Visual Studio compiler
    and a tuple for its version, e.g. (14, 0). If the compiler is not found
    or version number cannot be determined, returns None."""
    if not Windows():
        return None

    msvcCompiler = which('cl')
    if msvcCompiler:
        # VisualStudioVersion environment variable should be set by the
        # Visual Studio Command Prompt.
        match = re.search(
            r"(\d+)\.(\d+)",
            os.environ.get("VisualStudioVersion", ""))
        if match:
            return (msvcCompiler, tuple(int(v) for v in match.groups()))
    return None

def IsVisualStudioVersionOrGreater(desiredVersion):
    if not Windows():
        return False

    msvcCompilerAndVersion = GetVisualStudioCompilerAndVersion()
    if msvcCompilerAndVersion:
        _, version = msvcCompilerAndVersion
        return version >= desiredVersion
    return False

def IsVisualStudio2019OrGreater():
    VISUAL_STUDIO_2019_VERSION = (16, 0)
    return IsVisualStudioVersionOrGreater(VISUAL_STUDIO_2019_VERSION)

def IsVisualStudio2017OrGreater():
    VISUAL_STUDIO_2017_VERSION = (15, 0)
    return IsVisualStudioVersionOrGreater(VISUAL_STUDIO_2017_VERSION)

def IsVisualStudio2015OrGreater():
    VISUAL_STUDIO_2015_VERSION = (14, 0)
    return IsVisualStudioVersionOrGreater(VISUAL_STUDIO_2015_VERSION)

def IsMayaPython():
    """Determine whether we're running in Maya's version of Python. When 
    building against Maya's Python, there are some additional restrictions
    on what we're able to build."""
    try:
        import maya
        return True
    except:
        pass

    return False

def GetPythonInfo(context):
    """Returns a tuple containing the path to the Python executable, shared
    library, and include directory corresponding to the version of Python
    currently running. Returns None if any path could not be determined.

    This function is used to extract build information from the Python 
    interpreter used to launch this script. This information is used
    in the Boost and USD builds. By taking this approach we can support
    having USD builds for different Python versions built on the same
    machine. This is very useful, especially when developers have multiple
    versions installed on their machine, which is quite common now with 
    Python2 and Python3 co-existing.
    """

    # If we were given build python info then just use it.
    if context.build_python_info:
        return (context.build_python_info['PYTHON_EXECUTABLE'],
                context.build_python_info['PYTHON_LIBRARY'],
                context.build_python_info['PYTHON_INCLUDE_DIR'],
                context.build_python_info['PYTHON_VERSION'])

    # First we extract the information that can be uniformly dealt with across
    # the platforms:
    pythonExecPath = sys.executable
    pythonVersion = sysconfig.get_config_var("py_version_short")  # "2.7"
    pythonVersionNoDot = sysconfig.get_config_var("py_version_nodot") # "27"

    # Lib path is unfortunately special for each platform and there is no
    # config_var for it. But we can deduce it for each platform, and this
    # logic works for any Python version.
    def _GetPythonLibraryFilename(context):
        if Windows():
            suffix = '_d' if context.buildDebug and context.debugPython else ''
            return "python" + pythonVersionNoDot + suffix + ".lib"
        elif Linux():
            return sysconfig.get_config_var("LDLIBRARY")
        elif MacOS():
            return "libpython" + pythonVersion + ".dylib"
        else:
            raise RuntimeError("Platform not supported")

    # XXX: Handle the case where this script is being called using Maya's
    # Python since the sysconfig variables are set up differently in Maya.
    # Ideally we would not have any special Maya knowledge in here at all.
    if IsMayaPython():
        pythonBaseDir = sysconfig.get_config_var("base")

        # On Windows, the "base" path points to a "Python\" subdirectory
        # that contains the DLLs for site-package modules but not the
        # directories for the headers and .lib file we need -- those 
        # are one level up.
        if Windows():
            pythonBaseDir = os.path.dirname(pythonBaseDir)
        
        pythonIncludeDir = os.path.join(pythonBaseDir, "include",
                                        "python" + pythonVersion)
        pythonLibPath = os.path.join(pythonBaseDir, "lib",
                                     _GetPythonLibraryFilename(context))
    else:
        pythonIncludeDir = sysconfig.get_config_var("INCLUDEPY")
        if Windows():
            pythonBaseDir = sysconfig.get_config_var("base")
            pythonLibPath = os.path.join(pythonBaseDir, "libs",
                                         _GetPythonLibraryFilename(context))
        elif Linux():
            pythonLibDir = sysconfig.get_config_var("LIBDIR")
            pythonMultiarchSubdir = sysconfig.get_config_var("multiarchsubdir")
            if pythonMultiarchSubdir:
                pythonLibDir = pythonLibDir + pythonMultiarchSubdir
            pythonLibPath = os.path.join(pythonLibDir,
                                         _GetPythonLibraryFilename(context))
        elif MacOS():
            pythonBaseDir = sysconfig.get_config_var("base")
            pythonLibPath = os.path.join(pythonBaseDir, "lib",
                                         _GetPythonLibraryFilename(context))
        else:
            raise RuntimeError("Platform not supported")

    return (pythonExecPath, pythonLibPath, pythonIncludeDir, pythonVersion)

def GetCPUCount():
    try:
        return multiprocessing.cpu_count()
    except NotImplementedError:
        return 1

def Run(cmd, logCommandOutput = True, envOverride = None):
    """Run the specified command in a subprocess."""
    PrintInfo('Running "{cmd}"'.format(cmd=cmd))

    with codecs.open("log.txt", "a", "utf-8") as logfile:
        logfile.write(datetime.datetime.now().strftime("%Y-%m-%d %H:%M"))
        logfile.write("\n")
        logfile.write(cmd)
        logfile.write("\n")

        # Let exceptions escape from subprocess calls -- higher level
        # code will handle them.
        if logCommandOutput:
            p = subprocess.Popen(shlex.split(cmd), stdout=subprocess.PIPE, 
                                 stderr=subprocess.STDOUT, env=envOverride)
            while True:
                l = p.stdout.readline().decode(GetLocale(), 'replace')
                if l:
                    logfile.write(l)
                    PrintCommandOutput(l)
                elif p.poll() is not None:
                    break
        else:
            p = subprocess.Popen(shlex.split(cmd), env=envOverride)
            p.wait()

    if p.returncode != 0:
        # If verbosity >= 3, we'll have already been printing out command output
        # so no reason to print the log file again.
        if verbosity < 3:
            with open("log.txt", "r") as logfile:
                Print(logfile.read())
        raise RuntimeError("Failed to run '{cmd}'\nSee {log} for more details."
                           .format(cmd=cmd, log=os.path.abspath("log.txt")))

@contextlib.contextmanager
def CurrentWorkingDirectory(dir):
    """Context manager that sets the current working directory to the given
    directory and resets it to the original directory when closed."""
    curdir = os.getcwd()
    os.chdir(dir)
    try: yield
    finally: os.chdir(curdir)

def CopyFiles(context, src, dest):
    """Copy files like shutil.copy, but src may be a glob pattern."""
    filesToCopy = glob.glob(src)
    if not filesToCopy:
        raise RuntimeError("File(s) to copy {src} not found".format(src=src))

    instDestDir = os.path.join(context.instDir, dest)
    for f in filesToCopy:
        PrintCommandOutput("Copying {file} to {destDir}\n"
                           .format(file=f, destDir=instDestDir))
        shutil.copy(f, instDestDir)

def CopyDirectory(context, srcDir, destDir):
    """Copy directory like shutil.copytree."""
    instDestDir = os.path.join(context.instDir, destDir)
    if os.path.isdir(instDestDir):
        shutil.rmtree(instDestDir)    

    PrintCommandOutput("Copying {srcDir} to {destDir}\n"
                       .format(srcDir=srcDir, destDir=instDestDir))
    shutil.copytree(srcDir, instDestDir)

def AppendCXX11ABIArg(buildFlag, context, buildArgs):
    """Append a build argument that defines _GLIBCXX_USE_CXX11_ABI
    based on the settings in the context. This may either do nothing
    or append an entry to buildArgs like:

      <buildFlag>="-D_GLIBCXX_USE_CXX11_ABI={0, 1}"

    If buildArgs contains settings for buildFlag, those settings will
    be merged with the above define."""
    if context.useCXX11ABI is None:
        return

    cxxFlags = ["-D_GLIBCXX_USE_CXX11_ABI={}".format(context.useCXX11ABI)]
    
    # buildArgs might look like:
    # ["-DFOO=1", "-DBAR=2", ...] or ["-DFOO=1 -DBAR=2 ...", ...]
    #
    # See if any of the arguments in buildArgs start with the given
    # buildFlag. If so, we want to take whatever that buildFlag has
    # been set to and merge it in with the cxxFlags above.
    #
    # For example, if buildArgs = ['-DCMAKE_CXX_FLAGS="-w"', ...]
    # we want to add "-w" to cxxFlags.
    splitArgs = [shlex.split(a) for a in buildArgs]
    for p in [item for arg in splitArgs for item in arg]:
        if p.startswith(buildFlag):
            (_, _, flags) = p.partition("=")
            cxxFlags.append(flags)

    buildArgs.append('{flag}="{flags}"'.format(
        flag=buildFlag, flags=" ".join(cxxFlags)))

def FormatMultiProcs(numJobs, generator):
    tag = "-j"
    if generator:
        if "Visual Studio" in generator:
            tag = "/M:" # This will build multiple projects at once.
        elif "Xcode" in generator:
            tag = "-j "

    return "{tag}{procs}".format(tag=tag, procs=numJobs)

def RunCMake(context, force, extraArgs = None, envOverride = None, macOSTarget = None):
    """Invoke CMake to configure, build, and install a library whose 
    source code is located in the current working directory."""
    # Create a directory for out-of-source builds in the build directory
    # using the name of the current working directory.
    srcDir = os.getcwd()
    instDir = (context.usdInstDir if srcDir == context.usdSrcDir
               else context.instDir)
    buildDir = os.path.join(context.buildDir, os.path.split(srcDir)[1])
    if force and os.path.isdir(buildDir):
        shutil.rmtree(buildDir)

    if not os.path.isdir(buildDir):
        os.makedirs(buildDir)

    generator = context.cmakeGenerator

    # On Windows, we need to explicitly specify the generator to ensure we're
    # building a 64-bit project. (Surely there is a better way to do this?)
    # TODO: figure out exactly what "vcvarsall.bat x64" sets to force x64
    if generator is None and Windows():
        if IsVisualStudio2019OrGreater():
            generator = "Visual Studio 16 2019"
        elif IsVisualStudio2017OrGreater():
            generator = "Visual Studio 15 2017 Win64"
        else:
            generator = "Visual Studio 14 2015 Win64"

    if generator is not None:
        generator = '-G "{gen}"'.format(gen=generator)

    if IsVisualStudio2019OrGreater():
        generator = generator + " -A x64"

    toolset = context.cmakeToolset
    if toolset is not None:
        toolset = '-T "{toolset}"'.format(toolset=toolset)

    # On MacOS, enable the use of @rpath for relocatable builds.
    osx_rpath = None
    if MacOS():
        osx_rpath = "-DCMAKE_MACOSX_RPATH=ON"

        # For macOS cross compilation, set the Xcode architecture flags.
        # If a target has been passed in then use it instead.
        if not macOSTarget:
            macOSTarget = GetMacTargetArch()
        if context.targetNative or macOSTarget == GetMacArch():
            extraArgs.append('-DCMAKE_XCODE_ATTRIBUTE_ONLY_ACTIVE_ARCH=YES')
        else:
            extraArgs.append('-DCMAKE_XCODE_ATTRIBUTE_ONLY_ACTIVE_ARCH=NO')

        extraArgs.append('-DCMAKE_OSX_ARCHITECTURES={0}'.format(macOSTarget))

    # We use -DCMAKE_BUILD_TYPE for single-configuration generators 
    # (Ninja, make), and --config for multi-configuration generators 
    # (Visual Studio); technically we don't need BOTH at the same
    # time, but specifying both is simpler than branching
    config = "Release"
    if context.buildDebug:
        config = "Debug"
    elif context.buildRelease:
        config = "Release"
    elif context.buildRelWithDebug:
        config = "RelWithDebInfo"   

    # Append extra argument controlling libstdc++ ABI if specified.
    AppendCXX11ABIArg("-DCMAKE_CXX_FLAGS", context, extraArgs)

    with CurrentWorkingDirectory(buildDir):
        Run('cmake '
            '-DCMAKE_INSTALL_PREFIX="{instDir}" '
            '-DCMAKE_PREFIX_PATH="{depsInstDir}" '
            '-DCMAKE_BUILD_TYPE={config} '
            '{osx_rpath} '
            '{generator} '
            '{toolset} '
            '{extraArgs} '
            '"{srcDir}"'
            .format(instDir=instDir,
                    depsInstDir=context.instDir,
                    config=config,
                    srcDir=srcDir,
                    osx_rpath=(osx_rpath or ""),
                    generator=(generator or ""),
                    toolset=(toolset or ""),
                    extraArgs=(" ".join(extraArgs) if extraArgs else "")),
                    envOverride=envOverride)
        Run("cmake --build . --config {config} --target install -- {multiproc}"
            .format(config=config,
                    multiproc=FormatMultiProcs(context.numJobs, generator)),
                    envOverride=envOverride)

def GetCMakeVersion():
    """
    Returns the CMake version as tuple of integers (major, minor) or
    (major, minor, patch) or None if an error occured while launching cmake and
    parsing its output.
    """

    output_string = GetCommandOutput("cmake --version")
    if not output_string:
        PrintWarning("Could not determine cmake version -- please install it "
                     "and adjust your PATH")
        return None

    # cmake reports, e.g., "... version 3.14.3"
    match = re.search(r"version (\d+)\.(\d+)(\.(\d+))?", output_string)
    if not match:
        PrintWarning("Could not determine cmake version")
        return None

    major, minor, patch_group, patch = match.groups()
    if patch_group is None:
        return (int(major), int(minor))
    else:
        return (int(major), int(minor), int(patch))

def PatchFile(filename, patches, multiLineMatches=False):
    """Applies patches to the specified file. patches is a list of tuples
    (old string, new string)."""
    if multiLineMatches:
        oldLines = [open(filename, 'r').read()]
    else:
        oldLines = open(filename, 'r').readlines()
    newLines = oldLines
    for (oldString, newString) in patches:
        newLines = [s.replace(oldString, newString) for s in newLines]
    if newLines != oldLines:
        PrintInfo("Patching file {filename} (original in {oldFilename})..."
                  .format(filename=filename, oldFilename=filename + ".old"))
        shutil.copy(filename, filename + ".old")
        open(filename, 'w').writelines(newLines)

def DownloadFileWithCurl(url, outputFilename):
    # Don't log command output so that curl's progress
    # meter doesn't get written to the log file.
    Run("curl {progress} -L -o {filename} {url}".format(
        progress="-#" if verbosity >= 2 else "-s",
        filename=outputFilename, url=url), 
        logCommandOutput=False)

def DownloadFileWithPowershell(url, outputFilename):
    # It's important that we specify to use TLS v1.2 at least or some
    # of the downloads will fail.
    cmd = "powershell [Net.ServicePointManager]::SecurityProtocol = \
            [Net.SecurityProtocolType]::Tls12; \"(new-object \
            System.Net.WebClient).DownloadFile('{url}', '{filename}')\""\
            .format(filename=outputFilename, url=url)

    Run(cmd,logCommandOutput=False)

def DownloadFileWithUrllib(url, outputFilename):
    r = urlopen(url)
    with open(outputFilename, "wb") as outfile:
        outfile.write(r.read())

def DownloadURL(url, context, force, extractDir = None, 
        dontExtract = None):
    """Download and extract the archive file at given URL to the
    source directory specified in the context. 

    dontExtract may be a sequence of path prefixes that will
    be excluded when extracting the archive.

    Returns the absolute path to the directory where files have 
    been extracted."""
    with CurrentWorkingDirectory(context.srcDir):
        # Extract filename from URL and see if file already exists. 
        filename = url.split("/")[-1]       
        if force and os.path.exists(filename):
            os.remove(filename)

        if os.path.exists(filename):
            PrintInfo("{0} already exists, skipping download"
                      .format(os.path.abspath(filename)))
        else:
            PrintInfo("Downloading {0} to {1}"
                      .format(url, os.path.abspath(filename)))

            # To work around occasional hiccups with downloading from websites
            # (SSL validation errors, etc.), retry a few times if we don't
            # succeed in downloading the file.
            maxRetries = 5
            lastError = None

            # Download to a temporary file and rename it to the expected
            # filename when complete. This ensures that incomplete downloads
            # will be retried if the script is run again.
            tmpFilename = filename + ".tmp"
            if os.path.exists(tmpFilename):
                os.remove(tmpFilename)

            for i in range(maxRetries):
                try:
                    context.downloader(url, tmpFilename)
                    break
                except Exception as e:
                    PrintCommandOutput("Retrying download due to error: {err}\n"
                                       .format(err=e))
                    lastError = e
            else:
                errorMsg = str(lastError)
                if "SSL: TLSV1_ALERT_PROTOCOL_VERSION" in errorMsg:
                    errorMsg += ("\n\n"
                                 "Your OS or version of Python may not support "
                                 "TLS v1.2+, which is required for downloading "
                                 "files from certain websites. This support "
                                 "was added in Python 2.7.9."
                                 "\n\n"
                                 "You can use curl to download dependencies "
                                 "by installing it in your PATH and re-running "
                                 "this script.")
                raise RuntimeError("Failed to download {url}: {err}"
                                   .format(url=url, err=errorMsg))

            shutil.move(tmpFilename, filename)

        # Open the archive and retrieve the name of the top-most directory.
        # This assumes the archive contains a single directory with all
        # of the contents beneath it, unless a specific extractDir is specified,
        # which is to be used.
        archive = None
        rootDir = None
        members = None
        try:
            if tarfile.is_tarfile(filename):
                archive = tarfile.open(filename)
                if extractDir:
                    rootDir = extractDir
                else:
                    rootDir = archive.getnames()[0].split('/')[0]
                if dontExtract != None:
                    members = (m for m in archive.getmembers() 
                               if not any((fnmatch.fnmatch(m.name, p)
                                           for p in dontExtract)))
            elif zipfile.is_zipfile(filename):
                archive = zipfile.ZipFile(filename)
                if extractDir:
                    rootDir = extractDir
                else:
                    rootDir = archive.namelist()[0].split('/')[0]
                if dontExtract != None:
                    members = (m for m in archive.getnames() 
                               if not any((fnmatch.fnmatch(m, p)
                                           for p in dontExtract)))
            else:
                raise RuntimeError("unrecognized archive file type")

            with archive:
                extractedPath = os.path.abspath(rootDir)
                if force and os.path.isdir(extractedPath):
                    shutil.rmtree(extractedPath)

                if os.path.isdir(extractedPath):
                    PrintInfo("Directory {0} already exists, skipping extract"
                              .format(extractedPath))
                else:
                    PrintInfo("Extracting archive to {0}".format(extractedPath))

                    # Extract to a temporary directory then move the contents
                    # to the expected location when complete. This ensures that
                    # incomplete extracts will be retried if the script is run
                    # again.
                    tmpExtractedPath = os.path.abspath("extract_dir")
                    if os.path.isdir(tmpExtractedPath):
                        shutil.rmtree(tmpExtractedPath)

                    archive.extractall(tmpExtractedPath, members=members)

                    shutil.move(os.path.join(tmpExtractedPath, rootDir),
                                extractedPath)
                    shutil.rmtree(tmpExtractedPath)

                return extractedPath
        except Exception as e:
            # If extraction failed for whatever reason, assume the
            # archive file was bad and move it aside so that re-running
            # the script will try downloading and extracting again.
            shutil.move(filename, filename + ".bad")
            raise RuntimeError("Failed to extract archive {filename}: {err}"
                               .format(filename=filename, err=e))

############################################################
# 3rd-Party Dependencies

AllDependencies = list()
AllDependenciesByName = dict()

class Dependency(object):
    def __init__(self, name, installer, *files):
        self.name = name
        self.installer = installer
        self.filesToCheck = files

        AllDependencies.append(self)
        AllDependenciesByName.setdefault(name.lower(), self)

    def Exists(self, context):
        return all([os.path.isfile(os.path.join(context.instDir, f))
                    for f in self.filesToCheck])

class PythonDependency(object):
    def __init__(self, name, getInstructions, moduleNames):
        self.name = name
        self.getInstructions = getInstructions
        self.moduleNames = moduleNames

    def Exists(self, context):
        # If one of the modules in our list imports successfully, we are good.
        for moduleName in self.moduleNames:
            try:
                pyModule = __import__(moduleName)
                return True
            except:
                pass

        return False

def AnyPythonDependencies(deps):
    return any([type(d) is PythonDependency for d in deps])

############################################################
# zlib

ZLIB_URL = "https://github.com/madler/zlib/archive/v1.2.11.zip"

def InstallZlib(context, force, buildArgs):
    with CurrentWorkingDirectory(DownloadURL(ZLIB_URL, context, force)):
        RunCMake(context, force, buildArgs)

ZLIB = Dependency("zlib", InstallZlib, "include/zlib.h")
        
############################################################
# boost

if MacOS():
    BOOST_URL = "https://boostorg.jfrog.io/artifactory/main/release/1.70.0/source/boost_1_70_0.tar.gz"
    BOOST_VERSION_FILE = "include/boost/version.hpp"
elif Linux():
    if Python3():
        BOOST_URL = "https://boostorg.jfrog.io/artifactory/main/release/1.70.0/source/boost_1_70_0.tar.gz"
    else:
        BOOST_URL = "https://boostorg.jfrog.io/artifactory/main/release/1.66.0/source/boost_1_66_0.tar.gz"
    BOOST_VERSION_FILE = "include/boost/version.hpp"
elif Windows():
    # The default installation of boost on Windows puts headers in a versioned 
    # subdirectory, which we have to account for here. In theory, specifying 
    # "layout=system" would make the Windows install match Linux/MacOS, but that 
    # causes problems for other dependencies that look for boost.
    #
    # boost 1.70 is required for Visual Studio 2019. For simplicity, we use
    # this version for all older Visual Studio versions as well.
    BOOST_URL = "https://boostorg.jfrog.io/artifactory/main/release/1.70.0/source/boost_1_70_0.tar.gz"
    BOOST_VERSION_FILE = "include/boost-1_70/boost/version.hpp"

def InstallBoost_Helper(context, force, buildArgs):
    # Documentation files in the boost archive can have exceptionally
    # long paths. This can lead to errors when extracting boost on Windows,
    # since paths are limited to 260 characters by default on that platform.
    # To avoid this, we skip extracting all documentation.
    #
    # For some examples, see: https://svn.boost.org/trac10/ticket/11677
    dontExtract = [
        "*/doc/*",
        "*/libs/*/doc/*",
        "*/libs/wave/test/testwave/testfiles/utf8-test-*"
    ]

    with CurrentWorkingDirectory(DownloadURL(BOOST_URL, context, force, 
                                             dontExtract=dontExtract)):
        bootstrap = "bootstrap.bat" if Windows() else "./bootstrap.sh"

        # For cross-compilation on macOS we need to specify the architecture
        # for both the bootstrap and the b2 phase of building boost.
        bootstrapCmd = '{bootstrap} --prefix="{instDir}"'.format(
            bootstrap=bootstrap, instDir=context.instDir)

        macOSArchitecture = ""
        macOSArch = ""

        if MacOS():
            if context.targetX86:
                macOSArchitecture = "architecture=x86"
                macOSArch = "-arch x86_64"
            elif context.targetARM64:
                macOSArchitecture = "architecture=arm"
                macOSArch = "-arch arm64"

            if macOSArch:
                bootstrapCmd += " cxxflags=\"{0}\" cflags=\"{0}\" linkflags=\"{0}\"".format(macOSArch)
            bootstrapCmd += " --with-toolset=clang"

        Run(bootstrapCmd)

        # b2 supports at most -j64 and will error if given a higher value.
        num_procs = min(64, context.numJobs)

        # boost only accepts three variants: debug, release, profile
        boostBuildVariant = "profile"
        if context.buildDebug:
            boostBuildVariant= "debug"
        elif context.buildRelease:
            boostBuildVariant= "release"
        elif context.buildRelWithDebug:
            boostBuildVariant= "profile"

        b2_settings = [
            '--prefix="{instDir}"'.format(instDir=context.instDir),
            '--build-dir="{buildDir}"'.format(buildDir=context.buildDir),
            '-j{procs}'.format(procs=num_procs),
            'address-model=64',
            'link=shared',
            'runtime-link=shared',
            'threading=multi', 
            'variant={variant}'.format(variant=boostBuildVariant),
            '--with-atomic',
            '--with-program_options',
            '--with-regex'
        ]

        if context.buildPython:
            b2_settings.append("--with-python")
            pythonInfo = GetPythonInfo(context)
            # This is the only platform-independent way to configure these
            # settings correctly and robustly for the Boost jam build system.
            # There are Python config arguments that can be passed to bootstrap 
            # but those are not available in boostrap.bat (Windows) so we must 
            # take the following approach:
            projectPath = 'python-config.jam'
            with open(projectPath, 'w') as projectFile:
                # Note that we must escape any special characters, like 
                # backslashes for jam, hence the mods below for the path 
                # arguments. Also, if the path contains spaces jam will not
                # handle them well. Surround the path parameters in quotes.
                projectFile.write('using python : %s\n' % pythonInfo[3])
                projectFile.write('  : "%s"\n' % pythonInfo[0].replace("\\","/"))
                projectFile.write('  : "%s"\n' % pythonInfo[2].replace("\\","/"))
                projectFile.write('  : "%s"\n' % os.path.dirname(pythonInfo[1]).replace("\\","/"))
                if context.buildDebug and context.debugPython:
                    projectFile.write('  : <python-debugging>on\n')
                projectFile.write('  ;\n')
            b2_settings.append("--user-config=python-config.jam")

            if context.buildDebug and context.debugPython:
                b2_settings.append("python-debugging=on")

        if context.buildOIIO:
            b2_settings.append("--with-date_time")

        if context.buildOIIO or context.enableOpenVDB:
            b2_settings.append("--with-system")
            b2_settings.append("--with-thread")

        if context.enableOpenVDB:
            b2_settings.append("--with-iostreams")

            # b2 with -sNO_COMPRESSION=1 fails with the following error message:
            #     error: at [...]/boost_1_61_0/tools/build/src/kernel/modules.jam:107
            #     error: Unable to find file or target named
            #     error:     '/zlib//zlib'
            #     error: referred to from project at
            #     error:     'libs/iostreams/build'
            #     error: could not resolve project reference '/zlib'

            # But to avoid an extra library dependency, we can still explicitly
            # exclude the bzip2 compression from boost_iostreams (note that
            # OpenVDB uses blosc compression).
            b2_settings.append("-sNO_BZIP2=1")

        if context.buildOIIO:
            b2_settings.append("--with-filesystem")

        if force:
            b2_settings.append("-a")

        if Windows():
            # toolset parameter for Visual Studio documented here:
            # https://github.com/boostorg/build/blob/develop/src/tools/msvc.jam
            if context.cmakeToolset == "v142":
                b2_settings.append("toolset=msvc-14.2")
            elif context.cmakeToolset == "v141":
                b2_settings.append("toolset=msvc-14.1")
            elif context.cmakeToolset == "v140":
                b2_settings.append("toolset=msvc-14.0")
            elif IsVisualStudio2019OrGreater():
                b2_settings.append("toolset=msvc-14.2")
            elif IsVisualStudio2017OrGreater():
                b2_settings.append("toolset=msvc-14.1")
            else:
                b2_settings.append("toolset=msvc-14.0")

        if MacOS():
            # Must specify toolset=clang to ensure install_name for boost
            # libraries includes @rpath
            b2_settings.append("toolset=clang")

            # Specify target for macOS cross-compilation.
            if macOSArchitecture:
                b2_settings.append(macOSArchitecture)

            if macOSArch:
                b2_settings.append("cxxflags=\"{0}\"".format(macOSArch))
                b2_settings.append("cflags=\"{0}\"".format(macOSArch))
                b2_settings.append("linkflags=\"{0}\"".format(macOSArch))

        if context.buildDebug:
            b2_settings.append("--debug-configuration")

        # Add on any user-specified extra arguments.
        b2_settings += buildArgs

        # Append extra argument controlling libstdc++ ABI if specified.
        AppendCXX11ABIArg("cxxflags", context, b2_settings)

        b2 = "b2" if Windows() else "./b2"
        Run('{b2} {options} install'
            .format(b2=b2, options=" ".join(b2_settings)))

def InstallBoost(context, force, buildArgs):
    # Boost's build system will install the version.hpp header before
    # building its libraries. We make sure to remove it in case of
    # any failure to ensure that the build script detects boost as a 
    # dependency to build the next time it's run.
    try:
        InstallBoost_Helper(context, force, buildArgs)
    except:
        versionHeader = os.path.join(context.instDir, BOOST_VERSION_FILE)
        if os.path.isfile(versionHeader):
            try: os.remove(versionHeader)
            except: pass
        raise

BOOST = Dependency("boost", InstallBoost, BOOST_VERSION_FILE)

############################################################
# Intel TBB

if Windows():
    TBB_URL = "https://github.com/oneapi-src/oneTBB/releases/download/2018_U6/tbb2018_20180822oss_win.zip"
elif MacOS():
    # On MacOS we experience various crashes in tests during teardown
    # starting with 2018 Update 2. Until we figure that out, we use
    # 2018 Update 1 on this platform.
    TBB_URL = "https://github.com/oneapi-src/oneTBB/archive/2018_U1.tar.gz"
else:
    TBB_URL = "https://github.com/oneapi-src/oneTBB/archive/2018_U6.tar.gz"

def InstallTBB(context, force, buildArgs):
    if Windows():
        InstallTBB_Windows(context, force, buildArgs)
    elif Linux() or MacOS():
        InstallTBB_LinuxOrMacOS(context, force, buildArgs)

def InstallTBB_Windows(context, force, buildArgs):
    TBB_ROOT_DIR_NAME = "tbb2018_20180822oss"
    with CurrentWorkingDirectory(DownloadURL(TBB_URL, context, force, 
        TBB_ROOT_DIR_NAME)):
        # On Windows, we simply copy headers and pre-built DLLs to
        # the appropriate location.
        if buildArgs:
            PrintWarning("Ignoring build arguments {}, TBB is "
                         "not built from source on this platform."
                         .format(buildArgs))

        CopyFiles(context, "bin\\intel64\\vc14\\*.*", "bin")
        CopyFiles(context, "lib\\intel64\\vc14\\*.*", "lib")
        CopyDirectory(context, "include\\serial", "include\\serial")
        CopyDirectory(context, "include\\tbb", "include\\tbb")

def InstallTBB_LinuxOrMacOS(context, force, buildArgs):
    with CurrentWorkingDirectory(DownloadURL(TBB_URL, context, force)):
        # Append extra argument controlling libstdc++ ABI if specified.
        AppendCXX11ABIArg("CXXFLAGS", context, buildArgs)

        if MacOS():
            # Note: TBB installation fails on OSX when cuda is installed, a 
            # suggested fix:
            # https://github.com/spack/spack/issues/6000#issuecomment-358817701
            PatchFile("build/macos.inc", 
                    [("shell clang -v ", "shell clang --version ")])

<<<<<<< HEAD
            PatchFile("build/macos.clang.inc", 
                    [("-m64",
                      "-m64 -arch x86_64"),
                     ("ifeq ($(arch),$(filter $(arch),armv7 armv7s arm64))",
                      "ifeq ($(arch),$(filter $(arch),armv7 armv7s arm64 arm64e))")],
                    True)
    
            targetArch = GetMacTargetArch()

            if (targetArch == "x86_64"):
                targetArch = "intel64"

            Run('make -j{procs} arch={arch} {buildArgs}'.format(
                arch=targetArch,
                procs=context.numJobs,
                buildArgs=" ".join(buildArgs)))

=======
            PatchFile("include/tbb/machine/macos_common.h", 
                [("#define __TBB_Yield()  sched_yield()",
                  "#if defined(__aarch64__)\n"
                  "#define __TBB_Yield()  sched_yield()\n"
                  "#else\n"
                  "#define __TBB_Yield()  __TBB_Pause(1)\n"
                  "#endif\n")])

            PatchFile("src/tbb/custom_scheduler.h", 
                [("const int yield_threshold = 100;",
                  "const int yield_threshold = 10;")])

            PatchFile("build/macos.clang.inc", 
                [("LIBDL = -ldl",
                    "LIBDL = -ldl\n"
                    "export SDKROOT:=$(shell xcodebuild -sdk -version | grep -o -E '/.*SDKs/MacOSX.*' 2>/dev/null | head -1)"),
                    ("-m64",
                    "-m64 -arch x86_64"),
                    ("ifeq ($(arch),$(filter $(arch),armv7 armv7s arm64))",
                    "ifeq ($(arch),$(filter $(arch),armv7 armv7s arm64 arm64e))")],
                True)
        
            archPrimary = GetMacArch()
            if (archPrimary == "x86_64"):
                archPrimary = "intel64"

            Run('make -j{procs} arch={arch} {buildArgs}'.
                format(arch=archPrimary,
                       procs=context.numJobs, 
                       buildArgs=" ".join(buildArgs)))
>>>>>>> ed498d6e
        else:
            # TBB does not support out-of-source builds in a custom location.
            Run('make -j{procs} {buildArgs}'
                .format(procs=context.numJobs, 
                        buildArgs=" ".join(buildArgs)))

        # Install both release and debug builds. USD requires the debug
        # libraries when building in debug mode, and installing both
        # makes it easier for users to install dependencies in some
        # location that can be shared by both release and debug USD
        # builds. Plus, the TBB build system builds both versions anyway.
        CopyFiles(context, "build/*_release/libtbb*.*", "lib")
        CopyFiles(context, "build/*_debug/libtbb*.*", "lib")
        CopyDirectory(context, "include/serial", "include/serial")
        CopyDirectory(context, "include/tbb", "include/tbb")

TBB = Dependency("TBB", InstallTBB, "include/tbb/tbb.h")

############################################################
# JPEG

if Windows():
    JPEG_URL = "https://github.com/libjpeg-turbo/libjpeg-turbo/archive/1.5.1.zip"
elif MacOS():
    JPEG_URL = "https://github.com/libjpeg-turbo/libjpeg-turbo/archive/2.0.1.zip"
else:
    JPEG_URL = "https://www.ijg.org/files/jpegsrc.v9b.tar.gz"

def InstallJPEG(context, force, buildArgs):
    if Windows() or MacOS():
        InstallJPEG_Turbo(context, force, buildArgs)
    else:
        InstallJPEG_Lib(context, force, buildArgs)

def InstallJPEG_Turbo(context, force, buildArgs):
    with CurrentWorkingDirectory(DownloadURL(JPEG_URL, context, force)):
        extraJPEGArgs = buildArgs
        if MacOS():
            extraJPEGArgs.append("-DWITH_SIMD=FALSE")

        RunCMake(context, force, extraJPEGArgs)
        return os.getcwd()


def InstallJPEG_Lib(context, force, buildArgs):
    with CurrentWorkingDirectory(DownloadURL(JPEG_URL, context, force)):
        Run('./configure --prefix="{instDir}" '
            '--disable-static --enable-shared '
            '{buildArgs}'
            .format(instDir=context.instDir,
                    buildArgs=" ".join(buildArgs)))
        Run('make -j{procs} install'
            .format(procs=context.numJobs))

JPEG = Dependency("JPEG", InstallJPEG, "include/jpeglib.h")
        
############################################################
# TIFF

TIFF_URL = "https://gitlab.com/libtiff/libtiff/-/archive/Release-v4-0-7/libtiff-Release-v4-0-7.tar.gz"

def InstallTIFF(context, force, buildArgs):
    with CurrentWorkingDirectory(DownloadURL(TIFF_URL, context, force)):
        # libTIFF has a build issue on Windows where tools/tiffgt.c
        # unconditionally includes unistd.h, which does not exist.
        # To avoid this, we patch the CMakeLists.txt to skip building
        # the tools entirely. We do this on Linux and MacOS as well
        # to avoid requiring some GL and X dependencies.
        #
        # We also need to skip building tests, since they rely on 
        # the tools we've just elided.
        PatchFile("CMakeLists.txt", 
                   [("add_subdirectory(tools)", "# add_subdirectory(tools)"),
                    ("add_subdirectory(test)", "# add_subdirectory(test)")])

        # The libTIFF CMakeScript says the ld-version-script 
        # functionality is only for compilers using GNU ld on 
        # ELF systems or systems which provide an emulation; therefore
        # skipping it completely on mac and windows.
        if MacOS() or Windows():
            extraArgs = ["-Dld-version-script=OFF"]
        else:
            extraArgs = []
        extraArgs += buildArgs
        RunCMake(context, force, extraArgs)

TIFF = Dependency("TIFF", InstallTIFF, "include/tiff.h")

############################################################
# PNG

PNG_URL = "https://github.com/glennrp/libpng/archive/refs/tags/v1.6.29.tar.gz"

def InstallPNG(context, force, buildArgs):
    with CurrentWorkingDirectory(DownloadURL(PNG_URL, context, force)):
        extraArgs = copy.deepcopy(buildArgs)
        if MacOS():
            extraArgs.append("-DCMAKE_C_FLAGS=\"-DPNG_ARM_NEON_OPT=0\"")
            PatchFile("CMakeLists.txt",
                [('add_custom_target(gensym DEPENDS "${CMAKE_CURRENT_BINARY_DIR}/libpng.sym")',
                  'add_custom_target(gensym DEPENDS "${CMAKE_CURRENT_BINARY_DIR}/libpng.sym" genvers)'),
                 ("add_custom_target(genfiles DEPENDS",
                  "add_custom_target(genfiles DEPENDS gensym symbol-check")])

        RunCMake(context, force, extraArgs)

PNG = Dependency("PNG", InstallPNG, "include/png.h")

############################################################
# IlmBase/OpenEXR
if MacOS():
    # OpenEXR 2.5.5 has necessary fixes for Apple Silicon cross-compile.
    OPENEXR_URL = "https://github.com/AcademySoftwareFoundation/openexr/archive/v2.5.5.zip"
else:
    OPENEXR_URL = "https://github.com/AcademySoftwareFoundation/openexr/archive/v2.3.0.zip"

def InstallOpenEXR(context, force, buildArgs):
    srcDir = DownloadURL(OPENEXR_URL, context, force)
    with CurrentWorkingDirectory(srcDir):
        if MacOS():
            PatchFile(srcDir + "/OpenEXR/CMakeLists.txt",
                [("SET (OPENEXR_LIBSUFFIX \"\")",
                  "SET (OPENEXR_LIBSUFFIX \"\")\n"
                  "FILE ( APPEND ${CMAKE_CURRENT_BINARY_DIR}/config/OpenEXRConfig.h \"\n"
                  "#undef OPENEXR_IMF_HAVE_GCC_INLINE_ASM_AVX\n"
                  "#ifndef __aarch64__\n"
                  "#define OPENEXR_IMF_HAVE_GCC_INLINE_ASM_AVX 1\n"
                  "#endif\n\")\n")])

        RunCMake(context, force, 
                 ['-DOPENEXR_BUILD_PYTHON_LIBS=OFF',
                  '-DOPENEXR_PACKAGE_PREFIX="{}"'.format(context.instDir),
                  '-DOPENEXR_ENABLE_TESTS=OFF'] + buildArgs)

OPENEXR = Dependency("OpenEXR", InstallOpenEXR, "include/OpenEXR/ImfVersion.h")

############################################################
# Ptex

PTEX_URL = "https://github.com/wdas/ptex/archive/v2.1.33.zip"

def InstallPtex(context, force, buildArgs):
    if Windows():
        InstallPtex_Windows(context, force, buildArgs)
    else:
        InstallPtex_LinuxOrMacOS(context, force, buildArgs)

def InstallPtex_Windows(context, force, buildArgs):
    with CurrentWorkingDirectory(DownloadURL(PTEX_URL, context, force)):
        # Ptex has a bug where the import library for the dynamic library and
        # the static library both get the same name, Ptex.lib, and as a
        # result one clobbers the other. We hack the appropriate CMake
        # file to prevent that. Since we don't need the static library we'll
        # rename that.
        #
        # In addition src\tests\CMakeLists.txt adds -DPTEX_STATIC to the 
        # compiler but links tests against the dynamic library, causing the 
        # links to fail. We patch the file to not add the -DPTEX_STATIC
        PatchFile('src\\ptex\\CMakeLists.txt', 
                  [("set_target_properties(Ptex_static PROPERTIES OUTPUT_NAME Ptex)",
                    "set_target_properties(Ptex_static PROPERTIES OUTPUT_NAME Ptexs)")])
        PatchFile('src\\tests\\CMakeLists.txt',
                  [("add_definitions(-DPTEX_STATIC)", 
                    "# add_definitions(-DPTEX_STATIC)")])

        # Patch Ptex::String to export symbol for operator<< 
        # This is required for newer versions of OIIO, which make use of the
        # this operator on Windows platform specifically.
        PatchFile('src\\ptex\\Ptexture.h',
                  [("std::ostream& operator << (std::ostream& stream, const Ptex::String& str);",
                    "PTEXAPI std::ostream& operator << (std::ostream& stream, const Ptex::String& str);")])


        RunCMake(context, force, buildArgs)

def InstallPtex_LinuxOrMacOS(context, force, buildArgs):
    with CurrentWorkingDirectory(DownloadURL(PTEX_URL, context, force)):
        RunCMake(context, force, buildArgs)

PTEX = Dependency("Ptex", InstallPtex, "include/PtexVersion.h")

############################################################
# BLOSC (Compression used by OpenVDB)

# Using blosc v1.20.1 to avoid build errors on macOS Catalina (10.15)
# related to implicit declaration of functions in zlib. See:
# https://github.com/Blosc/python-blosc/issues/229
BLOSC_URL = "https://github.com/Blosc/c-blosc/archive/v1.20.1.zip"

def InstallBLOSC(context, force, buildArgs):
    with CurrentWorkingDirectory(DownloadURL(BLOSC_URL, context, force)):
        extraArgs = copy.deepcopy(buildArgs)
        if MacOS():
            # Need to disable SSE for macOS ARM targets.
            if (GetMacTargetArch() != "x86_64"):
                extraArgs.append("-DDEACTIVATE_SSE2=ON")
        RunCMake(context, force, extraArgs)

BLOSC = Dependency("Blosc", InstallBLOSC, "include/blosc.h")

############################################################
# OpenVDB

# Using version 6.1.0 since it has reworked its CMake files so that
# there are better options to not compile the OpenVDB binaries and to
# not require additional dependencies such as GLFW. Note that version
# 6.1.0 does require CMake 3.3 though.

if MacOS():
    OPENVDB_URL = "https://github.com/AcademySoftwareFoundation/openvdb/archive/v6.2.1.zip"
else:
    OPENVDB_URL = "https://github.com/AcademySoftwareFoundation/openvdb/archive/v6.1.0.zip"

def InstallOpenVDB(context, force, buildArgs):
    with CurrentWorkingDirectory(DownloadURL(OPENVDB_URL, context, force)):
        extraArgs = [
            '-DOPENVDB_BUILD_PYTHON_MODULE=OFF',
            '-DOPENVDB_BUILD_BINARIES=OFF',
            '-DOPENVDB_BUILD_UNITTESTS=OFF'
        ]

        # Make sure to use boost installed by the build script and not any
        # system installed boost
        extraArgs.append('-DBoost_NO_BOOST_CMAKE=On')
        extraArgs.append('-DBoost_NO_SYSTEM_PATHS=True')

        extraArgs.append('-DBLOSC_ROOT="{instDir}"'
                         .format(instDir=context.instDir))
        extraArgs.append('-DTBB_ROOT="{instDir}"'
                         .format(instDir=context.instDir))
        # OpenVDB needs Half type from IlmBase
        extraArgs.append('-DILMBASE_ROOT="{instDir}"'
                         .format(instDir=context.instDir))

        # Add on any user-specified extra arguments.
        extraArgs += buildArgs

        RunCMake(context, force, extraArgs)

OPENVDB = Dependency("OpenVDB", InstallOpenVDB, "include/openvdb/openvdb.h")

############################################################
# OpenImageIO

if MacOS():
    # OIIO 2.3.15 adds fixes for Apple Silicon cross compilation.
    OIIO_URL = "https://github.com/OpenImageIO/oiio/archive/refs/tags/v2.3.15.0.zip"
else:
    OIIO_URL = "https://github.com/OpenImageIO/oiio/archive/Release-2.1.16.0.zip"

def InstallOpenImageIO(context, force, buildArgs):
    with CurrentWorkingDirectory(DownloadURL(OIIO_URL, context, force)):
        # The only time that we want to build tools with OIIO is for testing
        # purposes. Libraries such as usdImagingGL might need to use tools like
        # idiff to compare the output images from their tests
        buildOIIOTools = 'ON' if (context.buildUsdImaging
                                  and context.buildTests) else 'OFF'
        extraArgs = ['-DOIIO_BUILD_TOOLS={}'.format(buildOIIOTools),
                     '-DOIIO_BUILD_TESTS=OFF',
                     '-DUSE_PYTHON=OFF',
                     '-DSTOP_ON_WARNING=OFF']

        # OIIO's FindOpenEXR module circumvents CMake's normal library 
        # search order, which causes versions of OpenEXR installed in
        # /usr/local or other hard-coded locations in the module to
        # take precedence over the version we've built, which would 
        # normally be picked up when we specify CMAKE_PREFIX_PATH. 
        # This may lead to undefined symbol errors at build or runtime. 
        # So, we explicitly specify the OpenEXR we want to use here.
        extraArgs.append('-DOPENEXR_ROOT="{instDir}"'
                         .format(instDir=context.instDir))

        # If Ptex support is disabled in USD, disable support in OpenImageIO
        # as well. This ensures OIIO doesn't accidentally pick up a Ptex
        # library outside of our build.
        if not context.enablePtex:
            extraArgs.append('-DUSE_PTEX=OFF')

        # Make sure to use boost installed by the build script and not any
        # system installed boost
        extraArgs.append('-DBoost_NO_BOOST_CMAKE=On')
        extraArgs.append('-DBoost_NO_SYSTEM_PATHS=True')

        # Add on any user-specified extra arguments.
        extraArgs += buildArgs

        RunCMake(context, force, extraArgs)

OPENIMAGEIO = Dependency("OpenImageIO", InstallOpenImageIO,
                         "include/OpenImageIO/oiioversion.h")

############################################################
# OpenColorIO

OCIO_URL = "https://github.com/imageworks/OpenColorIO/archive/v1.1.0.zip"

def InstallOpenColorIO(context, force, buildArgs):
    with CurrentWorkingDirectory(DownloadURL(OCIO_URL, context, force)):
        extraArgs = ['-DOCIO_BUILD_TRUELIGHT=OFF',
                     '-DOCIO_BUILD_APPS=OFF',
                     '-DOCIO_BUILD_NUKE=OFF',
                     '-DOCIO_BUILD_DOCS=OFF',
                     '-DOCIO_BUILD_TESTS=OFF',
                     '-DOCIO_BUILD_PYGLUE=OFF',
                     '-DOCIO_BUILD_JNIGLUE=OFF',
                     '-DOCIO_STATIC_JNIGLUE=OFF']

        # OpenImageIO v1.1.0 fails to build on Windows with the RelWithDebInfo
        # build type because it doesn't set up the correct properties for the
        # YAML library it relies on. This patch works around that issue.
        if Windows() and context.buildRelWithDebug:
            PatchFile("CMakeLists.txt",
                      [("IMPORTED_LOCATION_RELEASE", 
                        "IMPORTED_LOCATION_RELWITHDEBINFO")])

        if MacOS():
<<<<<<< HEAD
            arch = GetMacTargetArch()

            PatchFile("CMakeLists.txt",
                    [('CMAKE_ARGS      ${TINYXML_CMAKE_ARGS}',
                      'CMAKE_ARGS      ${TINYXML_CMAKE_ARGS}\n' +
                      '            CMAKE_CACHE_ARGS -DCMAKE_XCODE_ATTRIBUTE_ONLY_ACTIVE_ARCH:BOOL=TRUE'
                      ' -DCMAKE_OSX_ARCHITECTURES:STRING="{arch}"'.format(arch=arch)),
                    ('CMAKE_ARGS      ${YAML_CPP_CMAKE_ARGS}',
                     'CMAKE_ARGS      ${YAML_CPP_CMAKE_ARGS}\n' +
                     '            CMAKE_CACHE_ARGS -DCMAKE_XCODE_ATTRIBUTE_ONLY_ACTIVE_ARCH:BOOL=TRUE'
                     ' -DCMAKE_OSX_ARCHITECTURES:STRING="{arch}"'.format(arch=arch)),
=======
            arch = GetMacArch()

            PatchFile("CMakeLists.txt",
                    [('CMAKE_ARGS      ${TINYXML_CMAKE_ARGS}',
                    'CMAKE_ARGS      ${TINYXML_CMAKE_ARGS}\n' +
                    '            CMAKE_CACHE_ARGS -DCMAKE_XCODE_ATTRIBUTE_ONLY_ACTIVE_ARCH:BOOL=TRUE'
                    ' -DCMAKE_OSX_ARCHITECTURES:STRING="{arch}"'.format(arch=arch)),
                    ('CMAKE_ARGS      ${YAML_CPP_CMAKE_ARGS}',
                    'CMAKE_ARGS      ${YAML_CPP_CMAKE_ARGS}\n' +
                    '            CMAKE_CACHE_ARGS -DCMAKE_XCODE_ATTRIBUTE_ONLY_ACTIVE_ARCH:BOOL=TRUE'
                    ' -DCMAKE_OSX_ARCHITECTURES:STRING="{arch}"'.format(arch=arch)),
>>>>>>> ed498d6e
                    ('set(CMAKE_OSX_ARCHITECTURES x86_64 CACHE STRING',
                     'set(CMAKE_OSX_ARCHITECTURES "{arch}" CACHE STRING'.format(arch=arch))])
            
        # The OCIO build treats all warnings as errors but several come up
        # on various platforms, including:
        # - On gcc6, v1.1.0 emits many -Wdeprecated-declaration warnings for
        #   std::auto_ptr
        # - On clang, v1.1.0 emits a -Wself-assign-field warning. This is fixed
        #   in https://github.com/AcademySoftwareFoundation/OpenColorIO/commit/0be465feb9ac2d34bd8171f30909b276c1efa996
        #
        # To avoid build failures we force all warnings off for this build.
        if GetVisualStudioCompilerAndVersion():
            # This doesn't work because CMake stores default flags for
            # MSVC in CMAKE_CXX_FLAGS and this would overwrite them.
            # However, we don't seem to get any warnings on Windows
            # (at least with VS2015 and 2017).
            # extraArgs.append('-DCMAKE_CXX_FLAGS=/w') 
            pass
        else:
            extraArgs.append('-DCMAKE_CXX_FLAGS=-w')
		
        if MacOS():
            #if using version 2 of OCIO we patch a different config path as it resides elsewere
            PatchFile("src/core/Config.cpp",
                       [("cacheidnocontext_ = cacheidnocontext_;", 
                         "cacheidnocontext_ = rhs.cacheidnocontext_;")])

            extraArgs.append('-DCMAKE_CXX_FLAGS="-Wno-unused-function -Wno-unused-const-variable -Wno-unused-private-field"')
<<<<<<< HEAD
            if (GetMacTargetArch() != "x86_64"):
                extraArgs.append('-DOCIO_USE_SSE=OFF')
=======
            extraArgs.append('-DOCIO_USE_SSE=OFF')
>>>>>>> ed498d6e

        # Add on any user-specified extra arguments.
        extraArgs += buildArgs

        RunCMake(context, force, extraArgs)

OPENCOLORIO = Dependency("OpenColorIO", InstallOpenColorIO,
                         "include/OpenColorIO/OpenColorABI.h")

############################################################
# OpenSubdiv

OPENSUBDIV_URL = "https://github.com/PixarAnimationStudios/OpenSubdiv/archive/v3_4_4.zip"

def InstallOpenSubdiv(context, force, buildArgs):
    srcOSDDir = DownloadURL(OPENSUBDIV_URL, context, force)
    with CurrentWorkingDirectory(srcOSDDir):
        extraArgs = [
            '-DNO_EXAMPLES=ON',
            '-DNO_TUTORIALS=ON',
            '-DNO_REGRESSION=ON',
            '-DNO_DOC=ON',
            '-DNO_OMP=ON',
            '-DNO_CUDA=ON',
            '-DNO_OPENCL=ON',
            '-DNO_DX=ON',
            '-DNO_TESTS=ON',
            '-DNO_GLEW=ON',
            '-DNO_GLFW=ON',
        ]

        # If Ptex support is disabled in USD, disable support in OpenSubdiv
        # as well. This ensures OSD doesn't accidentally pick up a Ptex
        # library outside of our build.
        if not context.enablePtex:
            extraArgs.append('-DNO_PTEX=ON')

        # NOTE: For now, we disable TBB in our OpenSubdiv build.
        # This avoids an issue where OpenSubdiv will link against
        # all TBB libraries it finds, including libtbbmalloc and
        # libtbbmalloc_proxy. On Linux and MacOS, this has the
        # unwanted effect of replacing the system allocator with
        # tbbmalloc.
        extraArgs.append('-DNO_TBB=ON')

        # Add on any user-specified extra arguments.
        extraArgs += buildArgs

        # OpenSubdiv seems to error when building on windows w/ Ninja...
        # ...so just use the default generator (ie, Visual Studio on Windows)
        # until someone can sort it out
        oldGenerator = context.cmakeGenerator
        if oldGenerator == "Ninja" and Windows():
            context.cmakeGenerator = None

        # OpenSubdiv 3.3 and later on MacOS occasionally runs into build
        # failures with multiple build jobs. Workaround this by using
        # just 1 job for now. See:
        # https://github.com/PixarAnimationStudios/OpenSubdiv/issues/1194
        oldNumJobs = context.numJobs
        extraEnv = os.environ.copy()
        if MacOS():
            context.numJobs = 1

            macOSTarget = GetMacTargetArch()

            if macOSTarget != GetMacArch():
                # For macOS cross-compilation it is necessary to build stringify
                # on the host architecture.  This is then passed into the second
                # phase of building OSD with the STRINGIFY_LOCATION parameter.
                stringifyDir = srcOSDDir + "_stringify"
                if os.path.isdir(stringifyDir):
                    shutil.rmtree(stringifyDir)
                shutil.copytree(srcOSDDir, stringifyDir)

                stringifyContext = copy.copy(context)
                stringifyContext.instDir = os.path.join(context.instDir, "stringify")

                with CurrentWorkingDirectory(stringifyDir):
                    RunCMake(stringifyContext, force, extraArgs, macOSTarget = GetMacArch())

                buildStringifyDir = os.path.join(stringifyContext.buildDir, os.path.split(srcOSDDir)[1] + "_stringify")

                extraArgs.append('-DSTRINGIFY_LOCATION={buildStringifyDir}/bin/stringify'
                                .format(buildStringifyDir=buildStringifyDir))

                extraEnv["OSD_CMAKE_CROSSCOMPILE"] = "1"

                # Patch CMakeLists.txt to enable cross-compiling and pick up the stringify location.
                PatchFile("CMakeLists.txt", 
                        [("set_property(GLOBAL PROPERTY USE_FOLDERS ON)",
                          "set_property(GLOBAL PROPERTY USE_FOLDERS ON)\nif(DEFINED ENV{OSD_CMAKE_CROSSCOMPILE})\nset(CMAKE_CROSSCOMPILING 1)\nendif()")])
        try:
            RunCMake(context, force, extraArgs, extraEnv)
        finally:
            context.cmakeGenerator = oldGenerator
            context.numJobs = oldNumJobs

OPENSUBDIV = Dependency("OpenSubdiv", InstallOpenSubdiv, 
                        "include/opensubdiv/version.h")

############################################################
# PyOpenGL

def GetPyOpenGLInstructions():
    return ('PyOpenGL is not installed. If you have pip '
            'installed, run "pip install PyOpenGL" to '
            'install it, then re-run this script.\n'
            'If PyOpenGL is already installed, you may need to '
            'update your PYTHONPATH to indicate where it is '
            'located.')

PYOPENGL = PythonDependency("PyOpenGL", GetPyOpenGLInstructions, 
                            moduleNames=["OpenGL"])

############################################################
# PySide

def GetPySideInstructions():
    # For licensing reasons, this script cannot install PySide itself.
    if Windows():
        # There is no distribution of PySide2 for Windows for Python 2.7.
        # So use PySide instead. See the following for more details:
        # https://wiki.qt.io/Qt_for_Python/Considerations#Missing_Windows_.2F_Python_2.7_release
        return ('PySide is not installed. If you have pip '
                'installed, run "pip install PySide" '
                'to install it, then re-run this script.\n'
                'If PySide is already installed, you may need to '
                'update your PYTHONPATH to indicate where it is '
                'located.')
    else:                       
        return ('PySide2 or PySide6 are not installed. If you have pip '
                'installed, run "pip install PySide2" '
                'to install it, then re-run this script.\n'
                'If PySide2 is already installed, you may need to '
                'update your PYTHONPATH to indicate where it is '
                'located.')

PYSIDE = PythonDependency("PySide", GetPySideInstructions,
                          moduleNames=["PySide", "PySide2", "PySide6"])

############################################################
# HDF5

HDF5_URL = "https://support.hdfgroup.org/ftp/HDF5/releases/hdf5-1.10/hdf5-1.10.0-patch1/src/hdf5-1.10.0-patch1.zip"

def InstallHDF5(context, force, buildArgs):
    with CurrentWorkingDirectory(DownloadURL(HDF5_URL, context, force)):
        if MacOS():
            PatchFile("config/cmake_ext_mod/ConfigureChecks.cmake", 
                    [("if (ARCH_LENGTH GREATER 1)", "if (FALSE)")])
        RunCMake(context, force,
                 ['-DBUILD_TESTING=OFF',
                  '-DHDF5_BUILD_TOOLS=OFF',
                  '-DHDF5_BUILD_EXAMPLES=OFF'] + buildArgs)
                 
HDF5 = Dependency("HDF5", InstallHDF5, "include/hdf5.h")

############################################################
# Alembic
if MacOS():
    ALEMBIC_URL = "https://github.com/alembic/alembic/archive/1.8.3.zip"
else:
    ALEMBIC_URL = "https://github.com/alembic/alembic/archive/1.7.10.zip"

def InstallAlembic(context, force, buildArgs):
    with CurrentWorkingDirectory(DownloadURL(ALEMBIC_URL, context, force)):
        if MacOS():
            PatchFile("CMakeLists.txt", 
                      [("ADD_DEFINITIONS(-Wall -Werror -Wextra -Wno-unused-parameter)",
                        "ADD_DEFINITIONS(-Wall -Wextra -Wno-unused-parameter)")])
        cmakeOptions = ['-DUSE_BINARIES=OFF', '-DUSE_TESTS=OFF']
        if context.enableHDF5:
            # HDF5 requires the H5_BUILT_AS_DYNAMIC_LIB macro be defined if
            # it was built with CMake as a dynamic library.
            cmakeOptions += [
                '-DUSE_HDF5=ON',
                '-DHDF5_ROOT="{instDir}"'.format(instDir=context.instDir),
                '-DCMAKE_CXX_FLAGS="-D H5_BUILT_AS_DYNAMIC_LIB"']
        else:
           cmakeOptions += ['-DUSE_HDF5=OFF']
                 
        cmakeOptions += buildArgs

        RunCMake(context, force, cmakeOptions)

ALEMBIC = Dependency("Alembic", InstallAlembic, "include/Alembic/Abc/Base.h")

############################################################
# Draco

DRACO_URL = "https://github.com/google/draco/archive/master.zip"

def InstallDraco(context, force, buildArgs):
    with CurrentWorkingDirectory(DownloadURL(DRACO_URL, context, force)):
        cmakeOptions = ['-DBUILD_USD_PLUGIN=ON']
        cmakeOptions += buildArgs
        RunCMake(context, force, cmakeOptions)

DRACO = Dependency("Draco", InstallDraco, "include/draco/compression/decode.h")

############################################################
# MaterialX

MATERIALX_URL = "https://github.com/materialx/MaterialX/archive/v1.38.4.zip"

def InstallMaterialX(context, force, buildArgs):
    with CurrentWorkingDirectory(DownloadURL(MATERIALX_URL, context, force)):
        cmakeOptions = ['-DMATERIALX_BUILD_SHARED_LIBS=ON']

        cmakeOptions += buildArgs;

        RunCMake(context, force, cmakeOptions)

MATERIALX = Dependency("MaterialX", InstallMaterialX, "include/MaterialXCore/Library.h")

############################################################
# Embree
# For MacOS we use version 3.13.2 to include a fix from Intel
# to build on Apple Silicon.
if MacOS():
    EMBREE_URL = "https://github.com/embree/embree/archive/v3.13.2.tar.gz"
else:
    EMBREE_URL = "https://github.com/embree/embree/archive/v3.2.2.tar.gz"

def InstallEmbree(context, force, buildArgs):
    with CurrentWorkingDirectory(DownloadURL(EMBREE_URL, context, force)):
        extraArgs = [
            '-DTBB_ROOT={instDir}'.format(instDir=context.instDir),
            '-DEMBREE_TUTORIALS=OFF',
            '-DEMBREE_ISPC_SUPPORT=OFF'
        ]

        # By default Embree fails to build on Visual Studio 2015 due
        # to an internal compiler issue that is worked around via the
        # following flag. For more details see:
        # https://github.com/embree/embree/issues/157
        if IsVisualStudio2015OrGreater() and not IsVisualStudio2017OrGreater():
            extraArgs.append('-DCMAKE_CXX_FLAGS=/d2SSAOptimizer-')

        extraArgs += buildArgs

        RunCMake(context, force, extraArgs)

EMBREE = Dependency("Embree", InstallEmbree, "include/embree3/rtcore.h")                  

############################################################
# USD

def InstallUSD(context, force, buildArgs):
    with CurrentWorkingDirectory(context.usdSrcDir):
        extraArgs = []

        extraArgs.append('-DPXR_PREFER_SAFETY_OVER_SPEED=' + 
                         'ON' if context.safetyFirst else 'OFF')

        if context.buildPython:
            extraArgs.append('-DPXR_ENABLE_PYTHON_SUPPORT=ON')
            if Python3():
                extraArgs.append('-DPXR_USE_PYTHON_3=ON')

            # Many people on Windows may not have python with the 
            # debugging symbol ( python27_d.lib ) installed, this is the common case 
            # where one downloads the python from official download website. Therefore we 
            # can still let people decide to build USD with release version of python if 
            # debugging into python land is not what they want which can be done by setting the 
            # debugPython
            if context.buildDebug and context.debugPython:
                extraArgs.append('-DPXR_USE_DEBUG_PYTHON=ON')
            else:
                extraArgs.append('-DPXR_USE_DEBUG_PYTHON=OFF')

            # CMake has trouble finding the executable, library, and include
            # directories when there are multiple versions of Python installed.
            # This can lead to crashes due to USD being linked against one
            # version of Python but running through some other Python
            # interpreter version. This primarily shows up on macOS, as it's
            # common to have a Python install that's separate from the one
            # included with the system.
            #
            # To avoid this, we try to determine these paths from Python
            # itself rather than rely on CMake's heuristics.
            pythonInfo = GetPythonInfo(context)
            if pythonInfo:
                # According to FindPythonLibs.cmake these are the variables
                # to set to specify which Python installation to use.
                extraArgs.append('-DPYTHON_EXECUTABLE="{pyExecPath}"'
                                 .format(pyExecPath=pythonInfo[0]))
                extraArgs.append('-DPYTHON_LIBRARY="{pyLibPath}"'
                                 .format(pyLibPath=pythonInfo[1]))
                extraArgs.append('-DPYTHON_INCLUDE_DIR="{pyIncPath}"'
                                 .format(pyIncPath=pythonInfo[2]))
        else:
            extraArgs.append('-DPXR_ENABLE_PYTHON_SUPPORT=OFF')

        if context.buildShared:
            extraArgs.append('-DBUILD_SHARED_LIBS=ON')
        elif context.buildMonolithic:
            extraArgs.append('-DPXR_BUILD_MONOLITHIC=ON')

        if context.buildDebug:
            extraArgs.append('-DTBB_USE_DEBUG_BUILD=ON')
        else:
            extraArgs.append('-DTBB_USE_DEBUG_BUILD=OFF')

        if context.buildDocs:
            extraArgs.append('-DPXR_BUILD_DOCUMENTATION=ON')
        else:
            extraArgs.append('-DPXR_BUILD_DOCUMENTATION=OFF')
    
        if context.buildTests:
            extraArgs.append('-DPXR_BUILD_TESTS=ON')
        else:
            extraArgs.append('-DPXR_BUILD_TESTS=OFF')

        if context.buildExamples:
            extraArgs.append('-DPXR_BUILD_EXAMPLES=ON')
        else:
            extraArgs.append('-DPXR_BUILD_EXAMPLES=OFF')

        if context.buildTutorials:
            extraArgs.append('-DPXR_BUILD_TUTORIALS=ON')
        else:
            extraArgs.append('-DPXR_BUILD_TUTORIALS=OFF')

        if context.buildTools:
            extraArgs.append('-DPXR_BUILD_USD_TOOLS=ON')
        else:
            extraArgs.append('-DPXR_BUILD_USD_TOOLS=OFF')
            
        if context.buildImaging:
            extraArgs.append('-DPXR_BUILD_IMAGING=ON')
            if context.enablePtex:
                extraArgs.append('-DPXR_ENABLE_PTEX_SUPPORT=ON')
            else:
                extraArgs.append('-DPXR_ENABLE_PTEX_SUPPORT=OFF')

            if context.enableOpenVDB:
                extraArgs.append('-DPXR_ENABLE_OPENVDB_SUPPORT=ON')
            else:
                extraArgs.append('-DPXR_ENABLE_OPENVDB_SUPPORT=OFF')

            if context.buildEmbree:
                extraArgs.append('-DPXR_BUILD_EMBREE_PLUGIN=ON')
            else:
                extraArgs.append('-DPXR_BUILD_EMBREE_PLUGIN=OFF')

            if context.buildPrman:
                if context.prmanLocation:
                    extraArgs.append('-DRENDERMAN_LOCATION="{location}"'
                                     .format(location=context.prmanLocation))
                extraArgs.append('-DPXR_BUILD_PRMAN_PLUGIN=ON')
            else:
                extraArgs.append('-DPXR_BUILD_PRMAN_PLUGIN=OFF')                
            
            if context.buildOIIO:
                extraArgs.append('-DPXR_BUILD_OPENIMAGEIO_PLUGIN=ON')
            else:
                extraArgs.append('-DPXR_BUILD_OPENIMAGEIO_PLUGIN=OFF')
                
            if context.buildOCIO:
                extraArgs.append('-DPXR_BUILD_OPENCOLORIO_PLUGIN=ON')
            else:
                extraArgs.append('-DPXR_BUILD_OPENCOLORIO_PLUGIN=OFF')

        else:
            extraArgs.append('-DPXR_BUILD_IMAGING=OFF')

        if context.buildUsdImaging:
            extraArgs.append('-DPXR_BUILD_USD_IMAGING=ON')
        else:
            extraArgs.append('-DPXR_BUILD_USD_IMAGING=OFF')

        if context.buildUsdview:
            extraArgs.append('-DPXR_BUILD_USDVIEW=ON')
        else:
            extraArgs.append('-DPXR_BUILD_USDVIEW=OFF')

        if context.buildAlembic:
            extraArgs.append('-DPXR_BUILD_ALEMBIC_PLUGIN=ON')
            if context.enableHDF5:
                extraArgs.append('-DPXR_ENABLE_HDF5_SUPPORT=ON')

                # CMAKE_PREFIX_PATH isn't sufficient for the FindHDF5 module 
                # to find the HDF5 we've built, so provide an extra hint.
                extraArgs.append('-DHDF5_ROOT="{instDir}"'
                                 .format(instDir=context.instDir))
            else:
                extraArgs.append('-DPXR_ENABLE_HDF5_SUPPORT=OFF')
        else:
            extraArgs.append('-DPXR_BUILD_ALEMBIC_PLUGIN=OFF')

        if context.buildDraco:
            extraArgs.append('-DPXR_BUILD_DRACO_PLUGIN=ON')
            draco_root = (context.dracoLocation
                          if context.dracoLocation else context.instDir)
            extraArgs.append('-DDRACO_ROOT="{}"'.format(draco_root))
        else:
            extraArgs.append('-DPXR_BUILD_DRACO_PLUGIN=OFF')

        if context.buildMaterialX:
            extraArgs.append('-DPXR_ENABLE_MATERIALX_SUPPORT=ON')
        else:
            extraArgs.append('-DPXR_ENABLE_MATERIALX_SUPPORT=OFF')

        if Windows():
            # Increase the precompiled header buffer limit.
            extraArgs.append('-DCMAKE_CXX_FLAGS="/Zm150"')

        # Make sure to use boost installed by the build script and not any
        # system installed boost
        extraArgs.append('-DBoost_NO_BOOST_CMAKE=On')
        extraArgs.append('-DBoost_NO_SYSTEM_PATHS=True')
        extraArgs += buildArgs

        RunCMake(context, force, extraArgs)

USD = Dependency("USD", InstallUSD, "include/pxr/pxr.h")

############################################################
# Install script

programDescription = """\
Installation Script for USD

Builds and installs USD and 3rd-party dependencies to specified location.

- Libraries:
The following is a list of libraries that this script will download and build
as needed. These names can be used to identify libraries for various script
options, like --force or --build-args.

{libraryList}

- Downloading Libraries:
If curl or powershell (on Windows) are installed and located in PATH, they
will be used to download dependencies. Otherwise, a built-in downloader will 
be used.

- Specifying Custom Build Arguments:
Users may specify custom build arguments for libraries using the --build-args
option. This values for this option must take the form <library name>,<option>. 
For example:

%(prog)s --build-args boost,cxxflags=... USD,-DPXR_STRICT_BUILD_MODE=ON ...
%(prog)s --build-args USD,"-DPXR_STRICT_BUILD_MODE=ON -DPXR_HEADLESS_TEST_MODE=ON" ...

These arguments will be passed directly to the build system for the specified 
library. Multiple quotes may be needed to ensure arguments are passed on 
exactly as desired. Users must ensure these arguments are suitable for the
specified library and do not conflict with other options, otherwise build 
errors may occur.

- Python Versions and DCC Plugins:
Some DCCs (most notably, Maya) may ship with and run using their own version of
Python. In that case, it is important that USD and the plugins for that DCC are
built using the DCC's version of Python and not the system version. This can be
done by running %(prog)s using the DCC's version of Python.

The flag --build-python-info allows calling the %(prog)s with any python (such as
system python) but pass in the python that you want USD to use to build the python
bindings with. This flag takes 4 arguments: python executable, python include directory
python library and python version.

For example, to build USD on macOS for use in Maya 2019, run:

/Applications/Autodesk/maya2019/Maya.app/Contents/bin/mayapy %(prog)s --no-usdview ...

Note that this is primarily an issue on macOS, where a DCC's version of Python
is likely to conflict with the version provided by the system. On other
platforms, %(prog)s *should* be run using the system Python and *should not*
be run using the DCC's Python.

- C++11 ABI Compatibility:
On Linux, the --use-cxx11-abi parameter can be used to specify whether to use
the C++11 ABI for libstdc++ when building USD and any dependencies. The value
given to this parameter will be used to define _GLIBCXX_USE_CXX11_ABI for
all builds.

If this parameter is not specified, the compiler's default ABI will be used.

For more details see:
https://gcc.gnu.org/onlinedocs/libstdc++/manual/using_dual_abi.html
""".format(
    libraryList=" ".join(sorted([d.name for d in AllDependencies])))

parser = argparse.ArgumentParser(
    formatter_class=argparse.RawDescriptionHelpFormatter,
    description=programDescription)

parser.add_argument("install_dir", type=str, 
                    help="Directory where USD will be installed")
parser.add_argument("-n", "--dry_run", dest="dry_run", action="store_true",
                    help="Only summarize what would happen")
                    
group = parser.add_mutually_exclusive_group()
group.add_argument("-v", "--verbose", action="count", default=1,
                   dest="verbosity",
                   help="Increase verbosity level (1-3)")
group.add_argument("-q", "--quiet", action="store_const", const=0,
                   dest="verbosity",
                   help="Suppress all output except for error messages")

group = parser.add_argument_group(title="Build Options")
group.add_argument("-j", "--jobs", type=int, default=GetCPUCount(),
                   help=("Number of build jobs to run in parallel. "
                         "(default: # of processors [{0}])"
                         .format(GetCPUCount())))
group.add_argument("--build", type=str,
                   help=("Build directory for USD and 3rd-party dependencies " 
                         "(default: <install_dir>/build)"))

BUILD_DEBUG = "debug"
BUILD_RELEASE = "release"
BUILD_RELWITHDEBUG = "relwithdebuginfo"
group.add_argument("--build-variant", default=BUILD_RELEASE,
                   choices=[BUILD_DEBUG, BUILD_RELEASE, BUILD_RELWITHDEBUG],
                   help=("Build variant for USD and 3rd-party dependencies. "
                         "(default: {})".format(BUILD_RELEASE)))

TARGET_NATIVE = "native"
TARGET_X86 = "x86_64"
TARGET_ARM64 = "arm64"
group.add_argument("--build-target", default=TARGET_NATIVE,
                   choices=[TARGET_NATIVE, TARGET_X86, TARGET_ARM64],
                   help=("Build target for macOS cross compilation. "
                         "(default: {})".format(TARGET_NATIVE)))

group.add_argument("--build-args", type=str, nargs="*", default=[],
                   help=("Custom arguments to pass to build system when "
                         "building libraries (see docs above)"))
group.add_argument("--build-python-info", type=str, nargs=4, default=[],
                   metavar=('PYTHON_EXECUTABLE', 'PYTHON_INCLUDE_DIR', 'PYTHON_LIBRARY', 'PYTHON_VERSION'),
                   help=("Specify a custom python to use during build"))
group.add_argument("--force", type=str, action="append", dest="force_build",
                   default=[],
                   help=("Force download and build of specified library "
                         "(see docs above)"))
group.add_argument("--force-all", action="store_true",
                   help="Force download and build of all libraries")
group.add_argument("--generator", type=str,
                   help=("CMake generator to use when building libraries with "
                         "cmake"))
group.add_argument("--toolset", type=str,
                   help=("CMake toolset to use when building libraries with "
                         "cmake"))

if Linux():
    group.add_argument("--use-cxx11-abi", type=int, choices=[0, 1],
                       help=("Use C++11 ABI for libstdc++. (see docs above)"))

group = parser.add_argument_group(title="3rd Party Dependency Build Options")
group.add_argument("--src", type=str,
                   help=("Directory where dependencies will be downloaded "
                         "(default: <install_dir>/src)"))
group.add_argument("--inst", type=str,
                   help=("Directory where dependencies will be installed "
                         "(default: <install_dir>)"))

group = parser.add_argument_group(title="USD Options")

(SHARED_LIBS, MONOLITHIC_LIB) = (0, 1)
subgroup = group.add_mutually_exclusive_group()
subgroup.add_argument("--build-shared", dest="build_type",
                      action="store_const", const=SHARED_LIBS, 
                      default=SHARED_LIBS,
                      help="Build individual shared libraries (default)")
subgroup.add_argument("--build-monolithic", dest="build_type",
                      action="store_const", const=MONOLITHIC_LIB,
                      help="Build a single monolithic shared library")

subgroup = group.add_mutually_exclusive_group()
subgroup.add_argument("--tests", dest="build_tests", action="store_true",
                      default=False, help="Build unit tests")
subgroup.add_argument("--no-tests", dest="build_tests", action="store_false",
                      help="Do not build unit tests (default)")
subgroup = group.add_mutually_exclusive_group()
subgroup.add_argument("--examples", dest="build_examples", action="store_true",
                      default=True, help="Build examples (default)")
subgroup.add_argument("--no-examples", dest="build_examples", action="store_false",
                      help="Do not build examples")
subgroup = group.add_mutually_exclusive_group()
subgroup.add_argument("--tutorials", dest="build_tutorials", action="store_true",
                      default=True, help="Build tutorials (default)")
subgroup.add_argument("--no-tutorials", dest="build_tutorials", action="store_false",
                      help="Do not build tutorials")
subgroup = group.add_mutually_exclusive_group()
subgroup.add_argument("--tools", dest="build_tools", action="store_true",
                     default=True, help="Build USD tools (default)")
subgroup.add_argument("--no-tools", dest="build_tools", action="store_false",
                      help="Do not build USD tools")
subgroup = group.add_mutually_exclusive_group()
subgroup.add_argument("--docs", dest="build_docs", action="store_true",
                      default=False, help="Build documentation")
subgroup.add_argument("--no-docs", dest="build_docs", action="store_false",
                      help="Do not build documentation (default)")
subgroup = group.add_mutually_exclusive_group()
subgroup.add_argument("--python", dest="build_python", action="store_true",
                      default=True, help="Build python based components "
                                         "(default)")
subgroup.add_argument("--no-python", dest="build_python", action="store_false",
                      help="Do not build python based components")
subgroup = group.add_mutually_exclusive_group()
subgroup.add_argument("--prefer-safety-over-speed", dest="safety_first",
                      action="store_true", default=True, help=
                      "Enable extra safety checks (which may negatively "
                      "impact performance) against malformed input files "
                      "(default)")
subgroup.add_argument("--prefer-speed-over-safety", dest="safety_first",
                      action="store_false", help=
                      "Disable performance-impacting safety checks against "
                      "malformed input files")

subgroup = group.add_mutually_exclusive_group()
subgroup.add_argument("--debug-python", dest="debug_python", action="store_true",
                      help="Define Boost Python Debug if your Python library comes with Debugging symbols.")

subgroup.add_argument("--no-debug-python", dest="debug_python", action="store_false",
                      help="Don't define Boost Python Debug if your Python library comes with Debugging symbols.")

(NO_IMAGING, IMAGING, USD_IMAGING) = (0, 1, 2)

group = parser.add_argument_group(title="Imaging and USD Imaging Options")
subgroup = group.add_mutually_exclusive_group()
subgroup.add_argument("--imaging", dest="build_imaging", 
                      action="store_const", const=IMAGING, default=USD_IMAGING,
                      help="Build imaging component")
subgroup.add_argument("--usd-imaging", dest="build_imaging", 
                      action="store_const", const=USD_IMAGING,
                      help="Build imaging and USD imaging components (default)")
subgroup.add_argument("--no-imaging", dest="build_imaging", 
                      action="store_const", const=NO_IMAGING,
                      help="Do not build imaging or USD imaging components")
subgroup = group.add_mutually_exclusive_group()
subgroup.add_argument("--ptex", dest="enable_ptex", action="store_true", 
                      default=False, 
                      help="Enable Ptex support in imaging")
subgroup.add_argument("--no-ptex", dest="enable_ptex", 
                      action="store_false",
                      help="Disable Ptex support in imaging (default)")
subgroup = group.add_mutually_exclusive_group()
subgroup.add_argument("--openvdb", dest="enable_openvdb", action="store_true", 
                      default=False, 
                      help="Enable OpenVDB support in imaging")
subgroup.add_argument("--no-openvdb", dest="enable_openvdb", 
                      action="store_false",
                      help="Disable OpenVDB support in imaging (default)")
subgroup = group.add_mutually_exclusive_group()
subgroup.add_argument("--usdview", dest="build_usdview",
                      action="store_true", default=True,
                      help="Build usdview (default)")
subgroup.add_argument("--no-usdview", dest="build_usdview",
                      action="store_false", 
                      help="Do not build usdview")

group = parser.add_argument_group(title="Imaging Plugin Options")
subgroup = group.add_mutually_exclusive_group()
subgroup.add_argument("--embree", dest="build_embree", action="store_true",
                      default=False,
                      help="Build Embree sample imaging plugin")
subgroup.add_argument("--no-embree", dest="build_embree", action="store_false",
                      help="Do not build Embree sample imaging plugin (default)")
subgroup = group.add_mutually_exclusive_group()
subgroup.add_argument("--prman", dest="build_prman", action="store_true",
                      default=False,
                      help="Build Pixar's RenderMan imaging plugin")
subgroup.add_argument("--no-prman", dest="build_prman", action="store_false",
                      help="Do not build Pixar's RenderMan imaging plugin (default)")
group.add_argument("--prman-location", type=str,
                   help="Directory where Pixar's RenderMan is installed.")
subgroup = group.add_mutually_exclusive_group()
subgroup.add_argument("--openimageio", dest="build_oiio", action="store_true", 
                      default=False,
                      help="Build OpenImageIO plugin for USD")
subgroup.add_argument("--no-openimageio", dest="build_oiio", action="store_false",
                      help="Do not build OpenImageIO plugin for USD (default)")
subgroup = group.add_mutually_exclusive_group()
subgroup.add_argument("--opencolorio", dest="build_ocio", action="store_true", 
                      default=False,
                      help="Build OpenColorIO plugin for USD")
subgroup.add_argument("--no-opencolorio", dest="build_ocio", action="store_false",
                      help="Do not build OpenColorIO plugin for USD (default)")

group = parser.add_argument_group(title="Alembic Plugin Options")
subgroup = group.add_mutually_exclusive_group()
subgroup.add_argument("--alembic", dest="build_alembic", action="store_true", 
                      default=False,
                      help="Build Alembic plugin for USD")
subgroup.add_argument("--no-alembic", dest="build_alembic", action="store_false",
                      help="Do not build Alembic plugin for USD (default)")
subgroup = group.add_mutually_exclusive_group()
subgroup.add_argument("--hdf5", dest="enable_hdf5", action="store_true", 
                      default=False,
                      help="Enable HDF5 support in the Alembic plugin")
subgroup.add_argument("--no-hdf5", dest="enable_hdf5", action="store_false",
                      help="Disable HDF5 support in the Alembic plugin (default)")

group = parser.add_argument_group(title="Draco Plugin Options")
subgroup = group.add_mutually_exclusive_group()
subgroup.add_argument("--draco", dest="build_draco", action="store_true", 
                      default=False,
                      help="Build Draco plugin for USD")
subgroup.add_argument("--no-draco", dest="build_draco", action="store_false",
                      help="Do not build Draco plugin for USD (default)")
group.add_argument("--draco-location", type=str,
                   help="Directory where Draco is installed.")

group = parser.add_argument_group(title="MaterialX Plugin Options")
subgroup = group.add_mutually_exclusive_group()
subgroup.add_argument("--materialx", dest="build_materialx", action="store_true", 
                      default=False,
                      help="Build MaterialX plugin for USD")
subgroup.add_argument("--no-materialx", dest="build_materialx", action="store_false",
                      help="Do not build MaterialX plugin for USD (default)")

args = parser.parse_args()

class InstallContext:
    def __init__(self, args):
        # Assume the USD source directory is in the parent directory
        self.usdSrcDir = os.path.normpath(
            os.path.join(os.path.abspath(os.path.dirname(__file__)), ".."))

        # Directory where USD will be installed
        self.usdInstDir = os.path.abspath(args.install_dir)

        # Directory where dependencies will be installed
        self.instDir = (os.path.abspath(args.inst) if args.inst 
                        else self.usdInstDir)

        # Directory where dependencies will be downloaded and extracted
        self.srcDir = (os.path.abspath(args.src) if args.src
                       else os.path.join(self.usdInstDir, "src"))
        
        # Directory where USD and dependencies will be built
        self.buildDir = (os.path.abspath(args.build) if args.build
                         else os.path.join(self.usdInstDir, "build"))

        # Determine which downloader to use.  The reason we don't simply
        # use urllib2 all the time is that some older versions of Python
        # don't support TLS v1.2, which is required for downloading some
        # dependencies.
        if which("curl"):
            self.downloader = DownloadFileWithCurl
            self.downloaderName = "curl"
        elif Windows() and which("powershell"):
            self.downloader = DownloadFileWithPowershell
            self.downloaderName = "powershell"
        else:
            self.downloader = DownloadFileWithUrllib
            self.downloaderName = "built-in"

        # CMake generator and toolset
        self.cmakeGenerator = args.generator
        self.cmakeToolset = args.toolset

        # Number of jobs
        self.numJobs = args.jobs
        if self.numJobs <= 0:
            raise ValueError("Number of jobs must be greater than 0")

        # Build arguments
        self.buildArgs = dict()
        for a in args.build_args:
            (depName, _, arg) = a.partition(",")
            if not depName or not arg:
                raise ValueError("Invalid argument for --build-args: {}"
                                 .format(a))
            if depName.lower() not in AllDependenciesByName:
                raise ValueError("Invalid library for --build-args: {}"
                                 .format(depName))

            self.buildArgs.setdefault(depName.lower(), []).append(arg)

        # Build python info
        self.build_python_info = dict()
        if args.build_python_info:
            self.build_python_info['PYTHON_EXECUTABLE'] = args.build_python_info[0]
            self.build_python_info['PYTHON_INCLUDE_DIR'] = args.build_python_info[1]
            self.build_python_info['PYTHON_LIBRARY'] = args.build_python_info[2]
            self.build_python_info['PYTHON_VERSION'] = args.build_python_info[3]

        # Build type
        self.buildDebug = (args.build_variant == BUILD_DEBUG)
        self.buildRelease = (args.build_variant == BUILD_RELEASE)
        self.buildRelWithDebug = (args.build_variant == BUILD_RELWITHDEBUG)

        self.debugPython = args.debug_python

        self.buildShared = (args.build_type == SHARED_LIBS)
        self.buildMonolithic = (args.build_type == MONOLITHIC_LIB)

        # Build target options, for macOS
        self.targetNative = (args.build_target == TARGET_NATIVE)
        self.targetX86 = (args.build_target == TARGET_X86)
        self.targetARM64 = (args.build_target == TARGET_ARM64)
        self.useCXX11ABI = \
            (args.use_cxx11_abi if hasattr(args, "use_cxx11_abi") else None)
        self.safetyFirst = args.safety_first

        # Dependencies that are forced to be built
        self.forceBuildAll = args.force_all
        self.forceBuild = [dep.lower() for dep in args.force_build]

        # Optional components
        self.buildTests = args.build_tests
        self.buildDocs = args.build_docs
        self.buildPython = args.build_python
        self.buildExamples = args.build_examples
        self.buildTutorials = args.build_tutorials
        self.buildTools = args.build_tools

        # - Imaging
        self.buildImaging = (args.build_imaging == IMAGING or
                             args.build_imaging == USD_IMAGING)
        self.enablePtex = self.buildImaging and args.enable_ptex
        self.enableOpenVDB = self.buildImaging and args.enable_openvdb

        # - USD Imaging
        self.buildUsdImaging = (args.build_imaging == USD_IMAGING)

        # - usdview
        self.buildUsdview = (self.buildUsdImaging and 
                             self.buildPython and 
                             args.build_usdview)

        # - Imaging plugins
        self.buildEmbree = self.buildImaging and args.build_embree
        self.buildPrman = self.buildImaging and args.build_prman
        self.prmanLocation = (os.path.abspath(args.prman_location)
                               if args.prman_location else None)                               
        self.buildOIIO = args.build_oiio or (self.buildUsdImaging
                                             and self.buildTests)
        self.buildOCIO = args.build_ocio

        # - Alembic Plugin
        self.buildAlembic = args.build_alembic
        self.enableHDF5 = self.buildAlembic and args.enable_hdf5

        # - Draco Plugin
        self.buildDraco = args.build_draco
        self.dracoLocation = (os.path.abspath(args.draco_location)
                                if args.draco_location else None)

        # - MaterialX Plugin
        self.buildMaterialX = args.build_materialx

    def GetBuildArguments(self, dep):
        return self.buildArgs.get(dep.name.lower(), [])
       
    def ForceBuildDependency(self, dep):
        # Never force building a Python dependency, since users are required
        # to build these dependencies themselves.
        if type(dep) is PythonDependency:
            return False
        return self.forceBuildAll or dep.name.lower() in self.forceBuild

try:
    context = InstallContext(args)
except Exception as e:
    PrintError(str(e))
    sys.exit(1)

verbosity = args.verbosity

# Augment PATH on Windows so that 3rd-party dependencies can find libraries
# they depend on. In particular, this is needed for building IlmBase/OpenEXR.
extraPaths = []
extraPythonPaths = []
if Windows():
    extraPaths.append(os.path.join(context.instDir, "lib"))
    extraPaths.append(os.path.join(context.instDir, "bin"))

if extraPaths:
    paths = os.environ.get('PATH', '').split(os.pathsep) + extraPaths
    os.environ['PATH'] = os.pathsep.join(paths)

if extraPythonPaths:
    paths = os.environ.get('PYTHONPATH', '').split(os.pathsep) + extraPythonPaths
    os.environ['PYTHONPATH'] = os.pathsep.join(paths)

# Determine list of dependencies that are required based on options
# user has selected.
requiredDependencies = [ZLIB, BOOST, TBB]

if context.buildAlembic:
    if context.enableHDF5:
        requiredDependencies += [HDF5]
    requiredDependencies += [OPENEXR, ALEMBIC]

if context.buildDraco:
    requiredDependencies += [DRACO]

if context.buildMaterialX:
    requiredDependencies += [MATERIALX]

if context.buildImaging:
    if context.enablePtex:
        requiredDependencies += [PTEX]

    requiredDependencies += [OPENSUBDIV]

    if context.enableOpenVDB:
        requiredDependencies += [BLOSC, BOOST, OPENEXR, OPENVDB, TBB]
    
    if context.buildOIIO:
        requiredDependencies += [BOOST, JPEG, TIFF, PNG, OPENEXR, OPENIMAGEIO]

    if context.buildOCIO:
        requiredDependencies += [OPENCOLORIO]

    if context.buildEmbree:
        requiredDependencies += [TBB, EMBREE]
                             
if context.buildUsdview:
    requiredDependencies += [PYOPENGL, PYSIDE]

# Assume zlib already exists on Linux platforms and don't build
# our own. This avoids potential issues where a host application
# loads an older version of zlib than the one we'd build and link
# our libraries against.
if Linux():
    requiredDependencies.remove(ZLIB)

# Error out if user is building monolithic library on windows with draco plugin
# enabled. This currently results in missing symbols.
if context.buildDraco and context.buildMonolithic and Windows():
    PrintError("Draco plugin can not be enabled for monolithic build on Windows")
    sys.exit(1)

# Error out if user explicitly specified building usdview without required
# components. Otherwise, usdview will be silently disabled. This lets users
# specify "--no-python" without explicitly having to specify "--no-usdview",
# for instance.
if "--usdview" in sys.argv:
    if not context.buildUsdImaging:
        PrintError("Cannot build usdview when usdImaging is disabled.")
        sys.exit(1)
    if not context.buildPython:
        PrintError("Cannot build usdview when Python support is disabled.")
        sys.exit(1)

dependenciesToBuild = []
for dep in requiredDependencies:
    if context.ForceBuildDependency(dep) or not dep.Exists(context):
        if dep not in dependenciesToBuild:
            dependenciesToBuild.append(dep)

# Verify toolchain needed to build required dependencies
if (not which("g++") and
    not which("clang") and
    not GetXcodeDeveloperDirectory() and
    not GetVisualStudioCompilerAndVersion()):
    PrintError("C++ compiler not found -- please install a compiler")
    sys.exit(1)

# Error out if a 64bit version of python interpreter is not being used
isPython64Bit = (ctypes.sizeof(ctypes.c_voidp) == 8)
if not isPython64Bit:
    PrintError("64bit python not found -- please install it and adjust your"
               "PATH")
    sys.exit(1)

if which("cmake"):
    # Check cmake requirements
    if Windows():
        # Windows build depend on boost 1.70, which is not supported before
        # cmake version 3.14
        cmake_required_version = (3, 14)
    else:
        cmake_required_version = (3, 12)
    cmake_version = GetCMakeVersion()
    if not cmake_version:
        PrintError("Failed to determine CMake version")
        sys.exit(1)

    if cmake_version < cmake_required_version:
        def _JoinVersion(v):
            return ".".join(str(n) for n in v)
        PrintError("CMake version {req} or later required to build USD, "
                   "but version found was {found}".format(
                       req=_JoinVersion(cmake_required_version),
                       found=_JoinVersion(cmake_version)))
        sys.exit(1)
else:
    PrintError("CMake not found -- please install it and adjust your PATH")
    sys.exit(1)

if context.buildDocs:
    if not which("doxygen"):
        PrintError("doxygen not found -- please install it and adjust your PATH")
        sys.exit(1)
        
    if not which("dot"):
        PrintError("dot not found -- please install graphviz and adjust your "
                   "PATH")
        sys.exit(1)

if PYSIDE in requiredDependencies:
    # Special case - we are given the PYSIDEUICBINARY as cmake arg.
    usdBuildArgs = context.GetBuildArguments(USD)
    given_pysideUic = 'PYSIDEUICBINARY' in " ".join(usdBuildArgs)

    # The USD build will skip building usdview if pyside2-uic or pyside-uic is
    # not found, so check for it here to avoid confusing users. This list of 
    # PySide executable names comes from cmake/modules/FindPySide.cmake
    pyside6Uic = ["pyside6-uic", "uic"]
    found_pyside6Uic = any([which(p) for p in pyside6Uic])
    pyside2Uic = ["pyside2-uic", "python2-pyside2-uic", "pyside2-uic-2.7", "uic"]
    found_pyside2Uic = any([which(p) for p in pyside2Uic])
    pysideUic = ["pyside-uic", "python2-pyside-uic", "pyside-uic-2.7"]
    found_pysideUic = any([which(p) for p in pysideUic])
    if not given_pysideUic and not found_pyside2Uic and not found_pysideUic and not found_pyside6Uic:
        if Windows():
            # Windows does not support PySide2 with Python2.7
            PrintError("pyside-uic not found -- please install PySide and"
                       " adjust your PATH. (Note that this program may be named"
                       " {0} depending on your platform)"
                   .format(" or ".join(pysideUic)))
        else:
            PrintError("uic not found-- please install PySide2 or PySide6 and"
                       " adjust your PATH. (Note that this program may be"
                       " named {0} depending on your platform)"
                       .format(" or ".join(set(pyside2Uic+pyside6Uic))))
        sys.exit(1)

if JPEG in requiredDependencies:
    # NASM is required to build libjpeg-turbo
    if (Windows() and not which("nasm")):
        PrintError("nasm not found -- please install it and adjust your PATH")
        sys.exit(1)

# Summarize
summaryMsg = """
Building with settings:
  USD source directory          {usdSrcDir}
  USD install directory         {usdInstDir}
  3rd-party source directory    {srcDir}
  3rd-party install directory   {instDir}
  Build directory               {buildDir}
  CMake generator               {cmakeGenerator}
  CMake toolset                 {cmakeToolset}
  Downloader                    {downloader}

  Building                      {buildType}
""" 

if context.useCXX11ABI is not None:
    summaryMsg += """\
    Use C++11 ABI               {useCXX11ABI}
"""

summaryMsg += """\
    Variant                     {buildVariant}
    Target                      {buildTarget}
    Imaging                     {buildImaging}
      Ptex support:             {enablePtex}
      OpenVDB support:          {enableOpenVDB}
      OpenImageIO support:      {buildOIIO} 
      OpenColorIO support:      {buildOCIO} 
      PRMan support:            {buildPrman}
    UsdImaging                  {buildUsdImaging}
      usdview:                  {buildUsdview}
    Python support              {buildPython}
      Python Debug:             {debugPython}
      Python 3:                 {enablePython3}
    Documentation               {buildDocs}
    Tests                       {buildTests}
    Examples                    {buildExamples}
    Tutorials                   {buildTutorials}
    Tools                       {buildTools}
    Alembic Plugin              {buildAlembic}
      HDF5 support:             {enableHDF5}
    Draco Plugin                {buildDraco}
    MaterialX Plugin            {buildMaterialX}

  Dependencies                  {dependencies}"""

if context.buildArgs:
    summaryMsg += """
  Build arguments               {buildArgs}"""

def FormatBuildArguments(buildArgs):
    s = ""
    for depName in sorted(buildArgs.keys()):
        args = buildArgs[depName]
        s += """
                                {name}: {args}""".format(
            name=AllDependenciesByName[depName].name,
            args=" ".join(args))
    return s.lstrip()

summaryMsg = summaryMsg.format(
    usdSrcDir=context.usdSrcDir,
    usdInstDir=context.usdInstDir,
    srcDir=context.srcDir,
    buildDir=context.buildDir,
    instDir=context.instDir,
    cmakeGenerator=("Default" if not context.cmakeGenerator
                    else context.cmakeGenerator),
    cmakeToolset=("Default" if not context.cmakeToolset
                  else context.cmakeToolset),
    downloader=(context.downloaderName),
    dependencies=("None" if not dependenciesToBuild else 
                  ", ".join([d.name for d in dependenciesToBuild])),
    buildArgs=FormatBuildArguments(context.buildArgs),
    useCXX11ABI=("On" if context.useCXX11ABI else "Off"),
    buildType=("Shared libraries" if context.buildShared
               else "Monolithic shared library" if context.buildMonolithic
               else ""),
    buildVariant=("Release" if context.buildRelease
                  else "Debug" if context.buildDebug
                  else "Release w/ Debug Info" if context.buildRelWithDebug
                  else ""),
    buildTarget=("Native" if context.targetNative
                  else "x86_64" if context.targetX86
                  else "ARM64" if context.targetARM64
                  else ""),
    buildImaging=("On" if context.buildImaging else "Off"),
    enablePtex=("On" if context.enablePtex else "Off"),
    enableOpenVDB=("On" if context.enableOpenVDB else "Off"),
    buildOIIO=("On" if context.buildOIIO else "Off"),
    buildOCIO=("On" if context.buildOCIO else "Off"),
    buildPrman=("On" if context.buildPrman else "Off"),
    buildUsdImaging=("On" if context.buildUsdImaging else "Off"),
    buildUsdview=("On" if context.buildUsdview else "Off"),
    buildPython=("On" if context.buildPython else "Off"),
    debugPython=("On" if context.debugPython else "Off"),
    enablePython3=("On" if Python3() else "Off"),
    buildDocs=("On" if context.buildDocs else "Off"),
    buildTests=("On" if context.buildTests else "Off"),
    buildExamples=("On" if context.buildExamples else "Off"),
    buildTutorials=("On" if context.buildTutorials else "Off"),
    buildTools=("On" if context.buildTools else "Off"),
    buildAlembic=("On" if context.buildAlembic else "Off"),
    buildDraco=("On" if context.buildDraco else "Off"),
    buildMaterialX=("On" if context.buildMaterialX else "Off"),
    enableHDF5=("On" if context.enableHDF5 else "Off"))

Print(summaryMsg)

if args.dry_run:
    sys.exit(0)

# Scan for any dependencies that the user is required to install themselves
# and print those instructions first.
pythonDependencies = \
    [dep for dep in dependenciesToBuild if type(dep) is PythonDependency]
if pythonDependencies:
    for dep in pythonDependencies:
        Print(dep.getInstructions())
    sys.exit(1)

# Ensure directory structure is created and is writable.
for dir in [context.usdInstDir, context.instDir, context.srcDir, 
            context.buildDir]:
    try:
        if os.path.isdir(dir):
            testFile = os.path.join(dir, "canwrite")
            open(testFile, "w").close()
            os.remove(testFile)
        else:
            os.makedirs(dir)
    except Exception as e:
        PrintError("Could not write to directory {dir}. Change permissions "
                   "or choose a different location to install to."
                   .format(dir=dir))
        sys.exit(1)

try:
    # Download and install 3rd-party dependencies, followed by USD.
    for dep in dependenciesToBuild + [USD]:
        PrintStatus("Installing {dep}...".format(dep=dep.name))
        dep.installer(context, 
                      buildArgs=context.GetBuildArguments(dep),
                      force=context.ForceBuildDependency(dep))
except Exception as e:
    PrintError(str(e))
    sys.exit(1)

# Done. Print out a final status message.
requiredInPythonPath = set([
    os.path.join(context.usdInstDir, "lib", "python")
])
requiredInPythonPath.update(extraPythonPaths)

requiredInPath = set([
    os.path.join(context.usdInstDir, "bin")
])
requiredInPath.update(extraPaths)

if Windows():
    requiredInPath.update([
        os.path.join(context.usdInstDir, "lib"),
        os.path.join(context.instDir, "bin"),
        os.path.join(context.instDir, "lib")
    ])

if MacOS():
    from _macOS_codesign import MacOSCodesign
    MacOSCodesign(context.usdInstDir, verbosity > 1)

Print("""
Success! To use USD, please ensure that you have:""")

if context.buildPython:
    Print("""
    The following in your PYTHONPATH environment variable:
    {requiredInPythonPath}""".format(
        requiredInPythonPath="\n    ".join(sorted(requiredInPythonPath))))

Print("""
    The following in your PATH environment variable:
    {requiredInPath}
""".format(requiredInPath="\n    ".join(sorted(requiredInPath))))
    
if context.buildPrman:
    Print("See documentation at http://openusd.org/docs/RenderMan-USD-Imaging-Plugin.html "
          "for setting up the RenderMan plugin.\n")<|MERGE_RESOLUTION|>--- conflicted
+++ resolved
@@ -119,7 +119,6 @@
         macArch = GetMacArmArch()
     return macArch
 
-<<<<<<< HEAD
 def GetMacTargetArch():
     if context.targetNative:
         macTargets = GetMacArch()
@@ -140,8 +139,6 @@
     return (XcodeVersion > '11.0')
 
 
-=======
->>>>>>> ed498d6e
 def GetXcodeDeveloperDirectory():
     """Returns the active developer directory as reported by 'xcode-select -p'.
     Returns None if none is set."""
@@ -978,7 +975,6 @@
             PatchFile("build/macos.inc", 
                     [("shell clang -v ", "shell clang --version ")])
 
-<<<<<<< HEAD
             PatchFile("build/macos.clang.inc", 
                     [("-m64",
                       "-m64 -arch x86_64"),
@@ -996,38 +992,6 @@
                 procs=context.numJobs,
                 buildArgs=" ".join(buildArgs)))
 
-=======
-            PatchFile("include/tbb/machine/macos_common.h", 
-                [("#define __TBB_Yield()  sched_yield()",
-                  "#if defined(__aarch64__)\n"
-                  "#define __TBB_Yield()  sched_yield()\n"
-                  "#else\n"
-                  "#define __TBB_Yield()  __TBB_Pause(1)\n"
-                  "#endif\n")])
-
-            PatchFile("src/tbb/custom_scheduler.h", 
-                [("const int yield_threshold = 100;",
-                  "const int yield_threshold = 10;")])
-
-            PatchFile("build/macos.clang.inc", 
-                [("LIBDL = -ldl",
-                    "LIBDL = -ldl\n"
-                    "export SDKROOT:=$(shell xcodebuild -sdk -version | grep -o -E '/.*SDKs/MacOSX.*' 2>/dev/null | head -1)"),
-                    ("-m64",
-                    "-m64 -arch x86_64"),
-                    ("ifeq ($(arch),$(filter $(arch),armv7 armv7s arm64))",
-                    "ifeq ($(arch),$(filter $(arch),armv7 armv7s arm64 arm64e))")],
-                True)
-        
-            archPrimary = GetMacArch()
-            if (archPrimary == "x86_64"):
-                archPrimary = "intel64"
-
-            Run('make -j{procs} arch={arch} {buildArgs}'.
-                format(arch=archPrimary,
-                       procs=context.numJobs, 
-                       buildArgs=" ".join(buildArgs)))
->>>>>>> ed498d6e
         else:
             # TBB does not support out-of-source builds in a custom location.
             Run('make -j{procs} {buildArgs}'
@@ -1344,7 +1308,6 @@
                         "IMPORTED_LOCATION_RELWITHDEBINFO")])
 
         if MacOS():
-<<<<<<< HEAD
             arch = GetMacTargetArch()
 
             PatchFile("CMakeLists.txt",
@@ -1352,25 +1315,12 @@
                       'CMAKE_ARGS      ${TINYXML_CMAKE_ARGS}\n' +
                       '            CMAKE_CACHE_ARGS -DCMAKE_XCODE_ATTRIBUTE_ONLY_ACTIVE_ARCH:BOOL=TRUE'
                       ' -DCMAKE_OSX_ARCHITECTURES:STRING="{arch}"'.format(arch=arch)),
-                    ('CMAKE_ARGS      ${YAML_CPP_CMAKE_ARGS}',
-                     'CMAKE_ARGS      ${YAML_CPP_CMAKE_ARGS}\n' +
-                     '            CMAKE_CACHE_ARGS -DCMAKE_XCODE_ATTRIBUTE_ONLY_ACTIVE_ARCH:BOOL=TRUE'
-                     ' -DCMAKE_OSX_ARCHITECTURES:STRING="{arch}"'.format(arch=arch)),
-=======
-            arch = GetMacArch()
-
-            PatchFile("CMakeLists.txt",
-                    [('CMAKE_ARGS      ${TINYXML_CMAKE_ARGS}',
-                    'CMAKE_ARGS      ${TINYXML_CMAKE_ARGS}\n' +
-                    '            CMAKE_CACHE_ARGS -DCMAKE_XCODE_ATTRIBUTE_ONLY_ACTIVE_ARCH:BOOL=TRUE'
-                    ' -DCMAKE_OSX_ARCHITECTURES:STRING="{arch}"'.format(arch=arch)),
-                    ('CMAKE_ARGS      ${YAML_CPP_CMAKE_ARGS}',
-                    'CMAKE_ARGS      ${YAML_CPP_CMAKE_ARGS}\n' +
-                    '            CMAKE_CACHE_ARGS -DCMAKE_XCODE_ATTRIBUTE_ONLY_ACTIVE_ARCH:BOOL=TRUE'
-                    ' -DCMAKE_OSX_ARCHITECTURES:STRING="{arch}"'.format(arch=arch)),
->>>>>>> ed498d6e
-                    ('set(CMAKE_OSX_ARCHITECTURES x86_64 CACHE STRING',
-                     'set(CMAKE_OSX_ARCHITECTURES "{arch}" CACHE STRING'.format(arch=arch))])
+                     ('CMAKE_ARGS      ${YAML_CPP_CMAKE_ARGS}',
+                      'CMAKE_ARGS      ${YAML_CPP_CMAKE_ARGS}\n' +
+                      '            CMAKE_CACHE_ARGS -DCMAKE_XCODE_ATTRIBUTE_ONLY_ACTIVE_ARCH:BOOL=TRUE'
+                      ' -DCMAKE_OSX_ARCHITECTURES:STRING="{arch}"'.format(arch=arch)),
+                     ('set(CMAKE_OSX_ARCHITECTURES x86_64 CACHE STRING',
+                      'set(CMAKE_OSX_ARCHITECTURES "{arch}" CACHE STRING'.format(arch=arch))])
             
         # The OCIO build treats all warnings as errors but several come up
         # on various platforms, including:
@@ -1397,12 +1347,8 @@
                          "cacheidnocontext_ = rhs.cacheidnocontext_;")])
 
             extraArgs.append('-DCMAKE_CXX_FLAGS="-Wno-unused-function -Wno-unused-const-variable -Wno-unused-private-field"')
-<<<<<<< HEAD
             if (GetMacTargetArch() != "x86_64"):
                 extraArgs.append('-DOCIO_USE_SSE=OFF')
-=======
-            extraArgs.append('-DOCIO_USE_SSE=OFF')
->>>>>>> ed498d6e
 
         # Add on any user-specified extra arguments.
         extraArgs += buildArgs

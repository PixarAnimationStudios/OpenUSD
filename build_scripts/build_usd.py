#
# Copyright 2017 Pixar
#
# Licensed under the Apache License, Version 2.0 (the "Apache License")
# with the following modification; you may not use this file except in
# compliance with the Apache License and the following modification to it:
# Section 6. Trademarks. is deleted and replaced with:
#
# 6. Trademarks. This License does not grant permission to use the trade
#    names, trademarks, service marks, or product names of the Licensor
#    and its affiliates, except as required to comply with Section 4(c) of
#    the License and to reproduce the content of the NOTICE file.
#
# You may obtain a copy of the Apache License at
#
#     http://www.apache.org/licenses/LICENSE-2.0
#
# Unless required by applicable law or agreed to in writing, software
# distributed under the Apache License with the above modification is
# distributed on an "AS IS" BASIS, WITHOUT WARRANTIES OR CONDITIONS OF ANY
# KIND, either express or implied. See the Apache License for the specific
# language governing permissions and limitations under the Apache License.
#
from __future__ import print_function

import argparse
import codecs
import contextlib
import ctypes
import datetime
import distutils
import fnmatch
import glob
import locale
import multiprocessing
import os
import platform
import re
import shlex
import shutil
import subprocess
import sys
import sysconfig
import tarfile
import zipfile
import apple_utils

if sys.version_info.major >= 3:
    from urllib.request import urlopen
    from shutil import which
else:
    from urllib2 import urlopen

    # Doesn't deal with .bat / .cmd like shutil.which, but only option
    # available with stock python-2
    from distutils.spawn import find_executable as which

# Helpers for printing output
verbosity = 1

def Print(msg):
    if verbosity > 0:
        print(msg)

def PrintWarning(warning):
    if verbosity > 0:
        print("WARNING:", warning)

def PrintStatus(status):
    if verbosity >= 1:
        print("STATUS:", status)

def PrintInfo(info):
    if verbosity >= 2:
        print("INFO:", info)

def PrintCommandOutput(output):
    if verbosity >= 3:
        sys.stdout.write(output)

def PrintError(error):
    if verbosity >= 3 and sys.exc_info()[1] is not None:
        import traceback
        traceback.print_exc()
    print ("ERROR:", error)

# Helpers for determining platform
def Windows():
    return platform.system() == "Windows"
def Linux():
    return platform.system() == "Linux"
def MacOS():
    return platform.system() == "Darwin"

if MacOS():
    import apple_utils

def Python3():
    return sys.version_info.major == 3

def GetLocale():
    return sys.stdout.encoding or locale.getdefaultlocale()[1] or "UTF-8"

def GetCommandOutput(command):
    """Executes the specified command and returns output or None."""
    try:
        return subprocess.check_output(
            shlex.split(command), 
            stderr=subprocess.STDOUT).decode(GetLocale(), 'replace').strip()
    except subprocess.CalledProcessError:
        pass
    return None

def GetXcodeDeveloperDirectory():
    """Returns the active developer directory as reported by 'xcode-select -p'.
    Returns None if none is set."""
    if not MacOS():
        return None

    return GetCommandOutput("xcode-select -p")

def GetVisualStudioCompilerAndVersion():
    """Returns a tuple containing the path to the Visual Studio compiler
    and a tuple for its version, e.g. (14, 0). If the compiler is not found
    or version number cannot be determined, returns None."""
    if not Windows():
        return None

    msvcCompiler = which('cl')
    if msvcCompiler:
        # VisualStudioVersion environment variable should be set by the
        # Visual Studio Command Prompt.
        match = re.search(
            r"(\d+)\.(\d+)",
            os.environ.get("VisualStudioVersion", ""))
        if match:
            return (msvcCompiler, tuple(int(v) for v in match.groups()))
    return None

def IsVisualStudioVersionOrGreater(desiredVersion):
    if not Windows():
        return False

    msvcCompilerAndVersion = GetVisualStudioCompilerAndVersion()
    if msvcCompilerAndVersion:
        _, version = msvcCompilerAndVersion
        return version >= desiredVersion
    return False

def IsVisualStudio2019OrGreater():
    VISUAL_STUDIO_2019_VERSION = (16, 0)
    return IsVisualStudioVersionOrGreater(VISUAL_STUDIO_2019_VERSION)

def IsVisualStudio2017OrGreater():
    VISUAL_STUDIO_2017_VERSION = (15, 0)
    return IsVisualStudioVersionOrGreater(VISUAL_STUDIO_2017_VERSION)

def IsVisualStudio2015OrGreater():
    VISUAL_STUDIO_2015_VERSION = (14, 0)
    return IsVisualStudioVersionOrGreater(VISUAL_STUDIO_2015_VERSION)

def GetPythonInfo(context):
    """Returns a tuple containing the path to the Python executable, shared
    library, and include directory corresponding to the version of Python
    currently running. Returns None if any path could not be determined.

    This function is used to extract build information from the Python 
    interpreter used to launch this script. This information is used
    in the Boost and USD builds. By taking this approach we can support
    having USD builds for different Python versions built on the same
    machine. This is very useful, especially when developers have multiple
    versions installed on their machine, which is quite common now with 
    Python2 and Python3 co-existing.
    """

    # If we were given build python info then just use it.
    if context.build_python_info:
        return (context.build_python_info['PYTHON_EXECUTABLE'],
                context.build_python_info['PYTHON_LIBRARY'],
                context.build_python_info['PYTHON_INCLUDE_DIR'],
                context.build_python_info['PYTHON_VERSION'])

    # First we extract the information that can be uniformly dealt with across
    # the platforms:
    pythonExecPath = sys.executable
    pythonVersion = sysconfig.get_config_var("py_version_short")  # "2.7"

    # Lib path is unfortunately special for each platform and there is no
    # config_var for it. But we can deduce it for each platform, and this
    # logic works for any Python version.
    def _GetPythonLibraryFilename(context):
        if Windows():
            return "python{version}{suffix}.lib".format(
                version=sysconfig.get_config_var("py_version_nodot"),
                suffix=('_d' if context.buildDebug and context.debugPython
                        else ''))
        elif Linux():
            return sysconfig.get_config_var("LDLIBRARY")
        elif MacOS():
            return "libpython{version}.dylib".format(
                version=(sysconfig.get_config_var('LDVERSION') or
                         sysconfig.get_config_var('VERSION') or
                         pythonVersion))
        else:
            raise RuntimeError("Platform not supported")

    pythonIncludeDir = sysconfig.get_path("include")
    if not pythonIncludeDir or not os.path.isdir(pythonIncludeDir):
        # as a backup, and for legacy reasons - not preferred because
        # it may be baked at build time
        pythonIncludeDir = sysconfig.get_config_var("INCLUDEPY")

    # if in a venv, installed_base will be the "original" python,
    # which is where the libs are ("base" will be the venv dir)
    pythonBaseDir = sysconfig.get_config_var("installed_base")
    if not pythonBaseDir or not os.path.isdir(pythonBaseDir):
        # for python-2.7
        pythonBaseDir = sysconfig.get_config_var("base")

    if Windows():
        pythonLibPath = os.path.join(pythonBaseDir, "libs",
                                     _GetPythonLibraryFilename(context))
    elif Linux():
        pythonMultiarchSubdir = sysconfig.get_config_var("multiarchsubdir")
        # Try multiple ways to get the python lib dir
        for pythonLibDir in (sysconfig.get_config_var("LIBDIR"),
                             os.path.join(pythonBaseDir, "lib")):
            if pythonMultiarchSubdir:
                pythonLibPath = \
                    os.path.join(pythonLibDir + pythonMultiarchSubdir,
                                 _GetPythonLibraryFilename(context))
                if os.path.isfile(pythonLibPath):
                    break
            pythonLibPath = os.path.join(pythonLibDir,
                                         _GetPythonLibraryFilename(context))
            if os.path.isfile(pythonLibPath):
                break
    elif MacOS():
        pythonLibPath = os.path.join(pythonBaseDir, "lib",
                                     _GetPythonLibraryFilename(context))
    else:
        raise RuntimeError("Platform not supported")

    return (pythonExecPath, pythonLibPath, pythonIncludeDir, pythonVersion)

def GetCPUCount():
    try:
        return multiprocessing.cpu_count()
    except NotImplementedError:
        return 1

def Run(cmd, logCommandOutput = True):
    """Run the specified command in a subprocess."""
    PrintInfo('Running "{cmd}"'.format(cmd=cmd))

    with codecs.open("log.txt", "a", "utf-8") as logfile:
        logfile.write(datetime.datetime.now().strftime("%Y-%m-%d %H:%M"))
        logfile.write("\n")
        logfile.write(cmd)
        logfile.write("\n")

        # Let exceptions escape from subprocess calls -- higher level
        # code will handle them.
        if logCommandOutput:
            p = subprocess.Popen(shlex.split(cmd), stdout=subprocess.PIPE, 
                                 stderr=subprocess.STDOUT)
            while True:
                l = p.stdout.readline().decode(GetLocale(), 'replace')
                if l:
                    logfile.write(l)
                    PrintCommandOutput(l)
                elif p.poll() is not None:
                    break
        else:
            p = subprocess.Popen(shlex.split(cmd))
            p.wait()

    if p.returncode != 0:
        # If verbosity >= 3, we'll have already been printing out command output
        # so no reason to print the log file again.
        if verbosity < 3:
            with open("log.txt", "r") as logfile:
                Print(logfile.read())
        raise RuntimeError("Failed to run '{cmd}'\nSee {log} for more details."
                           .format(cmd=cmd, log=os.path.abspath("log.txt")))

@contextlib.contextmanager
def CurrentWorkingDirectory(dir):
    """Context manager that sets the current working directory to the given
    directory and resets it to the original directory when closed."""
    curdir = os.getcwd()
    os.chdir(dir)
    try: yield
    finally: os.chdir(curdir)

def CopyFiles(context, src, dest):
    """Copy files like shutil.copy, but src may be a glob pattern."""
    filesToCopy = glob.glob(src)
    if not filesToCopy:
        raise RuntimeError("File(s) to copy {src} not found".format(src=src))

    instDestDir = os.path.join(context.instDir, dest)
    for f in filesToCopy:
        PrintCommandOutput("Copying {file} to {destDir}\n"
                           .format(file=f, destDir=instDestDir))
        shutil.copy(f, instDestDir)

def CopyDirectory(context, srcDir, destDir):
    """Copy directory like shutil.copytree."""
    instDestDir = os.path.join(context.instDir, destDir)
    if os.path.isdir(instDestDir):
        shutil.rmtree(instDestDir)    

    PrintCommandOutput("Copying {srcDir} to {destDir}\n"
                       .format(srcDir=srcDir, destDir=instDestDir))
    shutil.copytree(srcDir, instDestDir)

def AppendCXX11ABIArg(buildFlag, context, buildArgs):
    """Append a build argument that defines _GLIBCXX_USE_CXX11_ABI
    based on the settings in the context. This may either do nothing
    or append an entry to buildArgs like:

      <buildFlag>="-D_GLIBCXX_USE_CXX11_ABI={0, 1}"

    If buildArgs contains settings for buildFlag, those settings will
    be merged with the above define."""
    if context.useCXX11ABI is None:
        return

    cxxFlags = ["-D_GLIBCXX_USE_CXX11_ABI={}".format(context.useCXX11ABI)]
    
    # buildArgs might look like:
    # ["-DFOO=1", "-DBAR=2", ...] or ["-DFOO=1 -DBAR=2 ...", ...]
    #
    # See if any of the arguments in buildArgs start with the given
    # buildFlag. If so, we want to take whatever that buildFlag has
    # been set to and merge it in with the cxxFlags above.
    #
    # For example, if buildArgs = ['-DCMAKE_CXX_FLAGS="-w"', ...]
    # we want to add "-w" to cxxFlags.
    splitArgs = [shlex.split(a) for a in buildArgs]
    for p in [item for arg in splitArgs for item in arg]:
        if p.startswith(buildFlag):
            (_, _, flags) = p.partition("=")
            cxxFlags.append(flags)

    buildArgs.append('{flag}="{flags}"'.format(
        flag=buildFlag, flags=" ".join(cxxFlags)))

def FormatMultiProcs(numJobs, generator):
    tag = "-j"
    if generator:
        if "Visual Studio" in generator:
            tag = "/M:" # This will build multiple projects at once.
        elif "Xcode" in generator:
            tag = "-j "

    return "{tag}{procs}".format(tag=tag, procs=numJobs)

def RunCMake(context, force, extraArgs = None):
    """Invoke CMake to configure, build, and install a library whose 
    source code is located in the current working directory."""
    # Create a directory for out-of-source builds in the build directory
    # using the name of the current working directory.
    srcDir = os.getcwd()
    instDir = (context.usdInstDir if srcDir == context.usdSrcDir
               else context.instDir)
    buildDir = os.path.join(context.buildDir, os.path.split(srcDir)[1])
    if force and os.path.isdir(buildDir):
        shutil.rmtree(buildDir)

    if not os.path.isdir(buildDir):
        os.makedirs(buildDir)

    generator = context.cmakeGenerator

    # On Windows, we need to explicitly specify the generator to ensure we're
    # building a 64-bit project. (Surely there is a better way to do this?)
    # TODO: figure out exactly what "vcvarsall.bat x64" sets to force x64
    if generator is None and Windows():
        if IsVisualStudio2019OrGreater():
            generator = "Visual Studio 16 2019"
        elif IsVisualStudio2017OrGreater():
            generator = "Visual Studio 15 2017 Win64"
        else:
            generator = "Visual Studio 14 2015 Win64"

    if generator is not None:
        generator = '-G "{gen}"'.format(gen=generator)

    if IsVisualStudio2019OrGreater():
        generator = generator + " -A x64"

    toolset = context.cmakeToolset
    if toolset is not None:
        toolset = '-T "{toolset}"'.format(toolset=toolset)

    # On MacOS, enable the use of @rpath for relocatable builds.
    osx_rpath = None
    if MacOS():
        osx_rpath = "-DCMAKE_MACOSX_RPATH=ON"

        # For macOS cross compilation, set the Xcode architecture flags.
        targetArch = apple_utils.GetTargetArch(context)

        if context.targetNative or targetArch == apple_utils.GetHostArch():
            extraArgs.append('-DCMAKE_XCODE_ATTRIBUTE_ONLY_ACTIVE_ARCH=YES')
        else:
            extraArgs.append('-DCMAKE_XCODE_ATTRIBUTE_ONLY_ACTIVE_ARCH=NO')

        extraArgs.append('-DCMAKE_OSX_ARCHITECTURES={0}'.format(targetArch))

    # We use -DCMAKE_BUILD_TYPE for single-configuration generators 
    # (Ninja, make), and --config for multi-configuration generators 
    # (Visual Studio); technically we don't need BOTH at the same
    # time, but specifying both is simpler than branching
    config = "Release"
    if context.buildDebug:
        config = "Debug"
    elif context.buildRelease:
        config = "Release"
    elif context.buildRelWithDebug:
        config = "RelWithDebInfo"

    # Append extra argument controlling libstdc++ ABI if specified.
    AppendCXX11ABIArg("-DCMAKE_CXX_FLAGS", context, extraArgs)

    with CurrentWorkingDirectory(buildDir):
        Run('cmake '
            '-DCMAKE_INSTALL_PREFIX="{instDir}" '
            '-DCMAKE_PREFIX_PATH="{depsInstDir}" '
            '-DCMAKE_BUILD_TYPE={config} '
            '{osx_rpath} '
            '{generator} '
            '{toolset} '
            '{extraArgs} '
            '"{srcDir}"'
            .format(instDir=instDir,
                    depsInstDir=context.instDir,
                    config=config,
                    srcDir=srcDir,
                    osx_rpath=(osx_rpath or ""),
                    generator=(generator or ""),
                    toolset=(toolset or ""),
                    extraArgs=(" ".join(extraArgs) if extraArgs else "")))
        Run("cmake --build . --config {config} --target install -- {multiproc}"
            .format(config=config,
                    multiproc=FormatMultiProcs(context.numJobs, generator)))

def GetCMakeVersion():
    """
    Returns the CMake version as tuple of integers (major, minor) or
    (major, minor, patch) or None if an error occured while launching cmake and
    parsing its output.
    """

    output_string = GetCommandOutput("cmake --version")
    if not output_string:
        PrintWarning("Could not determine cmake version -- please install it "
                     "and adjust your PATH")
        return None

    # cmake reports, e.g., "... version 3.14.3"
    match = re.search(r"version (\d+)\.(\d+)(\.(\d+))?", output_string)
    if not match:
        PrintWarning("Could not determine cmake version")
        return None

    major, minor, patch_group, patch = match.groups()
    if patch_group is None:
        return (int(major), int(minor))
    else:
        return (int(major), int(minor), int(patch))

def PatchFile(filename, patches, multiLineMatches=False):
    """Applies patches to the specified file. patches is a list of tuples
    (old string, new string)."""
    if multiLineMatches:
        oldLines = [open(filename, 'r').read()]
    else:
        oldLines = open(filename, 'r').readlines()
    newLines = oldLines
    for (oldString, newString) in patches:
        newLines = [s.replace(oldString, newString) for s in newLines]
    if newLines != oldLines:
        PrintInfo("Patching file {filename} (original in {oldFilename})..."
                  .format(filename=filename, oldFilename=filename + ".old"))
        shutil.copy(filename, filename + ".old")
        open(filename, 'w').writelines(newLines)

def DownloadFileWithCurl(url, outputFilename):
    # Don't log command output so that curl's progress
    # meter doesn't get written to the log file.
    Run("curl {progress} -L -o {filename} {url}".format(
        progress="-#" if verbosity >= 2 else "-s",
        filename=outputFilename, url=url), 
        logCommandOutput=False)

def DownloadFileWithPowershell(url, outputFilename):
    # It's important that we specify to use TLS v1.2 at least or some
    # of the downloads will fail.
    cmd = "powershell [Net.ServicePointManager]::SecurityProtocol = \
            [Net.SecurityProtocolType]::Tls12; \"(new-object \
            System.Net.WebClient).DownloadFile('{url}', '{filename}')\""\
            .format(filename=outputFilename, url=url)

    Run(cmd,logCommandOutput=False)

def DownloadFileWithUrllib(url, outputFilename):
    r = urlopen(url)
    with open(outputFilename, "wb") as outfile:
        outfile.write(r.read())

def DownloadURL(url, context, force, extractDir = None, 
        dontExtract = None):
    """Download and extract the archive file at given URL to the
    source directory specified in the context. 

    dontExtract may be a sequence of path prefixes that will
    be excluded when extracting the archive.

    Returns the absolute path to the directory where files have 
    been extracted."""
    with CurrentWorkingDirectory(context.srcDir):
        # Extract filename from URL and see if file already exists. 
        filename = url.split("/")[-1]       
        if force and os.path.exists(filename):
            os.remove(filename)

        if os.path.exists(filename):
            PrintInfo("{0} already exists, skipping download"
                      .format(os.path.abspath(filename)))
        else:
            PrintInfo("Downloading {0} to {1}"
                      .format(url, os.path.abspath(filename)))

            # To work around occasional hiccups with downloading from websites
            # (SSL validation errors, etc.), retry a few times if we don't
            # succeed in downloading the file.
            maxRetries = 5
            lastError = None

            # Download to a temporary file and rename it to the expected
            # filename when complete. This ensures that incomplete downloads
            # will be retried if the script is run again.
            tmpFilename = filename + ".tmp"
            if os.path.exists(tmpFilename):
                os.remove(tmpFilename)

            for i in range(maxRetries):
                try:
                    context.downloader(url, tmpFilename)
                    break
                except Exception as e:
                    PrintCommandOutput("Retrying download due to error: {err}\n"
                                       .format(err=e))
                    lastError = e
            else:
                errorMsg = str(lastError)
                if "SSL: TLSV1_ALERT_PROTOCOL_VERSION" in errorMsg:
                    errorMsg += ("\n\n"
                                 "Your OS or version of Python may not support "
                                 "TLS v1.2+, which is required for downloading "
                                 "files from certain websites. This support "
                                 "was added in Python 2.7.9."
                                 "\n\n"
                                 "You can use curl to download dependencies "
                                 "by installing it in your PATH and re-running "
                                 "this script.")
                raise RuntimeError("Failed to download {url}: {err}"
                                   .format(url=url, err=errorMsg))

            shutil.move(tmpFilename, filename)

        # Open the archive and retrieve the name of the top-most directory.
        # This assumes the archive contains a single directory with all
        # of the contents beneath it, unless a specific extractDir is specified,
        # which is to be used.
        archive = None
        rootDir = None
        members = None
        try:
            if tarfile.is_tarfile(filename):
                archive = tarfile.open(filename)
                if extractDir:
                    rootDir = extractDir
                else:
                    rootDir = archive.getnames()[0].split('/')[0]
                if dontExtract != None:
                    members = (m for m in archive.getmembers() 
                               if not any((fnmatch.fnmatch(m.name, p)
                                           for p in dontExtract)))
            elif zipfile.is_zipfile(filename):
                archive = zipfile.ZipFile(filename)
                if extractDir:
                    rootDir = extractDir
                else:
                    rootDir = archive.namelist()[0].split('/')[0]
                if dontExtract != None:
                    members = (m for m in archive.getnames() 
                               if not any((fnmatch.fnmatch(m, p)
                                           for p in dontExtract)))
            else:
                raise RuntimeError("unrecognized archive file type")

            with archive:
                extractedPath = os.path.abspath(rootDir)
                if force and os.path.isdir(extractedPath):
                    shutil.rmtree(extractedPath)

                if os.path.isdir(extractedPath):
                    PrintInfo("Directory {0} already exists, skipping extract"
                              .format(extractedPath))
                else:
                    PrintInfo("Extracting archive to {0}".format(extractedPath))

                    # Extract to a temporary directory then move the contents
                    # to the expected location when complete. This ensures that
                    # incomplete extracts will be retried if the script is run
                    # again.
                    tmpExtractedPath = os.path.abspath("extract_dir")
                    if os.path.isdir(tmpExtractedPath):
                        shutil.rmtree(tmpExtractedPath)

                    archive.extractall(tmpExtractedPath, members=members)

                    shutil.move(os.path.join(tmpExtractedPath, rootDir),
                                extractedPath)
                    shutil.rmtree(tmpExtractedPath)

                return extractedPath
        except Exception as e:
            # If extraction failed for whatever reason, assume the
            # archive file was bad and move it aside so that re-running
            # the script will try downloading and extracting again.
            shutil.move(filename, filename + ".bad")
            raise RuntimeError("Failed to extract archive {filename}: {err}"
                               .format(filename=filename, err=e))

############################################################
# 3rd-Party Dependencies

AllDependencies = list()
AllDependenciesByName = dict()

class Dependency(object):
    def __init__(self, name, installer, *files):
        self.name = name
        self.installer = installer
        self.filesToCheck = files

        AllDependencies.append(self)
        AllDependenciesByName.setdefault(name.lower(), self)

    def Exists(self, context):
        return all([os.path.isfile(os.path.join(context.instDir, f))
                    for f in self.filesToCheck])

class PythonDependency(object):
    def __init__(self, name, getInstructions, moduleNames):
        self.name = name
        self.getInstructions = getInstructions
        self.moduleNames = moduleNames

    def Exists(self, context):
        # If one of the modules in our list imports successfully, we are good.
        for moduleName in self.moduleNames:
            try:
                pyModule = __import__(moduleName)
                return True
            except:
                pass

        return False

def AnyPythonDependencies(deps):
    return any([type(d) is PythonDependency for d in deps])

############################################################
# zlib

ZLIB_URL = "https://github.com/madler/zlib/archive/v1.2.11.zip"

def InstallZlib(context, force, buildArgs):
    with CurrentWorkingDirectory(DownloadURL(ZLIB_URL, context, force)):
        RunCMake(context, force, buildArgs)

ZLIB = Dependency("zlib", InstallZlib, "include/zlib.h")
        
############################################################
# boost

if MacOS():
    # This version of boost resolves Python3 compatibilty issues on Big Sur and Monterey and is
    # compatible with Python 2.7 through Python 3.10
    BOOST_URL = "https://boostorg.jfrog.io/artifactory/main/release/1.76.0/source/boost_1_76_0.tar.gz"
    BOOST_VERSION_FILE = "include/boost/version.hpp"
elif Linux():
    BOOST_URL = "https://boostorg.jfrog.io/artifactory/main/release/1.70.0/source/boost_1_70_0.tar.gz"
    BOOST_VERSION_FILE = "include/boost/version.hpp"
elif Windows():
    # The default installation of boost on Windows puts headers in a versioned 
    # subdirectory, which we have to account for here. In theory, specifying 
    # "layout=system" would make the Windows install match Linux/MacOS, but that 
    # causes problems for other dependencies that look for boost.
    #
    # boost 1.70 is required for Visual Studio 2019. For simplicity, we use
    # this version for all older Visual Studio versions as well.
    BOOST_URL = "https://boostorg.jfrog.io/artifactory/main/release/1.70.0/source/boost_1_70_0.tar.gz"
    BOOST_VERSION_FILE = "include/boost-1_70/boost/version.hpp"

def InstallBoost_Helper(context, force, buildArgs):
    # Documentation files in the boost archive can have exceptionally
    # long paths. This can lead to errors when extracting boost on Windows,
    # since paths are limited to 260 characters by default on that platform.
    # To avoid this, we skip extracting all documentation.
    #
    # For some examples, see: https://svn.boost.org/trac10/ticket/11677
    dontExtract = [
        "*/doc/*",
        "*/libs/*/doc/*",
        "*/libs/wave/test/testwave/testfiles/utf8-test-*"
    ]

    with CurrentWorkingDirectory(DownloadURL(BOOST_URL, context, force, 
                                             dontExtract=dontExtract)):
        bootstrap = "bootstrap.bat" if Windows() else "./bootstrap.sh"

        # For cross-compilation on macOS we need to specify the architecture
        # for both the bootstrap and the b2 phase of building boost.
        bootstrapCmd = '{bootstrap} --prefix="{instDir}"'.format(
            bootstrap=bootstrap, instDir=context.instDir)

        macOSArchitecture = ""
        macOSArch = ""

        if MacOS():
            if apple_utils.GetTargetArch(context) == \
                        apple_utils.TARGET_X86:
                macOSArchitecture = "architecture=x86"
                macOSArch = "-arch {0}".format(apple_utils.TARGET_X86)
            elif apple_utils.GetTargetArch(context) == \
                        apple_utils.GetTargetArmArch():
                macOSArchitecture = "architecture=arm"
                macOSArch = "-arch {0}".format(
                        apple_utils.GetTargetArmArch())
            elif context.targetUniversal:
                (primaryArch, secondaryArch) = \
                        apple_utils.GetTargetArchPair(context)
                macOSArchitecture = "architecture=combined"
                macOSArch="-arch {0} -arch {1}".format(
                        primaryArch, secondaryArch)

            if macOSArch:
                bootstrapCmd += " cxxflags=\"{0}\" " \
                                " cflags=\"{0}\" " \
                                " linkflags=\"{0}\"".format(macOSArch)
            bootstrapCmd += " --with-toolset=clang"

        Run(bootstrapCmd)

        # b2 supports at most -j64 and will error if given a higher value.
        num_procs = min(64, context.numJobs)

        # boost only accepts three variants: debug, release, profile
        boostBuildVariant = "profile"
        if context.buildDebug:
            boostBuildVariant= "debug"
        elif context.buildRelease:
            boostBuildVariant= "release"
        elif context.buildRelWithDebug:
            boostBuildVariant= "profile"

        b2_settings = [
            '--prefix="{instDir}"'.format(instDir=context.instDir),
            '--build-dir="{buildDir}"'.format(buildDir=context.buildDir),
            '-j{procs}'.format(procs=num_procs),
            'address-model=64',
            'link=shared',
            'runtime-link=shared',
            'threading=multi', 
            'variant={variant}'.format(variant=boostBuildVariant),
            '--with-atomic',
            '--with-program_options',
            '--with-regex'
        ]

        if context.buildPython:
            b2_settings.append("--with-python")
            pythonInfo = GetPythonInfo(context)
            # This is the only platform-independent way to configure these
            # settings correctly and robustly for the Boost jam build system.
            # There are Python config arguments that can be passed to bootstrap 
            # but those are not available in boostrap.bat (Windows) so we must 
            # take the following approach:
            projectPath = 'python-config.jam'
            with open(projectPath, 'w') as projectFile:
                # Note that we must escape any special characters, like 
                # backslashes for jam, hence the mods below for the path 
                # arguments. Also, if the path contains spaces jam will not
                # handle them well. Surround the path parameters in quotes.
                projectFile.write('using python : %s\n' % pythonInfo[3])
                projectFile.write('  : "%s"\n' % pythonInfo[0].replace("\\","/"))
                projectFile.write('  : "%s"\n' % pythonInfo[2].replace("\\","/"))
                projectFile.write('  : "%s"\n' % os.path.dirname(pythonInfo[1]).replace("\\","/"))
                if context.buildDebug and context.debugPython:
                    projectFile.write('  : <python-debugging>on\n')
                projectFile.write('  ;\n')
            b2_settings.append("--user-config=python-config.jam")

            if context.buildDebug and context.debugPython:
                b2_settings.append("python-debugging=on")

        if context.buildOIIO:
            b2_settings.append("--with-date_time")

        if context.buildOIIO or context.enableOpenVDB:
            b2_settings.append("--with-system")
            b2_settings.append("--with-thread")

        if context.enableOpenVDB:
            b2_settings.append("--with-iostreams")

            # b2 with -sNO_COMPRESSION=1 fails with the following error message:
            #     error: at [...]/boost_1_61_0/tools/build/src/kernel/modules.jam:107
            #     error: Unable to find file or target named
            #     error:     '/zlib//zlib'
            #     error: referred to from project at
            #     error:     'libs/iostreams/build'
            #     error: could not resolve project reference '/zlib'

            # But to avoid an extra library dependency, we can still explicitly
            # exclude the bzip2 compression from boost_iostreams (note that
            # OpenVDB uses blosc compression).
            b2_settings.append("-sNO_BZIP2=1")

        if context.buildOIIO:
            b2_settings.append("--with-filesystem")

        if force:
            b2_settings.append("-a")

        if Windows():
            # toolset parameter for Visual Studio documented here:
            # https://github.com/boostorg/build/blob/develop/src/tools/msvc.jam
            if context.cmakeToolset == "v142":
                b2_settings.append("toolset=msvc-14.2")
            elif context.cmakeToolset == "v141":
                b2_settings.append("toolset=msvc-14.1")
            elif context.cmakeToolset == "v140":
                b2_settings.append("toolset=msvc-14.0")
            elif IsVisualStudio2019OrGreater():
                b2_settings.append("toolset=msvc-14.2")
            elif IsVisualStudio2017OrGreater():
                b2_settings.append("toolset=msvc-14.1")
            else:
                b2_settings.append("toolset=msvc-14.0")

        if MacOS():
            # Must specify toolset=clang to ensure install_name for boost
            # libraries includes @rpath
            b2_settings.append("toolset=clang")

            # Specify target for macOS cross-compilation.
            if macOSArchitecture:
                b2_settings.append(macOSArchitecture)

            if macOSArch:
                b2_settings.append("cxxflags=\"{0}\"".format(macOSArch))
                b2_settings.append("cflags=\"{0}\"".format(macOSArch))
                b2_settings.append("linkflags=\"{0}\"".format(macOSArch))

        if context.buildDebug:
            b2_settings.append("--debug-configuration")

        # Add on any user-specified extra arguments.
        b2_settings += buildArgs

        # Append extra argument controlling libstdc++ ABI if specified.
        AppendCXX11ABIArg("cxxflags", context, b2_settings)

        b2 = "b2" if Windows() else "./b2"
        Run('{b2} {options} install'
            .format(b2=b2, options=" ".join(b2_settings)))

def InstallBoost(context, force, buildArgs):
    # Boost's build system will install the version.hpp header before
    # building its libraries. We make sure to remove it in case of
    # any failure to ensure that the build script detects boost as a 
    # dependency to build the next time it's run.
    try:
        InstallBoost_Helper(context, force, buildArgs)
    except:
        versionHeader = os.path.join(context.instDir, BOOST_VERSION_FILE)
        if os.path.isfile(versionHeader):
            try: os.remove(versionHeader)
            except: pass
        raise

BOOST = Dependency("boost", InstallBoost, BOOST_VERSION_FILE)

############################################################
# Intel TBB

if Windows():
    TBB_URL = "https://github.com/oneapi-src/oneTBB/releases/download/2019_U6/tbb2019_20190410oss_win.zip"
    TBB_ROOT_DIR_NAME = "tbb2019_20190410oss"
elif MacOS():
    # On MacOS Intel systems we experience various crashes in tests during
    # teardown starting with 2018 Update 2. Until we figure that out, we use
    # 2018 Update 1 on this platform.
    TBB_URL = "https://github.com/oneapi-src/oneTBB/archive/refs/tags/2019_U6.tar.gz"
    TBB_INTEL_URL = "https://github.com/oneapi-src/oneTBB/archive/refs/tags/2018_U1.tar.gz"
else:
    TBB_URL = "https://github.com/oneapi-src/oneTBB/archive/refs/tags/2019_U6.tar.gz"

def InstallTBB(context, force, buildArgs):
    if Windows():
        InstallTBB_Windows(context, force, buildArgs)
    elif MacOS():
        InstallTBB_MacOS(context, force, buildArgs)
    else:
        InstallTBB_Linux(context, force, buildArgs)

def InstallTBB_Windows(context, force, buildArgs):
    with CurrentWorkingDirectory(DownloadURL(TBB_URL, context, force, 
        TBB_ROOT_DIR_NAME)):
        # On Windows, we simply copy headers and pre-built DLLs to
        # the appropriate location.
        if buildArgs:
            PrintWarning("Ignoring build arguments {}, TBB is "
                         "not built from source on this platform."
                         .format(buildArgs))

        CopyFiles(context, "bin\\intel64\\vc14\\*.*", "bin")
        CopyFiles(context, "lib\\intel64\\vc14\\*.*", "lib")
        CopyDirectory(context, "include\\serial", "include\\serial")
        CopyDirectory(context, "include\\tbb", "include\\tbb")

def InstallTBB_MacOS(context, force, buildArgs):
    tbb_url = TBB_URL if apple_utils.IsTargetArm(context) else TBB_INTEL_URL
    with CurrentWorkingDirectory(DownloadURL(tbb_url, context, force)):
        # Append extra argument controlling libstdc++ ABI if specified.
        AppendCXX11ABIArg("CXXFLAGS", context, buildArgs)

        # Ensure that the tbb build system picks the proper architecture.
        PatchFile("build/macos.clang.inc",
                [("-m64",
                  "-m64 -arch {0}".format(apple_utils.TARGET_X86)),
                 ("ifeq ($(arch),$(filter $(arch),armv7 armv7s arm64))",
                  "ifeq ($(arch),$(filter $(arch),armv7 armv7s {0}))"
                        .format(apple_utils.GetTargetArmArch()))])

        (primaryArch, secondaryArch) = apple_utils.GetTargetArchPair(context)

        # tbb uses different arch names
        if (primaryArch == apple_utils.TARGET_X86):
            primaryArch = "intel64"
        if (secondaryArch == apple_utils.TARGET_X86):
            secondaryArch = "intel64"

        makeTBBCmdPrimary = 'make -j{procs} arch={arch} {buildArgs}'.format(
                                arch=primaryArch,
                                procs=context.numJobs,
                                buildArgs=" ".join(buildArgs))
        Run(makeTBBCmdPrimary)

        makeTBBCmdSecondary = None
        if secondaryArch:
            makeTBBCmdSecondary = \
                'make -j{procs} arch={arch} {buildArgs}'.format(
                        arch=secondaryArch,
                        procs=context.numJobs,
                        buildArgs=" ".join(buildArgs))
            Run(makeTBBCmdSecondary)

        # Install both release and debug builds. USD requires the debug
        # libraries when building in debug mode, and installing both
        # makes it easier for users to install dependencies in some
        # location that can be shared by both release and debug USD
        # builds. Plus, the TBB build system builds both versions anyway.
        if context.targetUniversal:
            x86Files = glob.glob(os.getcwd() +
                "/build/*intel64*_release/libtbb*.*")
            armFiles = glob.glob(os.getcwd() +
                "/build/*{0}*_release/libtbb*.*".format(
                        apple_utils.GetTargetArmArch()))
            libNames = [os.path.basename(x) for x in x86Files]
            x86Dir = os.path.dirname(x86Files[0])
            armDir = os.path.dirname(armFiles[0])

            lipoCommandsRelease = apple_utils.CreateUniversalBinaries(
                                        context, libNames, x86Dir, armDir)

            x86Files = glob.glob(
                os.getcwd() + "/build/*intel64*_debug/libtbb*.*")
            armFiles = glob.glob(
                os.getcwd() + "/build/*{0}*_debug/libtbb*.*".format(
                        apple_utils.GetTargetArmArch()))
            lipoCommandsDebug = None
            if x86Files and armFiles:
                libNames = [os.path.basename(x) for x in x86Files]
                x86Dir = os.path.dirname(x86Files[0])
                armDir = os.path.dirname(armFiles[0])

                lipoCommandsDebug = apple_utils.CreateUniversalBinaries(
                                        context, libNames, x86Dir, armDir)
        else:
            CopyFiles(context, "build/*_release/libtbb*.*", "lib")
            try:
                CopyFiles(context, "build/*_debug/libtbb*.*", "lib")
            except:
                PrintWarning(
                    "TBB debug libraries are not available on this platform.")

        # Output paths that are of interest
        with open(os.path.join(context.usdInstDir, 'tbbBuild.txt'), 'wt') as file:
            file.write('ARCHIVE:' + TBB_URL.split("/")[-1] + '\n')
            file.write('BUILDFOLDER:' + os.path.split(os.getcwd())[1] + '\n')
            file.write('MAKEPRIMARY:' + makeTBBCmdPrimary + '\n')

            if context.targetUniversal:
                file.write('MAKESECONDARY:' + makeTBBCmdSecondary + '\n')
                file.write('LIPO_RELEASE:' + ','.join(
                        lipoCommandsRelease) + '\n')
                if lipoCommandsDebug:
                    file.write('LIPO_DEBUG:' + ','.join(
                        lipoCommandsDebug) + '\n')

        CopyDirectory(context, "include/serial", "include/serial")
        CopyDirectory(context, "include/tbb", "include/tbb")

def InstallTBB_Linux(context, force, buildArgs):
    with CurrentWorkingDirectory(DownloadURL(TBB_URL, context, force)):
        # Append extra argument controlling libstdc++ ABI if specified.
        AppendCXX11ABIArg("CXXFLAGS", context, buildArgs)

        # TBB does not support out-of-source builds in a custom location.
        Run('make -j{procs} {buildArgs}'
            .format(procs=context.numJobs, 
                    buildArgs=" ".join(buildArgs)))

        # Install both release and debug builds. USD requires the debug
        # libraries when building in debug mode, and installing both
        # makes it easier for users to install dependencies in some
        # location that can be shared by both release and debug USD
        # builds. Plus, the TBB build system builds both versions anyway.
        CopyFiles(context, "build/*_release/libtbb*.*", "lib")
        
        # Some platform/configuration combinations, such as mac/arm64
        # cannot currently be built as debug. The try allows the build to
        # proceed even when the debug build was not produced.
        try:
            CopyFiles(context, "build/*_debug/libtbb*.*", "lib")
        except:
            PrintWarning("TBB debug libraries are not available on this platform.")

        CopyDirectory(context, "include/serial", "include/serial")
        CopyDirectory(context, "include/tbb", "include/tbb")

TBB = Dependency("TBB", InstallTBB, "include/tbb/tbb.h")

############################################################
# JPEG

if Windows():
    JPEG_URL = "https://github.com/libjpeg-turbo/libjpeg-turbo/archive/1.5.1.zip"
elif MacOS():
    JPEG_URL = "https://github.com/libjpeg-turbo/libjpeg-turbo/archive/2.0.1.zip"
else:
    JPEG_URL = "https://www.ijg.org/files/jpegsrc.v9b.tar.gz"

def InstallJPEG(context, force, buildArgs):
    if Windows() or MacOS():
        InstallJPEG_Turbo(context, force, buildArgs)
    else:
        InstallJPEG_Lib(context, force, buildArgs)

def InstallJPEG_Turbo(context, force, buildArgs):
    with CurrentWorkingDirectory(DownloadURL(JPEG_URL, context, force)):
        extraJPEGArgs = buildArgs
        if MacOS():
            extraJPEGArgs.append("-DWITH_SIMD=FALSE")

        RunCMake(context, force, extraJPEGArgs)
        return os.getcwd()


def InstallJPEG_Lib(context, force, buildArgs):
    with CurrentWorkingDirectory(DownloadURL(JPEG_URL, context, force)):
        Run('./configure --prefix="{instDir}" '
            '--disable-static --enable-shared '
            '{buildArgs}'
            .format(instDir=context.instDir,
                    buildArgs=" ".join(buildArgs)))
        Run('make -j{procs} install'
            .format(procs=context.numJobs))

JPEG = Dependency("JPEG", InstallJPEG, "include/jpeglib.h")
        
############################################################
# TIFF

TIFF_URL = "https://gitlab.com/libtiff/libtiff/-/archive/v4.0.7/libtiff-v4.0.7.tar.gz"

def InstallTIFF(context, force, buildArgs):
    with CurrentWorkingDirectory(DownloadURL(TIFF_URL, context, force)):
        # libTIFF has a build issue on Windows where tools/tiffgt.c
        # unconditionally includes unistd.h, which does not exist.
        # To avoid this, we patch the CMakeLists.txt to skip building
        # the tools entirely. We do this on Linux and MacOS as well
        # to avoid requiring some GL and X dependencies.
        #
        # We also need to skip building tests, since they rely on 
        # the tools we've just elided.
        PatchFile("CMakeLists.txt", 
                   [("add_subdirectory(tools)", "# add_subdirectory(tools)"),
                    ("add_subdirectory(test)", "# add_subdirectory(test)")])

        # The libTIFF CMakeScript says the ld-version-script 
        # functionality is only for compilers using GNU ld on 
        # ELF systems or systems which provide an emulation; therefore
        # skipping it completely on mac and windows.
        if MacOS() or Windows():
            extraArgs = ["-Dld-version-script=OFF"]
        else:
            extraArgs = []
        extraArgs += buildArgs
        RunCMake(context, force, extraArgs)

TIFF = Dependency("TIFF", InstallTIFF, "include/tiff.h")

############################################################
# PNG

PNG_URL = "https://github.com/glennrp/libpng/archive/refs/tags/v1.6.29.tar.gz"

def InstallPNG(context, force, buildArgs):
<<<<<<< HEAD
    macArgs = []
    with CurrentWorkingDirectory(DownloadURL(PNG_URL, context, force)):
        if MacOS():
             if Arm():
                 # ensure libpng's build doesn't erroneously activate inappropriate
                 # Neon extensions
                 macArgs = ["-DPNG_HARDWARE_OPTIMIZATIONS=OFF",
                           "-DPNG_ARM_NEON=off"] # case is significant
             # This patch is needed to work around a build issue on MacOS in libpng 
             # described at https://github.com/glennrp/libpng/issues/344
             # This was observed on Cmake 3.24.0-rc3, Xcode 14.0 Beta 3
             PatchFile("CMakeLists.txt",
                 [('add_custom_target(gensym DEPENDS "${CMAKE_CURRENT_BINARY_DIR}/libpng.sym")',
                   'add_custom_target(gensym DEPENDS "${CMAKE_CURRENT_BINARY_DIR}/libpng.sym" genvers)'),
                  ("add_custom_target(genfiles DEPENDS",
                   "add_custom_target(genfiles DEPENDS gensym symbol-check")])
=======
    with CurrentWorkingDirectory(DownloadURL(PNG_URL, context, force)):
        macArgs = []
        if MacOS() and apple_utils.IsTargetArm(context):
            # Ensure libpng's build doesn't erroneously activate inappropriate
            # Neon extensions
            macArgs = ["-DCMAKE_C_FLAGS=\"-DPNG_ARM_NEON_OPT=0\""]

            if context.targetUniversal:
                PatchFile("scripts/genout.cmake.in",
                [("CMAKE_OSX_ARCHITECTURES",
                  "CMAKE_OSX_INTERNAL_ARCHITECTURES")])

>>>>>>> 786ae45c
        RunCMake(context, force, buildArgs + macArgs)

PNG = Dependency("PNG", InstallPNG, "include/png.h")

############################################################
# IlmBase/OpenEXR

# On Windows we use v2.5.2 as it contains a fix that removes symlink creation
# on that platform, which is not typically allowed unless the user turns on
# "Developer Mode". 
#
# See https://github.com/AcademySoftwareFoundation/openexr/pull/742.
if Windows():
    OPENEXR_URL = "https://github.com/AcademySoftwareFoundation/openexr/archive/refs/tags/v2.5.2.zip"
else:
    OPENEXR_URL = "https://github.com/AcademySoftwareFoundation/openexr/archive/refs/tags/v2.4.3.zip"

def InstallOpenEXR(context, force, buildArgs):
    with CurrentWorkingDirectory(DownloadURL(OPENEXR_URL, context, force)):
        RunCMake(context, force, 
                 ['-DPYILMBASE_ENABLE=OFF',
                  '-DOPENEXR_VIEWERS_ENABLE=OFF',
                  '-DBUILD_TESTING=OFF'] + buildArgs)

OPENEXR = Dependency("OpenEXR", InstallOpenEXR, "include/OpenEXR/ImfVersion.h")

############################################################
# Ptex

# v2.3.2 requires PkgConfig, which does not typically exist on Windows and
# MacOS. This requirement is removed by commit c797af4 which landed after
# v2.4.1. However, since this fix is not in a versioned release we do not
# want to use it in our build, and the changes in the fix are just enough
# to be uncomfortable to patch ourselves. So on those platforms, we use
# v2.1.33 from the CY2019 VFX Reference Platform.
if Windows() or MacOS():
    PTEX_URL = "https://github.com/wdas/ptex/archive/v2.1.33.zip"
    PTEX_VERSION = "v2.1.33"
else:
    PTEX_URL = "https://github.com/wdas/ptex/archive/refs/tags/v2.3.2.zip"
    PTEX_VERSION = "v2.3.2"

def InstallPtex(context, force, buildArgs):
    if Windows():
        InstallPtex_Windows(context, force, buildArgs)
    else:
        InstallPtex_LinuxOrMacOS(context, force, buildArgs)

def InstallPtex_Windows(context, force, buildArgs):
    with CurrentWorkingDirectory(DownloadURL(PTEX_URL, context, force)):
        # Ptex has a bug where the import library for the dynamic library and
        # the static library both get the same name, Ptex.lib, and as a
        # result one clobbers the other. We hack the appropriate CMake
        # file to prevent that. Since we don't need the static library we'll
        # rename that.
        #
        # In addition src\tests\CMakeLists.txt adds -DPTEX_STATIC to the 
        # compiler but links tests against the dynamic library, causing the 
        # links to fail. We patch the file to not add the -DPTEX_STATIC
        PatchFile('src\\ptex\\CMakeLists.txt', 
                  [("set_target_properties(Ptex_static PROPERTIES OUTPUT_NAME Ptex)",
                    "set_target_properties(Ptex_static PROPERTIES OUTPUT_NAME Ptexs)")])
        PatchFile('src\\tests\\CMakeLists.txt',
                  [("add_definitions(-DPTEX_STATIC)", 
                    "# add_definitions(-DPTEX_STATIC)")])

        # Patch Ptex::String to export symbol for operator<< 
        # This is required for newer versions of OIIO, which make use of the
        # this operator on Windows platform specifically.
        PatchFile('src\\ptex\\Ptexture.h',
                  [("std::ostream& operator << (std::ostream& stream, const Ptex::String& str);",
                    "PTEXAPI std::ostream& operator << (std::ostream& stream, const Ptex::String& str);")])


        RunCMake(context, force, buildArgs)

def InstallPtex_LinuxOrMacOS(context, force, buildArgs):
    with CurrentWorkingDirectory(DownloadURL(PTEX_URL, context, force)):
        cmakeOptions = [
            '-DPTEX_BUILD_STATIC_LIBS=OFF',
            # We must tell the Ptex build system what version we're building
            # otherwise we get errors when running CMake.
            '-DPTEX_VER={v}'.format(v=PTEX_VERSION)
        ]
        cmakeOptions += buildArgs

        RunCMake(context, force, cmakeOptions)

PTEX = Dependency("Ptex", InstallPtex, "include/PtexVersion.h")

############################################################
# BLOSC (Compression used by OpenVDB)

# Using blosc v1.20.1 to avoid build errors on macOS Catalina (10.15)
# related to implicit declaration of functions in zlib. See:
# https://github.com/Blosc/python-blosc/issues/229
BLOSC_URL = "https://github.com/Blosc/c-blosc/archive/v1.20.1.zip"

def InstallBLOSC(context, force, buildArgs):
    with CurrentWorkingDirectory(DownloadURL(BLOSC_URL, context, force)):
        macArgs = []
        if MacOS() and apple_utils.IsTargetArm(context):
            # Need to disable SSE for macOS ARM targets.
            macArgs = ["-DDEACTIVATE_SSE2=ON"]
        RunCMake(context, force, buildArgs + macArgs)

BLOSC = Dependency("Blosc", InstallBLOSC, "include/blosc.h")

############################################################
# OpenVDB

OPENVDB_URL = "https://github.com/AcademySoftwareFoundation/openvdb/archive/refs/tags/v7.1.0.zip"

def InstallOpenVDB(context, force, buildArgs):
    with CurrentWorkingDirectory(DownloadURL(OPENVDB_URL, context, force)):
        extraArgs = [
            '-DOPENVDB_BUILD_PYTHON_MODULE=OFF',
            '-DOPENVDB_BUILD_BINARIES=OFF',
            '-DOPENVDB_BUILD_UNITTESTS=OFF'
        ]

        # Make sure to use boost installed by the build script and not any
        # system installed boost
        extraArgs.append('-DBoost_NO_BOOST_CMAKE=On')
        extraArgs.append('-DBoost_NO_SYSTEM_PATHS=True')

        extraArgs.append('-DBLOSC_ROOT="{instDir}"'
                         .format(instDir=context.instDir))
        extraArgs.append('-DTBB_ROOT="{instDir}"'
                         .format(instDir=context.instDir))
        # OpenVDB needs Half type from IlmBase
        extraArgs.append('-DILMBASE_ROOT="{instDir}"'
                         .format(instDir=context.instDir))

        # Add on any user-specified extra arguments.
        extraArgs += buildArgs

        RunCMake(context, force, extraArgs)

OPENVDB = Dependency("OpenVDB", InstallOpenVDB, "include/openvdb/openvdb.h")

############################################################
# OpenImageIO

if MacOS():
    # OIIO 2.3.15 adds fixes for Apple Silicon cross compilation.
    OIIO_URL = "https://github.com/OpenImageIO/oiio/archive/refs/tags/v2.3.15.0.zip"
else:
    OIIO_URL = "https://github.com/OpenImageIO/oiio/archive/Release-2.1.16.0.zip"

def InstallOpenImageIO(context, force, buildArgs):
    with CurrentWorkingDirectory(DownloadURL(OIIO_URL, context, force)):
        # The only time that we want to build tools with OIIO is for testing
        # purposes. Libraries such as usdImagingGL might need to use tools like
        # idiff to compare the output images from their tests
        buildOIIOTools = 'ON' if (context.buildUsdImaging
                                  and context.buildTests) else 'OFF'
        extraArgs = ['-DOIIO_BUILD_TOOLS={}'.format(buildOIIOTools),
                     '-DOIIO_BUILD_TESTS=OFF',
                     '-DUSE_PYTHON=OFF',
                     '-DSTOP_ON_WARNING=OFF']

        # OIIO's FindOpenEXR module circumvents CMake's normal library 
        # search order, which causes versions of OpenEXR installed in
        # /usr/local or other hard-coded locations in the module to
        # take precedence over the version we've built, which would 
        # normally be picked up when we specify CMAKE_PREFIX_PATH. 
        # This may lead to undefined symbol errors at build or runtime. 
        # So, we explicitly specify the OpenEXR we want to use here.
        extraArgs.append('-DOPENEXR_ROOT="{instDir}"'
                         .format(instDir=context.instDir))

        # If Ptex support is disabled in USD, disable support in OpenImageIO
        # as well. This ensures OIIO doesn't accidentally pick up a Ptex
        # library outside of our build.
        if not context.enablePtex:
            extraArgs.append('-DUSE_PTEX=OFF')

        # Make sure to use boost installed by the build script and not any
        # system installed boost
        extraArgs.append('-DBoost_NO_BOOST_CMAKE=On')
        extraArgs.append('-DBoost_NO_SYSTEM_PATHS=True')

        # Add on any user-specified extra arguments.
        extraArgs += buildArgs

        RunCMake(context, force, extraArgs)

OPENIMAGEIO = Dependency("OpenImageIO", InstallOpenImageIO,
                         "include/OpenImageIO/oiioversion.h")

############################################################
# OpenColorIO

OCIO_URL = "https://github.com/imageworks/OpenColorIO/archive/v1.1.0.zip"

def InstallOpenColorIO(context, force, buildArgs):
    with CurrentWorkingDirectory(DownloadURL(OCIO_URL, context, force)):
        extraArgs = ['-DOCIO_BUILD_TRUELIGHT=OFF',
                     '-DOCIO_BUILD_APPS=OFF',
                     '-DOCIO_BUILD_NUKE=OFF',
                     '-DOCIO_BUILD_DOCS=OFF',
                     '-DOCIO_BUILD_TESTS=OFF',
                     '-DOCIO_BUILD_PYGLUE=OFF',
                     '-DOCIO_BUILD_JNIGLUE=OFF',
                     '-DOCIO_STATIC_JNIGLUE=OFF']

        # OpenImageIO v1.1.0 fails to build on Windows with the RelWithDebInfo
        # build type because it doesn't set up the correct properties for the
        # YAML library it relies on. This patch works around that issue.
        if Windows() and context.buildRelWithDebug:
            PatchFile("CMakeLists.txt",
                      [("IMPORTED_LOCATION_RELEASE", 
                        "IMPORTED_LOCATION_RELWITHDEBINFO")])

        # When building for Apple Silicon we need to make sure that
        # the correct build architecture is specified for OCIO and
        # and for TinyXML and YAML.
        if MacOS():
            targetArch = apple_utils.GetTargetArch(context)

            PatchFile("CMakeLists.txt",
                    [('CMAKE_ARGS      ${TINYXML_CMAKE_ARGS}',
                    'CMAKE_ARGS      ${TINYXML_CMAKE_ARGS}\n' +
                    '            CMAKE_CACHE_ARGS -DCMAKE_XCODE_ATTRIBUTE_ONLY_ACTIVE_ARCH:BOOL=TRUE'
                    ' -DCMAKE_OSX_ARCHITECTURES:STRING="{arch}"'.format(arch=targetArch)),
                    ('CMAKE_ARGS      ${YAML_CPP_CMAKE_ARGS}',
                    'CMAKE_ARGS      ${YAML_CPP_CMAKE_ARGS}\n' +
                    '            CMAKE_CACHE_ARGS -DCMAKE_XCODE_ATTRIBUTE_ONLY_ACTIVE_ARCH:BOOL=TRUE'
                    ' -DCMAKE_OSX_ARCHITECTURES:STRING="{arch}"'.format(arch=targetArch)),
                    ('set(CMAKE_OSX_ARCHITECTURES x86_64 CACHE STRING',
                     'set(CMAKE_OSX_ARCHITECTURES "{arch}" CACHE STRING'.format(arch=targetArch))])

        # The OCIO build treats all warnings as errors but several come up
        # on various platforms, including:
        # - On gcc6, v1.1.0 emits many -Wdeprecated-declaration warnings for
        #   std::auto_ptr
        # - On clang, v1.1.0 emits a -Wself-assign-field warning. This is fixed
        #   in https://github.com/AcademySoftwareFoundation/OpenColorIO/commit/0be465feb9ac2d34bd8171f30909b276c1efa996
        #
        # To avoid build failures we force all warnings off for this build.
        if GetVisualStudioCompilerAndVersion():
            # This doesn't work because CMake stores default flags for
            # MSVC in CMAKE_CXX_FLAGS and this would overwrite them.
            # However, we don't seem to get any warnings on Windows
            # (at least with VS2015 and 2017).
            # extraArgs.append('-DCMAKE_CXX_FLAGS=/w') 
            pass
        else:
            extraArgs.append('-DCMAKE_CXX_FLAGS=-w')

        if MacOS():
            PatchFile("src/core/Config.cpp",
                       [("cacheidnocontext_ = cacheidnocontext_;",
                         "cacheidnocontext_ = rhs.cacheidnocontext_;")])

            extraArgs.append('-DCMAKE_CXX_FLAGS="-Wno-unused-function'
                             ' -Wno-unused-const-variable'
                             ' -Wno-unused-private-field"')
            if apple_utils.IsTargetArm(context):
                extraArgs.append('-DOCIO_USE_SSE=OFF')

        # Add on any user-specified extra arguments.
        extraArgs += buildArgs

        RunCMake(context, force, extraArgs)

OPENCOLORIO = Dependency("OpenColorIO", InstallOpenColorIO,
                         "include/OpenColorIO/OpenColorABI.h")

############################################################
# OpenSubdiv

OPENSUBDIV_URL = "https://github.com/PixarAnimationStudios/OpenSubdiv/archive/v3_5_0.zip"

def InstallOpenSubdiv(context, force, buildArgs):
    with CurrentWorkingDirectory(DownloadURL(OPENSUBDIV_URL, context, force)):
        extraArgs = [
            '-DNO_EXAMPLES=ON',
            '-DNO_TUTORIALS=ON',
            '-DNO_REGRESSION=ON',
            '-DNO_DOC=ON',
            '-DNO_OMP=ON',
            '-DNO_CUDA=ON',
            '-DNO_OPENCL=ON',
            '-DNO_DX=ON',
            '-DNO_TESTS=ON',
            '-DNO_GLEW=ON',
            '-DNO_GLFW=ON',
        ]

        # If Ptex support is disabled in USD, disable support in OpenSubdiv
        # as well. This ensures OSD doesn't accidentally pick up a Ptex
        # library outside of our build.
        if not context.enablePtex:
            extraArgs.append('-DNO_PTEX=ON')

        # NOTE: For now, we disable TBB in our OpenSubdiv build.
        # This avoids an issue where OpenSubdiv will link against
        # all TBB libraries it finds, including libtbbmalloc and
        # libtbbmalloc_proxy. On Linux and MacOS, this has the
        # unwanted effect of replacing the system allocator with
        # tbbmalloc.
        extraArgs.append('-DNO_TBB=ON')

        # Add on any user-specified extra arguments.
        extraArgs += buildArgs

        # OpenSubdiv seems to error when building on windows w/ Ninja...
        # ...so just use the default generator (ie, Visual Studio on Windows)
        # until someone can sort it out
        oldGenerator = context.cmakeGenerator
        if oldGenerator == "Ninja" and Windows():
            context.cmakeGenerator = None

        # OpenSubdiv 3.3 and later on MacOS occasionally runs into build
        # failures with multiple build jobs. Workaround this by using
        # just 1 job for now. See:
        # https://github.com/PixarAnimationStudios/OpenSubdiv/issues/1194
        oldNumJobs = context.numJobs
        if MacOS():
            context.numJobs = 1

        try:
            RunCMake(context, force, extraArgs)
        finally:
            context.cmakeGenerator = oldGenerator
            context.numJobs = oldNumJobs

OPENSUBDIV = Dependency("OpenSubdiv", InstallOpenSubdiv, 
                        "include/opensubdiv/version.h")

############################################################
# PyOpenGL

def GetPyOpenGLInstructions():
    return ('PyOpenGL is not installed. If you have pip '
            'installed, run "pip install PyOpenGL" to '
            'install it, then re-run this script.\n'
            'If PyOpenGL is already installed, you may need to '
            'update your PYTHONPATH to indicate where it is '
            'located.')

PYOPENGL = PythonDependency("PyOpenGL", GetPyOpenGLInstructions, 
                            moduleNames=["OpenGL"])

############################################################
# PySide

def GetPySideInstructions():
    # For licensing reasons, this script cannot install PySide itself.
    if Windows():
        # There is no distribution of PySide2 for Windows for Python 2.7.
        # So use PySide instead. See the following for more details:
        # https://wiki.qt.io/Qt_for_Python/Considerations#Missing_Windows_.2F_Python_2.7_release
        return ('PySide is not installed. If you have pip '
                'installed, run "pip install PySide" '
                'to install it, then re-run this script.\n'
                'If PySide is already installed, you may need to '
                'update your PYTHONPATH to indicate where it is '
                'located.')
    elif MacOS():
        # PySide6 is required for Apple Silicon support, so is the default
        # across all macOS hardware platforms.
        return ('PySide6 is not installed. If you have pip '
                'installed, run "pip install PySide6" '
                'to install it, then re-run this script.\n'
                'If PySide6 is already installed, you may need to '
                'update your PYTHONPATH to indicate where it is '
                'located.')
    else:
        return ('PySide2 or PySide6 are not installed. If you have pip '
                'installed, run "pip install PySide2" '
                'to install it, then re-run this script.\n'
                'If PySide2 is already installed, you may need to '
                'update your PYTHONPATH to indicate where it is '
                'located.')

PYSIDE = PythonDependency("PySide", GetPySideInstructions,
                          moduleNames=["PySide", "PySide2", "PySide6"])

############################################################
# HDF5

HDF5_URL = "https://support.hdfgroup.org/ftp/HDF5/releases/hdf5-1.10/hdf5-1.10.0-patch1/src/hdf5-1.10.0-patch1.zip"

def InstallHDF5(context, force, buildArgs):
    with CurrentWorkingDirectory(DownloadURL(HDF5_URL, context, force)):
        if MacOS():
            PatchFile("config/cmake_ext_mod/ConfigureChecks.cmake",
                    [("if (ARCH_LENGTH GREATER 1)", "if (FALSE)")])
            if context.targetUniversal:
                PatchFile("config/cmake/H5pubconf.h.in",
                        [(" #define H5_SIZEOF_LONG_LONG 8",
                        " #define H5_SIZEOF_LONG_LONG 8\n" +
                        " #define H5_SIZEOF_LONG_DOUBLE 16")])
        RunCMake(context, force,
                 ['-DBUILD_TESTING=OFF',
                  '-DHDF5_BUILD_TOOLS=OFF',
                  '-DHDF5_BUILD_EXAMPLES=OFF'] + buildArgs)
                 
HDF5 = Dependency("HDF5", InstallHDF5, "include/hdf5.h")

############################################################
# Alembic

if MacOS():
    # ALEMBIC 1.8.3 adds fixes for Apple Silicon cross compilation.
    ALEMBIC_URL = "https://github.com/alembic/alembic/archive/1.8.3.zip"
else:
    ALEMBIC_URL = "https://github.com/alembic/alembic/archive/1.7.10.zip"

def InstallAlembic(context, force, buildArgs):
    with CurrentWorkingDirectory(DownloadURL(ALEMBIC_URL, context, force)):
        if MacOS():
            PatchFile("CMakeLists.txt",
              [("ADD_DEFINITIONS(-Wall -Werror -Wextra -Wno-unused-parameter)",
                "ADD_DEFINITIONS(-Wall -Wextra -Wno-unused-parameter)")])
        cmakeOptions = ['-DUSE_BINARIES=OFF', '-DUSE_TESTS=OFF']
        if context.enableHDF5:
            # HDF5 requires the H5_BUILT_AS_DYNAMIC_LIB macro be defined if
            # it was built with CMake as a dynamic library.
            cmakeOptions += [
                '-DUSE_HDF5=ON',
                '-DHDF5_ROOT="{instDir}"'.format(instDir=context.instDir),
                '-DCMAKE_CXX_FLAGS="-D H5_BUILT_AS_DYNAMIC_LIB"']
        else:
           cmakeOptions += ['-DUSE_HDF5=OFF']
                 
        cmakeOptions += buildArgs

        RunCMake(context, force, cmakeOptions)

ALEMBIC = Dependency("Alembic", InstallAlembic, "include/Alembic/Abc/Base.h")

############################################################
# Draco

DRACO_URL = "https://github.com/google/draco/archive/refs/tags/1.3.6.zip"

def InstallDraco(context, force, buildArgs):
    with CurrentWorkingDirectory(DownloadURL(DRACO_URL, context, force)):
        cmakeOptions = [
            '-DBUILD_USD_PLUGIN=ON',
        ]
        cmakeOptions += buildArgs
        RunCMake(context, force, cmakeOptions)

DRACO = Dependency("Draco", InstallDraco, "include/draco/compression/decode.h")

############################################################
# MaterialX

MATERIALX_URL = "https://github.com/materialx/MaterialX/archive/v1.38.4.zip"

def InstallMaterialX(context, force, buildArgs):
    with CurrentWorkingDirectory(DownloadURL(MATERIALX_URL, context, force)):
        cmakeOptions = ['-DMATERIALX_BUILD_SHARED_LIBS=ON']

        cmakeOptions += buildArgs;

        RunCMake(context, force, cmakeOptions)

MATERIALX = Dependency("MaterialX", InstallMaterialX, "include/MaterialXCore/Library.h")

############################################################
# Embree
# For MacOS we use version 3.13.3 to include a fix from Intel
# to build on Apple Silicon.
if MacOS():
    EMBREE_URL = "https://github.com/embree/embree/archive/v3.13.3.tar.gz"
else:
    EMBREE_URL = "https://github.com/embree/embree/archive/v3.2.2.tar.gz"

def InstallEmbree(context, force, buildArgs):
    with CurrentWorkingDirectory(DownloadURL(EMBREE_URL, context, force)):
        extraArgs = [
            '-DTBB_ROOT={instDir}'.format(instDir=context.instDir),
            '-DEMBREE_TUTORIALS=OFF',
            '-DEMBREE_ISPC_SUPPORT=OFF'
        ]

        if MacOS() and context.targetUniversal:
            extraArgs += [
                '-DEMBREE_MAX_ISA=NEON',
                '-DEMBREE_ISA_NEON=ON']
        # By default Embree fails to build on Visual Studio 2015 due
        # to an internal compiler issue that is worked around via the
        # following flag. For more details see:
        # https://github.com/embree/embree/issues/157
        if IsVisualStudio2015OrGreater() and not IsVisualStudio2017OrGreater():
            extraArgs.append('-DCMAKE_CXX_FLAGS=/d2SSAOptimizer-')

        extraArgs += buildArgs

        RunCMake(context, force, extraArgs)

EMBREE = Dependency("Embree", InstallEmbree, "include/embree3/rtcore.h")                  

############################################################
# USD

def InstallUSD(context, force, buildArgs):
    with CurrentWorkingDirectory(context.usdSrcDir):
        extraArgs = []

        extraArgs.append('-DPXR_PREFER_SAFETY_OVER_SPEED={}'
                         .format('ON' if context.safetyFirst else 'OFF'))

        if context.buildPython:
            extraArgs.append('-DPXR_ENABLE_PYTHON_SUPPORT=ON')
            extraArgs.append('-DPXR_USE_PYTHON_3={}'
                             .format('ON' if Python3() else 'OFF'))

            # Many people on Windows may not have python with the 
            # debugging symbol ( python27_d.lib ) installed, this is the common case 
            # where one downloads the python from official download website. Therefore we 
            # can still let people decide to build USD with release version of python if 
            # debugging into python land is not what they want which can be done by setting the 
            # debugPython
            if context.buildDebug and context.debugPython:
                extraArgs.append('-DPXR_USE_DEBUG_PYTHON=ON')
            else:
                extraArgs.append('-DPXR_USE_DEBUG_PYTHON=OFF')

            # CMake has trouble finding the executable, library, and include
            # directories when there are multiple versions of Python installed.
            # This can lead to crashes due to USD being linked against one
            # version of Python but running through some other Python
            # interpreter version. This primarily shows up on macOS, as it's
            # common to have a Python install that's separate from the one
            # included with the system.
            #
            # To avoid this, we try to determine these paths from Python
            # itself rather than rely on CMake's heuristics.
            pythonInfo = GetPythonInfo(context)
            if pythonInfo:
                # According to FindPythonLibs.cmake these are the variables
                # to set to specify which Python installation to use.
                extraArgs.append('-DPYTHON_EXECUTABLE="{pyExecPath}"'
                                 .format(pyExecPath=pythonInfo[0]))
                extraArgs.append('-DPYTHON_LIBRARY="{pyLibPath}"'
                                 .format(pyLibPath=pythonInfo[1]))
                extraArgs.append('-DPYTHON_INCLUDE_DIR="{pyIncPath}"'
                                 .format(pyIncPath=pythonInfo[2]))
        else:
            extraArgs.append('-DPXR_ENABLE_PYTHON_SUPPORT=OFF')

        if context.buildShared:
            extraArgs.append('-DBUILD_SHARED_LIBS=ON')
        elif context.buildMonolithic:
            extraArgs.append('-DPXR_BUILD_MONOLITHIC=ON')

        if context.buildDebug:
            extraArgs.append('-DTBB_USE_DEBUG_BUILD=ON')
        else:
            extraArgs.append('-DTBB_USE_DEBUG_BUILD=OFF')

        if context.buildDocs:
            extraArgs.append('-DPXR_BUILD_DOCUMENTATION=ON')
        else:
            extraArgs.append('-DPXR_BUILD_DOCUMENTATION=OFF')
    
        if context.buildTests:
            extraArgs.append('-DPXR_BUILD_TESTS=ON')
        else:
            extraArgs.append('-DPXR_BUILD_TESTS=OFF')

        if context.buildExamples:
            extraArgs.append('-DPXR_BUILD_EXAMPLES=ON')
        else:
            extraArgs.append('-DPXR_BUILD_EXAMPLES=OFF')

        if context.buildTutorials:
            extraArgs.append('-DPXR_BUILD_TUTORIALS=ON')
        else:
            extraArgs.append('-DPXR_BUILD_TUTORIALS=OFF')

        if context.buildTools:
            extraArgs.append('-DPXR_BUILD_USD_TOOLS=ON')
        else:
            extraArgs.append('-DPXR_BUILD_USD_TOOLS=OFF')
            
        if context.buildImaging:
            extraArgs.append('-DPXR_BUILD_IMAGING=ON')
            if context.enablePtex:
                extraArgs.append('-DPXR_ENABLE_PTEX_SUPPORT=ON')
            else:
                extraArgs.append('-DPXR_ENABLE_PTEX_SUPPORT=OFF')

            if context.enableOpenVDB:
                extraArgs.append('-DPXR_ENABLE_OPENVDB_SUPPORT=ON')
            else:
                extraArgs.append('-DPXR_ENABLE_OPENVDB_SUPPORT=OFF')

            if context.buildEmbree:
                extraArgs.append('-DPXR_BUILD_EMBREE_PLUGIN=ON')
            else:
                extraArgs.append('-DPXR_BUILD_EMBREE_PLUGIN=OFF')

            if context.buildPrman:
                if context.prmanLocation:
                    extraArgs.append('-DRENDERMAN_LOCATION="{location}"'
                                     .format(location=context.prmanLocation))
                extraArgs.append('-DPXR_BUILD_PRMAN_PLUGIN=ON')
            else:
                extraArgs.append('-DPXR_BUILD_PRMAN_PLUGIN=OFF')                
            
            if context.buildOIIO:
                extraArgs.append('-DPXR_BUILD_OPENIMAGEIO_PLUGIN=ON')
            else:
                extraArgs.append('-DPXR_BUILD_OPENIMAGEIO_PLUGIN=OFF')
                
            if context.buildOCIO:
                extraArgs.append('-DPXR_BUILD_OPENCOLORIO_PLUGIN=ON')
            else:
                extraArgs.append('-DPXR_BUILD_OPENCOLORIO_PLUGIN=OFF')

        else:
            extraArgs.append('-DPXR_BUILD_IMAGING=OFF')

        if context.buildUsdImaging:
            extraArgs.append('-DPXR_BUILD_USD_IMAGING=ON')
        else:
            extraArgs.append('-DPXR_BUILD_USD_IMAGING=OFF')

        if context.buildUsdview:
            extraArgs.append('-DPXR_BUILD_USDVIEW=ON')
        else:
            extraArgs.append('-DPXR_BUILD_USDVIEW=OFF')

        if context.buildAlembic:
            extraArgs.append('-DPXR_BUILD_ALEMBIC_PLUGIN=ON')
            if context.enableHDF5:
                extraArgs.append('-DPXR_ENABLE_HDF5_SUPPORT=ON')

                # CMAKE_PREFIX_PATH isn't sufficient for the FindHDF5 module 
                # to find the HDF5 we've built, so provide an extra hint.
                extraArgs.append('-DHDF5_ROOT="{instDir}"'
                                 .format(instDir=context.instDir))
            else:
                extraArgs.append('-DPXR_ENABLE_HDF5_SUPPORT=OFF')
        else:
            extraArgs.append('-DPXR_BUILD_ALEMBIC_PLUGIN=OFF')

        if context.buildDraco:
            extraArgs.append('-DPXR_BUILD_DRACO_PLUGIN=ON')
            draco_root = (context.dracoLocation
                          if context.dracoLocation else context.instDir)
            extraArgs.append('-DDRACO_ROOT="{}"'.format(draco_root))
        else:
            extraArgs.append('-DPXR_BUILD_DRACO_PLUGIN=OFF')

        if context.buildMaterialX:
            extraArgs.append('-DPXR_ENABLE_MATERIALX_SUPPORT=ON')
        else:
            extraArgs.append('-DPXR_ENABLE_MATERIALX_SUPPORT=OFF')

        if Windows():
            # Increase the precompiled header buffer limit.
            extraArgs.append('-DCMAKE_CXX_FLAGS="/Zm150"')

        # Make sure to use boost installed by the build script and not any
        # system installed boost
        extraArgs.append('-DBoost_NO_BOOST_CMAKE=On')
        extraArgs.append('-DBoost_NO_SYSTEM_PATHS=True')
        extraArgs += buildArgs

        RunCMake(context, force, extraArgs)

USD = Dependency("USD", InstallUSD, "include/pxr/pxr.h")

############################################################
# Install script

programDescription = """\
Installation Script for USD

Builds and installs USD and 3rd-party dependencies to specified location.

- Libraries:
The following is a list of libraries that this script will download and build
as needed. These names can be used to identify libraries for various script
options, like --force or --build-args.

{libraryList}

- Downloading Libraries:
If curl or powershell (on Windows) are installed and located in PATH, they
will be used to download dependencies. Otherwise, a built-in downloader will 
be used.

- Specifying Custom Build Arguments:
Users may specify custom build arguments for libraries using the --build-args
option. This values for this option must take the form <library name>,<option>. 
For example:

%(prog)s --build-args boost,cxxflags=... USD,-DPXR_STRICT_BUILD_MODE=ON ...
%(prog)s --build-args USD,"-DPXR_STRICT_BUILD_MODE=ON -DPXR_HEADLESS_TEST_MODE=ON" ...

These arguments will be passed directly to the build system for the specified 
library. Multiple quotes may be needed to ensure arguments are passed on 
exactly as desired. Users must ensure these arguments are suitable for the
specified library and do not conflict with other options, otherwise build 
errors may occur.

- Python Versions and DCC Plugins:
Some DCCs may ship with and run using their own version of Python. In that case,
it is important that USD and the plugins for that DCC are built using the DCC's
version of Python and not the system version. This can be done by running
%(prog)s using the DCC's version of Python.

If %(prog)s does not automatically detect the necessary information, the flag
--build-python-info can be used to explicitly pass in the Python that you want
USD to use to build the Python bindings with. This flag takes 4 arguments: 
Python executable, Python include directory Python library and Python version.

Note that this is primarily an issue on MacOS, where a DCC's version of Python
is likely to conflict with the version provided by the system.

- C++11 ABI Compatibility:
On Linux, the --use-cxx11-abi parameter can be used to specify whether to use
the C++11 ABI for libstdc++ when building USD and any dependencies. The value
given to this parameter will be used to define _GLIBCXX_USE_CXX11_ABI for
all builds.

If this parameter is not specified, the compiler's default ABI will be used.

For more details see:
https://gcc.gnu.org/onlinedocs/libstdc++/manual/using_dual_abi.html
""".format(
    libraryList=" ".join(sorted([d.name for d in AllDependencies])))

parser = argparse.ArgumentParser(
    formatter_class=argparse.RawDescriptionHelpFormatter,
    description=programDescription)

parser.add_argument("install_dir", type=str, 
                    help="Directory where USD will be installed")
parser.add_argument("-n", "--dry_run", dest="dry_run", action="store_true",
                    help="Only summarize what would happen")
                    
group = parser.add_mutually_exclusive_group()
group.add_argument("-v", "--verbose", action="count", default=1,
                   dest="verbosity",
                   help="Increase verbosity level (1-3)")
group.add_argument("-q", "--quiet", action="store_const", const=0,
                   dest="verbosity",
                   help="Suppress all output except for error messages")

group = parser.add_argument_group(title="Build Options")
group.add_argument("-j", "--jobs", type=int, default=GetCPUCount(),
                   help=("Number of build jobs to run in parallel. "
                         "(default: # of processors [{0}])"
                         .format(GetCPUCount())))
group.add_argument("--build", type=str,
                   help=("Build directory for USD and 3rd-party dependencies " 
                         "(default: <install_dir>/build)"))

BUILD_DEBUG = "debug"
BUILD_RELEASE = "release"
BUILD_RELWITHDEBUG = "relwithdebuginfo"
group.add_argument("--build-variant", default=BUILD_RELEASE,
                   choices=[BUILD_DEBUG, BUILD_RELEASE, BUILD_RELWITHDEBUG],
                   help=("Build variant for USD and 3rd-party dependencies. "
                         "(default: {})".format(BUILD_RELEASE)))

if MacOS():
    group.add_argument("--build-target",
                       default=apple_utils.GetBuildTargetDefault(),
                       choices=apple_utils.GetBuildTargets(),
                       help=("Build target for macOS cross compilation. "
                             "(default: {})".format(
                                apple_utils.GetBuildTargetDefault())))

group.add_argument("--build-args", type=str, nargs="*", default=[],
                   help=("Custom arguments to pass to build system when "
                         "building libraries (see docs above)"))
group.add_argument("--build-python-info", type=str, nargs=4, default=[],
                   metavar=('PYTHON_EXECUTABLE', 'PYTHON_INCLUDE_DIR', 'PYTHON_LIBRARY', 'PYTHON_VERSION'),
                   help=("Specify a custom python to use during build"))
group.add_argument("--force", type=str, action="append", dest="force_build",
                   default=[],
                   help=("Force download and build of specified library "
                         "(see docs above)"))
group.add_argument("--force-all", action="store_true",
                   help="Force download and build of all libraries")
group.add_argument("--generator", type=str,
                   help=("CMake generator to use when building libraries with "
                         "cmake"))
group.add_argument("--toolset", type=str,
                   help=("CMake toolset to use when building libraries with "
                         "cmake"))
if MacOS():
<<<<<<< HEAD
    codesignDefault = False if apple_utils.GetMacArch() == "x64_64" else True
    group.add_argument("--codesign", dest="macos_codesign", default=codesignDefault,
                       help=("Use codesigning for macOS builds (defaults to enabled on Apple Silicon)"))
=======
    codesignDefault = True if apple_utils.IsHostArm() else False
    group.add_argument("--codesign", dest="macos_codesign",
                       default=codesignDefault, action="store_true",
                       help=("Enable code signing for macOS builds "
                             "(defaults to enabled on Apple Silicon)"))
>>>>>>> 786ae45c

if Linux():
    group.add_argument("--use-cxx11-abi", type=int, choices=[0, 1],
                       help=("Use C++11 ABI for libstdc++. (see docs above)"))

group = parser.add_argument_group(title="3rd Party Dependency Build Options")
group.add_argument("--src", type=str,
                   help=("Directory where dependencies will be downloaded "
                         "(default: <install_dir>/src)"))
group.add_argument("--inst", type=str,
                   help=("Directory where dependencies will be installed "
                         "(default: <install_dir>)"))

group = parser.add_argument_group(title="USD Options")

(SHARED_LIBS, MONOLITHIC_LIB) = (0, 1)
subgroup = group.add_mutually_exclusive_group()
subgroup.add_argument("--build-shared", dest="build_type",
                      action="store_const", const=SHARED_LIBS, 
                      default=SHARED_LIBS,
                      help="Build individual shared libraries (default)")
subgroup.add_argument("--build-monolithic", dest="build_type",
                      action="store_const", const=MONOLITHIC_LIB,
                      help="Build a single monolithic shared library")

subgroup = group.add_mutually_exclusive_group()
subgroup.add_argument("--tests", dest="build_tests", action="store_true",
                      default=False, help="Build unit tests")
subgroup.add_argument("--no-tests", dest="build_tests", action="store_false",
                      help="Do not build unit tests (default)")
subgroup = group.add_mutually_exclusive_group()
subgroup.add_argument("--examples", dest="build_examples", action="store_true",
                      default=True, help="Build examples (default)")
subgroup.add_argument("--no-examples", dest="build_examples", action="store_false",
                      help="Do not build examples")
subgroup = group.add_mutually_exclusive_group()
subgroup.add_argument("--tutorials", dest="build_tutorials", action="store_true",
                      default=True, help="Build tutorials (default)")
subgroup.add_argument("--no-tutorials", dest="build_tutorials", action="store_false",
                      help="Do not build tutorials")
subgroup = group.add_mutually_exclusive_group()
subgroup.add_argument("--tools", dest="build_tools", action="store_true",
                     default=True, help="Build USD tools (default)")
subgroup.add_argument("--no-tools", dest="build_tools", action="store_false",
                      help="Do not build USD tools")
subgroup = group.add_mutually_exclusive_group()
subgroup.add_argument("--docs", dest="build_docs", action="store_true",
                      default=False, help="Build documentation")
subgroup.add_argument("--no-docs", dest="build_docs", action="store_false",
                      help="Do not build documentation (default)")
subgroup = group.add_mutually_exclusive_group()
subgroup.add_argument("--python", dest="build_python", action="store_true",
                      default=True, help="Build python based components "
                                         "(default)")
subgroup.add_argument("--no-python", dest="build_python", action="store_false",
                      help="Do not build python based components")
subgroup = group.add_mutually_exclusive_group()
subgroup.add_argument("--prefer-safety-over-speed", dest="safety_first",
                      action="store_true", default=True, help=
                      "Enable extra safety checks (which may negatively "
                      "impact performance) against malformed input files "
                      "(default)")
subgroup.add_argument("--prefer-speed-over-safety", dest="safety_first",
                      action="store_false", help=
                      "Disable performance-impacting safety checks against "
                      "malformed input files")

subgroup = group.add_mutually_exclusive_group()
subgroup.add_argument("--debug-python", dest="debug_python", action="store_true",
                      help="Define Boost Python Debug if your Python library comes with Debugging symbols.")

subgroup.add_argument("--no-debug-python", dest="debug_python", action="store_false",
                      help="Don't define Boost Python Debug if your Python library comes with Debugging symbols.")

(NO_IMAGING, IMAGING, USD_IMAGING) = (0, 1, 2)

group = parser.add_argument_group(title="Imaging and USD Imaging Options")
subgroup = group.add_mutually_exclusive_group()
subgroup.add_argument("--imaging", dest="build_imaging", 
                      action="store_const", const=IMAGING, default=USD_IMAGING,
                      help="Build imaging component")
subgroup.add_argument("--usd-imaging", dest="build_imaging", 
                      action="store_const", const=USD_IMAGING,
                      help="Build imaging and USD imaging components (default)")
subgroup.add_argument("--no-imaging", dest="build_imaging", 
                      action="store_const", const=NO_IMAGING,
                      help="Do not build imaging or USD imaging components")
subgroup = group.add_mutually_exclusive_group()
subgroup.add_argument("--ptex", dest="enable_ptex", action="store_true", 
                      default=False, 
                      help="Enable Ptex support in imaging")
subgroup.add_argument("--no-ptex", dest="enable_ptex", 
                      action="store_false",
                      help="Disable Ptex support in imaging (default)")
subgroup = group.add_mutually_exclusive_group()
subgroup.add_argument("--openvdb", dest="enable_openvdb", action="store_true", 
                      default=False, 
                      help="Enable OpenVDB support in imaging")
subgroup.add_argument("--no-openvdb", dest="enable_openvdb", 
                      action="store_false",
                      help="Disable OpenVDB support in imaging (default)")
subgroup = group.add_mutually_exclusive_group()
subgroup.add_argument("--usdview", dest="build_usdview",
                      action="store_true", default=True,
                      help="Build usdview (default)")
subgroup.add_argument("--no-usdview", dest="build_usdview",
                      action="store_false", 
                      help="Do not build usdview")

group = parser.add_argument_group(title="Imaging Plugin Options")
subgroup = group.add_mutually_exclusive_group()
subgroup.add_argument("--embree", dest="build_embree", action="store_true",
                      default=False,
                      help="Build Embree sample imaging plugin")
subgroup.add_argument("--no-embree", dest="build_embree", action="store_false",
                      help="Do not build Embree sample imaging plugin (default)")
subgroup = group.add_mutually_exclusive_group()
subgroup.add_argument("--prman", dest="build_prman", action="store_true",
                      default=False,
                      help="Build Pixar's RenderMan imaging plugin")
subgroup.add_argument("--no-prman", dest="build_prman", action="store_false",
                      help="Do not build Pixar's RenderMan imaging plugin (default)")
group.add_argument("--prman-location", type=str,
                   help="Directory where Pixar's RenderMan is installed.")
subgroup = group.add_mutually_exclusive_group()
subgroup.add_argument("--openimageio", dest="build_oiio", action="store_true", 
                      default=False,
                      help="Build OpenImageIO plugin for USD")
subgroup.add_argument("--no-openimageio", dest="build_oiio", action="store_false",
                      help="Do not build OpenImageIO plugin for USD (default)")
subgroup = group.add_mutually_exclusive_group()
subgroup.add_argument("--opencolorio", dest="build_ocio", action="store_true", 
                      default=False,
                      help="Build OpenColorIO plugin for USD")
subgroup.add_argument("--no-opencolorio", dest="build_ocio", action="store_false",
                      help="Do not build OpenColorIO plugin for USD (default)")

group = parser.add_argument_group(title="Alembic Plugin Options")
subgroup = group.add_mutually_exclusive_group()
subgroup.add_argument("--alembic", dest="build_alembic", action="store_true", 
                      default=False,
                      help="Build Alembic plugin for USD")
subgroup.add_argument("--no-alembic", dest="build_alembic", action="store_false",
                      help="Do not build Alembic plugin for USD (default)")
subgroup = group.add_mutually_exclusive_group()
subgroup.add_argument("--hdf5", dest="enable_hdf5", action="store_true", 
                      default=False,
                      help="Enable HDF5 support in the Alembic plugin")
subgroup.add_argument("--no-hdf5", dest="enable_hdf5", action="store_false",
                      help="Disable HDF5 support in the Alembic plugin (default)")

group = parser.add_argument_group(title="Draco Plugin Options")
subgroup = group.add_mutually_exclusive_group()
subgroup.add_argument("--draco", dest="build_draco", action="store_true", 
                      default=False,
                      help="Build Draco plugin for USD")
subgroup.add_argument("--no-draco", dest="build_draco", action="store_false",
                      help="Do not build Draco plugin for USD (default)")
group.add_argument("--draco-location", type=str,
                   help="Directory where Draco is installed.")

group = parser.add_argument_group(title="MaterialX Plugin Options")
subgroup = group.add_mutually_exclusive_group()
subgroup.add_argument("--materialx", dest="build_materialx", action="store_true", 
                      default=False,
                      help="Build MaterialX plugin for USD")
subgroup.add_argument("--no-materialx", dest="build_materialx", action="store_false",
                      help="Do not build MaterialX plugin for USD (default)")

args = parser.parse_args()

class InstallContext:
    def __init__(self, args):
        # Assume the USD source directory is in the parent directory
        self.usdSrcDir = os.path.normpath(
            os.path.join(os.path.abspath(os.path.dirname(__file__)), ".."))

        # Directory where USD will be installed
        self.usdInstDir = os.path.abspath(args.install_dir)

        # Directory where dependencies will be installed
        self.instDir = (os.path.abspath(args.inst) if args.inst 
                        else self.usdInstDir)

        # Directory where dependencies will be downloaded and extracted
        self.srcDir = (os.path.abspath(args.src) if args.src
                       else os.path.join(self.usdInstDir, "src"))
        
        # Directory where USD and dependencies will be built
        self.buildDir = (os.path.abspath(args.build) if args.build
                         else os.path.join(self.usdInstDir, "build"))

        # Determine which downloader to use.  The reason we don't simply
        # use urllib2 all the time is that some older versions of Python
        # don't support TLS v1.2, which is required for downloading some
        # dependencies.
        if which("curl"):
            self.downloader = DownloadFileWithCurl
            self.downloaderName = "curl"
        elif Windows() and which("powershell"):
            self.downloader = DownloadFileWithPowershell
            self.downloaderName = "powershell"
        else:
            self.downloader = DownloadFileWithUrllib
            self.downloaderName = "built-in"

        # CMake generator and toolset
        self.cmakeGenerator = args.generator
        self.cmakeToolset = args.toolset

        # Number of jobs
        self.numJobs = args.jobs
        if self.numJobs <= 0:
            raise ValueError("Number of jobs must be greater than 0")

        # Build arguments
        self.buildArgs = dict()
        for a in args.build_args:
            (depName, _, arg) = a.partition(",")
            if not depName or not arg:
                raise ValueError("Invalid argument for --build-args: {}"
                                 .format(a))
            if depName.lower() not in AllDependenciesByName:
                raise ValueError("Invalid library for --build-args: {}"
                                 .format(depName))

            self.buildArgs.setdefault(depName.lower(), []).append(arg)

        # Build python info
        self.build_python_info = dict()
        if args.build_python_info:
            self.build_python_info['PYTHON_EXECUTABLE'] = args.build_python_info[0]
            self.build_python_info['PYTHON_INCLUDE_DIR'] = args.build_python_info[1]
            self.build_python_info['PYTHON_LIBRARY'] = args.build_python_info[2]
            self.build_python_info['PYTHON_VERSION'] = args.build_python_info[3]

        # Build type
        self.buildDebug = (args.build_variant == BUILD_DEBUG)
        self.buildRelease = (args.build_variant == BUILD_RELEASE)
        self.buildRelWithDebug = (args.build_variant == BUILD_RELWITHDEBUG)

        self.debugPython = args.debug_python

        self.buildShared = (args.build_type == SHARED_LIBS)
        self.buildMonolithic = (args.build_type == MONOLITHIC_LIB)

        # Build target and code signing
        if MacOS():
            self.buildTarget = args.build_target
            apple_utils.SetTarget(self, self.buildTarget)

            self.macOSCodesign = \
                (args.macos_codesign if hasattr(args, "macos_codesign")
                 else False)
        else:
            self.buildTarget = ""

        self.useCXX11ABI = \
            (args.use_cxx11_abi if hasattr(args, "use_cxx11_abi") else None)
        self.safetyFirst = args.safety_first
        self.macOSCodesign = \
            (args.macos_codesign if hasattr(args, "macos_codesign") else False)

        # Dependencies that are forced to be built
        self.forceBuildAll = args.force_all
        self.forceBuild = [dep.lower() for dep in args.force_build]

        # Optional components
        self.buildTests = args.build_tests
        self.buildDocs = args.build_docs
        self.buildPython = args.build_python
        self.buildExamples = args.build_examples
        self.buildTutorials = args.build_tutorials
        self.buildTools = args.build_tools

        # - Imaging
        self.buildImaging = (args.build_imaging == IMAGING or
                             args.build_imaging == USD_IMAGING)
        self.enablePtex = self.buildImaging and args.enable_ptex
        self.enableOpenVDB = self.buildImaging and args.enable_openvdb

        # - USD Imaging
        self.buildUsdImaging = (args.build_imaging == USD_IMAGING)

        # - usdview
        self.buildUsdview = (self.buildUsdImaging and 
                             self.buildPython and 
                             args.build_usdview)

        # - Imaging plugins
        self.buildEmbree = self.buildImaging and args.build_embree
        self.buildPrman = self.buildImaging and args.build_prman
        self.prmanLocation = (os.path.abspath(args.prman_location)
                               if args.prman_location else None)                               
        self.buildOIIO = args.build_oiio or (self.buildUsdImaging
                                             and self.buildTests)
        self.buildOCIO = args.build_ocio

        # - Alembic Plugin
        self.buildAlembic = args.build_alembic
        self.enableHDF5 = self.buildAlembic and args.enable_hdf5

        # - Draco Plugin
        self.buildDraco = args.build_draco
        self.dracoLocation = (os.path.abspath(args.draco_location)
                                if args.draco_location else None)

        # - MaterialX Plugin
        self.buildMaterialX = args.build_materialx

    def GetBuildArguments(self, dep):
        return self.buildArgs.get(dep.name.lower(), [])
       
    def ForceBuildDependency(self, dep):
        # Never force building a Python dependency, since users are required
        # to build these dependencies themselves.
        if type(dep) is PythonDependency:
            return False
        return self.forceBuildAll or dep.name.lower() in self.forceBuild

try:
    context = InstallContext(args)
except Exception as e:
    PrintError(str(e))
    sys.exit(1)

verbosity = args.verbosity

# Augment PATH on Windows so that 3rd-party dependencies can find libraries
# they depend on. In particular, this is needed for building IlmBase/OpenEXR.
extraPaths = []
extraPythonPaths = []
if Windows():
    extraPaths.append(os.path.join(context.instDir, "lib"))
    extraPaths.append(os.path.join(context.instDir, "bin"))

if extraPaths:
    paths = os.environ.get('PATH', '').split(os.pathsep) + extraPaths
    os.environ['PATH'] = os.pathsep.join(paths)

if extraPythonPaths:
    paths = os.environ.get('PYTHONPATH', '').split(os.pathsep) + extraPythonPaths
    os.environ['PYTHONPATH'] = os.pathsep.join(paths)

# Determine list of dependencies that are required based on options
# user has selected.
requiredDependencies = [ZLIB, BOOST, TBB]

if context.buildAlembic:
    if context.enableHDF5:
        requiredDependencies += [HDF5]
    requiredDependencies += [OPENEXR, ALEMBIC]

if context.buildDraco:
    requiredDependencies += [DRACO]

if context.buildMaterialX:
    requiredDependencies += [MATERIALX]

if context.buildImaging:
    if context.enablePtex:
        requiredDependencies += [PTEX]

    requiredDependencies += [OPENSUBDIV]

    if context.enableOpenVDB:
        requiredDependencies += [BLOSC, BOOST, OPENEXR, OPENVDB, TBB]
    
    if context.buildOIIO:
        requiredDependencies += [BOOST, JPEG, TIFF, PNG, OPENEXR, OPENIMAGEIO]

    if context.buildOCIO:
        requiredDependencies += [OPENCOLORIO]

    if context.buildEmbree:
        requiredDependencies += [TBB, EMBREE]
                             
if context.buildUsdview:
    requiredDependencies += [PYOPENGL, PYSIDE]

# Assume zlib already exists on Linux platforms and don't build
# our own. This avoids potential issues where a host application
# loads an older version of zlib than the one we'd build and link
# our libraries against.
if Linux():
    requiredDependencies.remove(ZLIB)

# Error out if user is building monolithic library on windows with draco plugin
# enabled. This currently results in missing symbols.
if context.buildDraco and context.buildMonolithic and Windows():
    PrintError("Draco plugin can not be enabled for monolithic build on Windows")
    sys.exit(1)

# Error out if user explicitly specified building usdview without required
# components. Otherwise, usdview will be silently disabled. This lets users
# specify "--no-python" without explicitly having to specify "--no-usdview",
# for instance.
if "--usdview" in sys.argv:
    if not context.buildUsdImaging:
        PrintError("Cannot build usdview when usdImaging is disabled.")
        sys.exit(1)
    if not context.buildPython:
        PrintError("Cannot build usdview when Python support is disabled.")
        sys.exit(1)

dependenciesToBuild = []
for dep in requiredDependencies:
    if context.ForceBuildDependency(dep) or not dep.Exists(context):
        if dep not in dependenciesToBuild:
            dependenciesToBuild.append(dep)

# Verify toolchain needed to build required dependencies
if (not which("g++") and
    not which("clang") and
    not GetXcodeDeveloperDirectory() and
    not GetVisualStudioCompilerAndVersion()):
    PrintError("C++ compiler not found -- please install a compiler")
    sys.exit(1)

# Error out if a 64bit version of python interpreter is not being used
isPython64Bit = (ctypes.sizeof(ctypes.c_voidp) == 8)
if not isPython64Bit:
    PrintError("64bit python not found -- please install it and adjust your"
               "PATH")
    sys.exit(1)

if which("cmake"):
    # Check cmake requirements
    if Windows():
        # Windows build depend on boost 1.70, which is not supported before
        # cmake version 3.14
        cmake_required_version = (3, 14)
    else:
        cmake_required_version = (3, 12)
    cmake_version = GetCMakeVersion()
    if not cmake_version:
        PrintError("Failed to determine CMake version")
        sys.exit(1)

    if cmake_version < cmake_required_version:
        def _JoinVersion(v):
            return ".".join(str(n) for n in v)
        PrintError("CMake version {req} or later required to build USD, "
                   "but version found was {found}".format(
                       req=_JoinVersion(cmake_required_version),
                       found=_JoinVersion(cmake_version)))
        sys.exit(1)
else:
    PrintError("CMake not found -- please install it and adjust your PATH")
    sys.exit(1)

if context.buildDocs:
    if not which("doxygen"):
        PrintError("doxygen not found -- please install it and adjust your PATH")
        sys.exit(1)
        
    if not which("dot"):
        PrintError("dot not found -- please install graphviz and adjust your "
                   "PATH")
        sys.exit(1)

if PYSIDE in requiredDependencies:
    # Special case - we are given the PYSIDEUICBINARY as cmake arg.
    usdBuildArgs = context.GetBuildArguments(USD)
    given_pysideUic = 'PYSIDEUICBINARY' in " ".join(usdBuildArgs)

    # The USD build will skip building usdview if pyside2-uic or pyside-uic is
    # not found, so check for it here to avoid confusing users. This list of 
    # PySide executable names comes from cmake/modules/FindPySide.cmake
    pyside6Uic = ["pyside6-uic", "uic"]
    found_pyside6Uic = any([which(p) for p in pyside6Uic])
    pyside2Uic = ["pyside2-uic", "python2-pyside2-uic", "pyside2-uic-2.7", "uic"]
    found_pyside2Uic = any([which(p) for p in pyside2Uic])
    pysideUic = ["pyside-uic", "python2-pyside-uic", "pyside-uic-2.7"]
    found_pysideUic = any([which(p) for p in pysideUic])
    if not given_pysideUic and not found_pyside2Uic and not found_pysideUic and not found_pyside6Uic:
        if Windows():
            # Windows does not support PySide2 with Python2.7
            PrintError("pyside-uic not found -- please install PySide and"
                       " adjust your PATH. (Note that this program may be named"
                       " {0} depending on your platform)"
                   .format(" or ".join(pysideUic)))
        else:
            PrintError("uic not found -- please install PySide2 or PySide6 and"
                       " adjust your PATH. (Note that this program may be"
                       " named {0} depending on your platform)"
                       .format(" or ".join(set(pyside2Uic+pyside6Uic))))
        sys.exit(1)

if JPEG in requiredDependencies:
    # NASM is required to build libjpeg-turbo
    if (Windows() and not which("nasm")):
        PrintError("nasm not found -- please install it and adjust your PATH")
        sys.exit(1)

# Summarize
summaryMsg = """
Building with settings:
  USD source directory          {usdSrcDir}
  USD install directory         {usdInstDir}
  3rd-party source directory    {srcDir}
  3rd-party install directory   {instDir}
  Build directory               {buildDir}
  CMake generator               {cmakeGenerator}
  CMake toolset                 {cmakeToolset}
  Downloader                    {downloader}

  Building                      {buildType}
""" 

if context.useCXX11ABI is not None:
    summaryMsg += """\
    Use C++11 ABI               {useCXX11ABI}
"""

summaryMsg += """\
    Variant                     {buildVariant}
    Target                      {buildTarget}
    Imaging                     {buildImaging}
      Ptex support:             {enablePtex}
      OpenVDB support:          {enableOpenVDB}
      OpenImageIO support:      {buildOIIO} 
      OpenColorIO support:      {buildOCIO} 
      PRMan support:            {buildPrman}
    UsdImaging                  {buildUsdImaging}
      usdview:                  {buildUsdview}
    Python support              {buildPython}
      Python Debug:             {debugPython}
      Python 3:                 {enablePython3}
    Documentation               {buildDocs}
    Tests                       {buildTests}
    Examples                    {buildExamples}
    Tutorials                   {buildTutorials}
    Tools                       {buildTools}
    Alembic Plugin              {buildAlembic}
      HDF5 support:             {enableHDF5}
    Draco Plugin                {buildDraco}
    MaterialX Plugin            {buildMaterialX}

  Dependencies                  {dependencies}"""

if context.buildArgs:
    summaryMsg += """
  Build arguments               {buildArgs}"""

def FormatBuildArguments(buildArgs):
    s = ""
    for depName in sorted(buildArgs.keys()):
        args = buildArgs[depName]
        s += """
                                {name}: {args}""".format(
            name=AllDependenciesByName[depName].name,
            args=" ".join(args))
    return s.lstrip()

summaryMsg = summaryMsg.format(
    usdSrcDir=context.usdSrcDir,
    usdInstDir=context.usdInstDir,
    srcDir=context.srcDir,
    buildDir=context.buildDir,
    instDir=context.instDir,
    cmakeGenerator=("Default" if not context.cmakeGenerator
                    else context.cmakeGenerator),
    cmakeToolset=("Default" if not context.cmakeToolset
                  else context.cmakeToolset),
    downloader=(context.downloaderName),
    dependencies=("None" if not dependenciesToBuild else 
                  ", ".join([d.name for d in dependenciesToBuild])),
    buildArgs=FormatBuildArguments(context.buildArgs),
    useCXX11ABI=("On" if context.useCXX11ABI else "Off"),
    buildType=("Shared libraries" if context.buildShared
               else "Monolithic shared library" if context.buildMonolithic
               else ""),
    buildVariant=("Release" if context.buildRelease
                  else "Debug" if context.buildDebug
                  else "Release w/ Debug Info" if context.buildRelWithDebug
                  else ""),
    buildTarget=(apple_utils.GetTargetName(context) if context.buildTarget
                 else ""),
    buildImaging=("On" if context.buildImaging else "Off"),
    macOSCodesign=("On" if context.macOSCodesign else "Off"),
    enablePtex=("On" if context.enablePtex else "Off"),
    enableOpenVDB=("On" if context.enableOpenVDB else "Off"),
    buildOIIO=("On" if context.buildOIIO else "Off"),
    buildOCIO=("On" if context.buildOCIO else "Off"),
    buildPrman=("On" if context.buildPrman else "Off"),
    buildUsdImaging=("On" if context.buildUsdImaging else "Off"),
    buildUsdview=("On" if context.buildUsdview else "Off"),
    buildPython=("On" if context.buildPython else "Off"),
    debugPython=("On" if context.debugPython else "Off"),
    enablePython3=("On" if Python3() else "Off"),
    buildDocs=("On" if context.buildDocs else "Off"),
    buildTests=("On" if context.buildTests else "Off"),
    buildExamples=("On" if context.buildExamples else "Off"),
    buildTutorials=("On" if context.buildTutorials else "Off"),
    buildTools=("On" if context.buildTools else "Off"),
    buildAlembic=("On" if context.buildAlembic else "Off"),
    buildDraco=("On" if context.buildDraco else "Off"),
    buildMaterialX=("On" if context.buildMaterialX else "Off"),
    enableHDF5=("On" if context.enableHDF5 else "Off"))

Print(summaryMsg)

if args.dry_run:
    sys.exit(0)

# Scan for any dependencies that the user is required to install themselves
# and print those instructions first.
pythonDependencies = \
    [dep for dep in dependenciesToBuild if type(dep) is PythonDependency]
if pythonDependencies:
    for dep in pythonDependencies:
        Print(dep.getInstructions())
    sys.exit(1)

# Ensure directory structure is created and is writable.
for dir in [context.usdInstDir, context.instDir, context.srcDir, 
            context.buildDir]:
    try:
        if os.path.isdir(dir):
            testFile = os.path.join(dir, "canwrite")
            open(testFile, "w").close()
            os.remove(testFile)
        else:
            os.makedirs(dir)
    except Exception as e:
        PrintError("Could not write to directory {dir}. Change permissions "
                   "or choose a different location to install to."
                   .format(dir=dir))
        sys.exit(1)

try:
    # Download and install 3rd-party dependencies, followed by USD.
    for dep in dependenciesToBuild + [USD]:
        PrintStatus("Installing {dep}...".format(dep=dep.name))
        dep.installer(context, 
                      buildArgs=context.GetBuildArguments(dep),
                      force=context.ForceBuildDependency(dep))
except Exception as e:
    PrintError(str(e))
    sys.exit(1)

# Done. Print out a final status message.
requiredInPythonPath = set([
    os.path.join(context.usdInstDir, "lib", "python")
])
requiredInPythonPath.update(extraPythonPaths)

requiredInPath = set([
    os.path.join(context.usdInstDir, "bin")
])
requiredInPath.update(extraPaths)

if Windows():
    requiredInPath.update([
        os.path.join(context.usdInstDir, "lib"),
        os.path.join(context.instDir, "bin"),
        os.path.join(context.instDir, "lib")
    ])

if MacOS():
    if context.macOSCodesign:
        apple_utils.Codesign(context.usdInstDir, verbosity > 1)

Print("""
Success! To use USD, please ensure that you have:""")

if context.buildPython:
    Print("""
    The following in your PYTHONPATH environment variable:
    {requiredInPythonPath}""".format(
        requiredInPythonPath="\n    ".join(sorted(requiredInPythonPath))))

Print("""
    The following in your PATH environment variable:
    {requiredInPath}
""".format(requiredInPath="\n    ".join(sorted(requiredInPath))))
    
if context.buildPrman:
    Print("See documentation at http://openusd.org/docs/RenderMan-USD-Imaging-Plugin.html "
          "for setting up the RenderMan plugin.\n")<|MERGE_RESOLUTION|>--- conflicted
+++ resolved
@@ -1136,7 +1136,6 @@
 PNG_URL = "https://github.com/glennrp/libpng/archive/refs/tags/v1.6.29.tar.gz"
 
 def InstallPNG(context, force, buildArgs):
-<<<<<<< HEAD
     macArgs = []
     with CurrentWorkingDirectory(DownloadURL(PNG_URL, context, force)):
         if MacOS():
@@ -1153,20 +1152,6 @@
                    'add_custom_target(gensym DEPENDS "${CMAKE_CURRENT_BINARY_DIR}/libpng.sym" genvers)'),
                   ("add_custom_target(genfiles DEPENDS",
                    "add_custom_target(genfiles DEPENDS gensym symbol-check")])
-=======
-    with CurrentWorkingDirectory(DownloadURL(PNG_URL, context, force)):
-        macArgs = []
-        if MacOS() and apple_utils.IsTargetArm(context):
-            # Ensure libpng's build doesn't erroneously activate inappropriate
-            # Neon extensions
-            macArgs = ["-DCMAKE_C_FLAGS=\"-DPNG_ARM_NEON_OPT=0\""]
-
-            if context.targetUniversal:
-                PatchFile("scripts/genout.cmake.in",
-                [("CMAKE_OSX_ARCHITECTURES",
-                  "CMAKE_OSX_INTERNAL_ARCHITECTURES")])
-
->>>>>>> 786ae45c
         RunCMake(context, force, buildArgs + macArgs)
 
 PNG = Dependency("PNG", InstallPNG, "include/png.h")
@@ -1961,17 +1946,9 @@
                    help=("CMake toolset to use when building libraries with "
                          "cmake"))
 if MacOS():
-<<<<<<< HEAD
     codesignDefault = False if apple_utils.GetMacArch() == "x64_64" else True
     group.add_argument("--codesign", dest="macos_codesign", default=codesignDefault,
                        help=("Use codesigning for macOS builds (defaults to enabled on Apple Silicon)"))
-=======
-    codesignDefault = True if apple_utils.IsHostArm() else False
-    group.add_argument("--codesign", dest="macos_codesign",
-                       default=codesignDefault, action="store_true",
-                       help=("Enable code signing for macOS builds "
-                             "(defaults to enabled on Apple Silicon)"))
->>>>>>> 786ae45c
 
 if Linux():
     group.add_argument("--use-cxx11-abi", type=int, choices=[0, 1],

--- conflicted
+++ resolved
@@ -1,9 +1,6 @@
 .p4*
 .DS_Store
 .AppleDouble
-<<<<<<< HEAD
 .vs*
 .github*
-=======
->>>>>>> 794558f4
-/build+/build

--- conflicted
+++ resolved
@@ -41,11 +41,8 @@
 );
 
 
-<<<<<<< HEAD
-=======
 const GfVec2f MayaMeshWriter::_DefaultUV = GfVec2f(-1.0e30);
 
->>>>>>> cc6709e4
 const GfVec3f MayaMeshWriter::_ShaderDefaultRGB = GfVec3f(0.5);
 const float MayaMeshWriter::_ShaderDefaultAlpha = 0.0;
 

//
// Copyright 2016 Pixar
//
// Licensed under the Apache License, Version 2.0 (the "Apache License")
// with the following modification; you may not use this file except in
// compliance with the Apache License and the following modification to it:
// Section 6. Trademarks. is deleted and replaced with:
//
// 6. Trademarks. This License does not grant permission to use the trade
//    names, trademarks, service marks, or product names of the Licensor
//    and its affiliates, except as required to comply with Section 4(c) of
//    the License and to reproduce the content of the NOTICE file.
//
// You may obtain a copy of the Apache License at
//
//     http://www.apache.org/licenses/LICENSE-2.0
//
// Unless required by applicable law or agreed to in writing, software
// distributed under the Apache License with the above modification is
// distributed on an "AS IS" BASIS, WITHOUT WARRANTIES OR CONDITIONS OF ANY
// KIND, either express or implied. See the Apache License for the specific
// language governing permissions and limitations under the Apache License.
//

#ifndef PXRUSDMAYA_TRANSLATOR_IMPORT_H
#define PXRUSDMAYA_TRANSLATOR_IMPORT_H

<<<<<<< HEAD
#include "usdMaya/api.h"
=======
/// \file usdTranslatorImport.h

#include "usdMaya/JobArgs.h"

#include <maya/MFileObject.h>
>>>>>>> ad9af7cd
#include <maya/MPxFileTranslator.h>
#include <maya/MStatus.h>
#include <maya/MString.h>

#include <string>


const char* const usdTranslatorImportDefaults =
        "shadingMode=GPrim Colors;"
        "readAnimData=0;"
        "assemblyRep=Collapsed";


class usdTranslatorImport : public MPxFileTranslator
{
    public:

        /**
         * method to create usdTranslatorImport file translator
         */
<<<<<<< HEAD
        USDMAYA_API
        static void * creator(const std::string& assemblyTypeName,
                              const std::string& proxyShapeTypeName);
=======
        static void* creator(const std::string& assemblyTypeName,
                             const std::string& proxyShapeTypeName);
>>>>>>> ad9af7cd

        MStatus reader(
                const MFileObject& file,
                const MString& optionsString,
                MPxFileTranslator::FileAccessMode mode);

        bool haveReadMethod() const { return true; }
        bool haveWriteMethod() const { return false; }

        MFileKind identifyFile(
                const MFileObject& file,
                const char* buffer,
                short size) const;

        MString defaultExtension() const {
            return PxrUsdMayaTranslatorTokens->UsdFileExtensionDefault.GetText();
        }
        MString filter() const {
            return PxrUsdMayaTranslatorTokens->UsdFileFilter.GetText();
        }

    private:

        usdTranslatorImport(
                const std::string& assemblyTypeName,
                const std::string& proxyShapeTypeName);
        usdTranslatorImport(const usdTranslatorImport&);
        ~usdTranslatorImport();
        usdTranslatorImport& operator=(const usdTranslatorImport&);

        const std::string _assemblyTypeName;
        const std::string _proxyShapeTypeName;
};

#endif // PXRUSDMAYA_TRANSLATOR_IMPORT_H<|MERGE_RESOLUTION|>--- conflicted
+++ resolved
@@ -25,15 +25,13 @@
 #ifndef PXRUSDMAYA_TRANSLATOR_IMPORT_H
 #define PXRUSDMAYA_TRANSLATOR_IMPORT_H
 
-<<<<<<< HEAD
+/// \file usdTranslatorImport.h
+
 #include "usdMaya/api.h"
-=======
-/// \file usdTranslatorImport.h
 
 #include "usdMaya/JobArgs.h"
 
 #include <maya/MFileObject.h>
->>>>>>> ad9af7cd
 #include <maya/MPxFileTranslator.h>
 #include <maya/MStatus.h>
 #include <maya/MString.h>
@@ -54,14 +52,9 @@
         /**
          * method to create usdTranslatorImport file translator
          */
-<<<<<<< HEAD
         USDMAYA_API
-        static void * creator(const std::string& assemblyTypeName,
-                              const std::string& proxyShapeTypeName);
-=======
         static void* creator(const std::string& assemblyTypeName,
                              const std::string& proxyShapeTypeName);
->>>>>>> ad9af7cd
 
         MStatus reader(
                 const MFileObject& file,

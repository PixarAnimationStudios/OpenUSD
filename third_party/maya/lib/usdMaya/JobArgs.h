//
// Copyright 2016 Pixar
//
// Licensed under the Apache License, Version 2.0 (the "Apache License")
// with the following modification; you may not use this file except in
// compliance with the Apache License and the following modification to it:
// Section 6. Trademarks. is deleted and replaced with:
//
// 6. Trademarks. This License does not grant permission to use the trade
//    names, trademarks, service marks, or product names of the Licensor
//    and its affiliates, except as required to comply with Section 4(c) of
//    the License and to reproduce the content of the NOTICE file.
//
// You may obtain a copy of the Apache License at
//
//     http://www.apache.org/licenses/LICENSE-2.0
//
// Unless required by applicable law or agreed to in writing, software
// distributed under the Apache License with the above modification is
// distributed on an "AS IS" BASIS, WITHOUT WARRANTIES OR CONDITIONS OF ANY
// KIND, either express or implied. See the Apache License for the specific
// language governing permissions and limitations under the Apache License.
//
#ifndef PXRUSDMAYA_JOBARGS_H
#define PXRUSDMAYA_JOBARGS_H

<<<<<<< HEAD
#include "usdMaya/api.h"
=======
/// \file JobArgs.h

>>>>>>> ad9af7cd
#include "usdMaya/util.h"

#include "pxr/base/tf/staticTokens.h"
#include "pxr/base/tf/token.h"

#define PXRUSDMAYA_TRANSLATOR_TOKENS \
    ((UsdFileExtensionDefault, "usd")) \
    ((UsdFileExtensionASCII, "usda")) \
    ((UsdFileExtensionCrate, "usdc")) \
    ((UsdFileFilter, "*.usd *.usda *.usdc"))

TF_DECLARE_PUBLIC_TOKENS(PxrUsdMayaTranslatorTokens,
        PXRUSDMAYA_TRANSLATOR_TOKENS);

#define PXRUSDMAYA_JOBARGS_TOKENS \
    (Full) \
    (Collapsed) \
    (Uniform) \
    (defaultLayer) \
    (currentLayer) \
    (modelingVariant)

TF_DECLARE_PUBLIC_TOKENS(PxUsdExportJobArgsTokens, USDMAYA_API,
        PXRUSDMAYA_JOBARGS_TOKENS);

struct JobExportArgs
{
    JobExportArgs();

    bool exportRefsAsInstanceable;
    bool exportDisplayColor;
    TfToken shadingMode;
    
    bool mergeTransformAndShape;

    bool exportAnimation;
    bool excludeInvisible;
    bool exportDefaultCameras;

    bool exportMeshUVs;
    bool normalizeMeshUVs;
    
    bool normalizeNurbs;
    bool exportNurbsExplicitUV;
    TfToken nurbsExplicitUVType;
    
    bool exportColorSets;

    TfToken renderLayerMode;
    
    TfToken defaultMeshScheme;

    bool exportVisibility;

    std::string melPerFrameCallback;
    std::string melPostCallback;
    std::string pythonPerFrameCallback;
    std::string pythonPostCallback;

    PxrUsdMayaUtil::ShapeSet dagPaths;

    std::vector<std::string> chaserNames;
    typedef std::map<std::string, std::string> ChaserArgs;
    std::map< std::string, ChaserArgs > allChaserArgs;
    
    // This path is provided when dealing with variants
    // where a _BaseModel_ root path is used instead of
    // the model path. This to allow a proper internal reference
    SdfPath usdModelRootOverridePath;

    TfToken rootKind;
};

struct JobImportArgs
{
    JobImportArgs();

    TfToken shadingMode;
    TfToken defaultMeshScheme;
    TfToken assemblyRep;
    bool readAnimData;
    bool importWithProxyShapes;
};


#endif // PXRUSDMAYA_JOBARGS_H<|MERGE_RESOLUTION|>--- conflicted
+++ resolved
@@ -24,12 +24,10 @@
 #ifndef PXRUSDMAYA_JOBARGS_H
 #define PXRUSDMAYA_JOBARGS_H
 
-<<<<<<< HEAD
-#include "usdMaya/api.h"
-=======
 /// \file JobArgs.h
 
->>>>>>> ad9af7cd
+#include "usdMaya/api.h"
+
 #include "usdMaya/util.h"
 
 #include "pxr/base/tf/staticTokens.h"
@@ -41,7 +39,7 @@
     ((UsdFileExtensionCrate, "usdc")) \
     ((UsdFileFilter, "*.usd *.usda *.usdc"))
 
-TF_DECLARE_PUBLIC_TOKENS(PxrUsdMayaTranslatorTokens,
+TF_DECLARE_PUBLIC_TOKENS(PxrUsdMayaTranslatorTokens, USDMAYA_API,
         PXRUSDMAYA_TRANSLATOR_TOKENS);
 
 #define PXRUSDMAYA_JOBARGS_TOKENS \

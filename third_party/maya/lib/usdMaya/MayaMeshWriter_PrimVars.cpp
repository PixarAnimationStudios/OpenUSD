//
// Copyright 2016 Pixar
//
// Licensed under the Apache License, Version 2.0 (the "Apache License")
// with the following modification; you may not use this file except in
// compliance with the Apache License and the following modification to it:
// Section 6. Trademarks. is deleted and replaced with:
//
// 6. Trademarks. This License does not grant permission to use the trade
//    names, trademarks, service marks, or product names of the Licensor
//    and its affiliates, except as required to comply with Section 4(c) of
//    the License and to reproduce the content of the NOTICE file.
//
// You may obtain a copy of the Apache License at
//
//     http://www.apache.org/licenses/LICENSE-2.0
//
// Unless required by applicable law or agreed to in writing, software
// distributed under the Apache License with the above modification is
// distributed on an "AS IS" BASIS, WITHOUT WARRANTIES OR CONDITIONS OF ANY
// KIND, either express or implied. See the Apache License for the specific
// language governing permissions and limitations under the Apache License.
//
#include "usdMaya/MayaMeshWriter.h"

<<<<<<< HEAD
=======
#include "usdMaya/util.h"

>>>>>>> cc6709e4
#include "pxr/base/gf/gamma.h"
#include "pxr/base/gf/math.h"
#include "pxr/base/gf/transform.h"
#include "pxr/usd/usdGeom/mesh.h"

#include <maya/MColor.h>
#include <maya/MColorArray.h>
#include <maya/MFloatArray.h>
#include <maya/MFnMesh.h>
#include <maya/MItMeshFaceVertex.h>

<<<<<<< HEAD
#include <unordered_map>


template <class T>
struct ValueHash
{
    std::size_t operator() (const T& value) const {
        return hash_value(value);
    }
};

template <class T>
struct ValuesEqual
{
    bool operator() (const T& a, const T& b) const {
        return GfIsClose(a, b, 1e-9);
    }
};

// This function condenses distinct indices that point to the same color values
// (the combination of RGB AND Alpha) to all point to the same index for that
// value. This will potentially shrink the data arrays.
static
void
_MergeEquivalentColorSetValues(
        VtArray<GfVec3f>* colorSetRGBData,
        VtArray<float>* colorSetAlphaData,
        VtArray<int>* colorSetAssignmentIndices)
{
    if (not colorSetRGBData or not colorSetAlphaData or not colorSetAssignmentIndices) {
        return;
    }

    const size_t numValues = colorSetRGBData->size();
    if (numValues == 0) {
        return;
    }

    if (colorSetAlphaData->size() != numValues) {
        TF_CODING_ERROR("Unequal sizes for color (%zu) and alpha (%zu)",
                        colorSetRGBData->size(), colorSetAlphaData->size());
    }

    // We maintain a map of values (color AND alpha together) to those values'
    // indices in our unique value arrays (color and alpha separate).
    std::unordered_map<GfVec4f, size_t, ValueHash<GfVec4f>, ValuesEqual<GfVec4f> > valuesSet;
    VtArray<GfVec3f> uniqueColors;
    VtArray<float> uniqueAlphas;
    VtArray<int> uniqueIndices;

    for (size_t i = 0; i < colorSetAssignmentIndices->size(); ++i) {
        int index = (*colorSetAssignmentIndices)[i];

        if (index < 0 or static_cast<size_t>(index) >= numValues) {
            // This is an unassigned or otherwise unknown index, so just keep it.
            uniqueIndices.push_back(index);
            continue;
        }

        const GfVec3f color = (*colorSetRGBData)[index];
        const float alpha = (*colorSetAlphaData)[index];
        const GfVec4f value(color[0], color[1], color[2], alpha);

        int uniqueIndex = -1;

        auto inserted = valuesSet.insert(
            std::pair<GfVec4f, size_t>(value,
                                       uniqueColors.size()));
        if (inserted.second) {
            // This is a new value, so add it to the arrays.
            uniqueColors.push_back(GfVec3f(value[0], value[1], value[2]));
            uniqueAlphas.push_back(value[3]);
            uniqueIndex = uniqueColors.size() - 1;
        } else {
            // This is an existing value, so re-use the original's index.
            uniqueIndex = inserted.first->second;
        }

        uniqueIndices.push_back(uniqueIndex);
    }

    // If we reduced the number of values by merging, copy the results back.
    if (uniqueColors.size() < numValues) {
        (*colorSetRGBData) = uniqueColors;
        (*colorSetAlphaData) = uniqueAlphas;
        (*colorSetAssignmentIndices) = uniqueIndices;
    }
}

// This function tries to compress faceVarying primvar indices to uniform,
// vertex, or constant interpolation if possible. This will potentially shrink
// the indices array and will update the interpolation if any compression was
// possible.
static
void
_CompressFaceVaryingPrimvarIndices(
        const MFnMesh& mesh,
        TfToken *interpolation,
        VtArray<int>* assignmentIndices)
{
    if (not interpolation or
            not assignmentIndices or
            assignmentIndices->size() == 0) {
        return;
    }

    int numPolygons = mesh.numPolygons();
    VtArray<int> uniformAssignments;
    uniformAssignments.assign((size_t)numPolygons, -2);

    int numVertices = mesh.numVertices();
    VtArray<int> vertexAssignments;
    vertexAssignments.assign((size_t)numVertices, -2);

    // We assume that the data is constant/uniform/vertex until we can
    // prove otherwise that two components have differing values.
    bool isConstant = true;
    bool isUniform = true;
    bool isVertex = true;
=======

bool
MayaMeshWriter::_GetMeshUVSetData(
        const MFnMesh& mesh,
        const MString& uvSetName,
        VtArray<GfVec2f>* uvArray,
        TfToken* interpolation,
        VtArray<int>* assignmentIndices)
{
    MStatus status;

    // Sanity check first to make sure this UV set even has assigned values
    // before we attempt to do anything with the data.
    MIntArray uvCounts, uvIds;
    status = mesh.getAssignedUVs(uvCounts, uvIds, &uvSetName);
    if (status != MS::kSuccess) {
        return false;
    }
    if (uvCounts.length() == 0 or uvIds.length() == 0) {
        return false;
    }

    // We'll populate the assignment indices for every face vertex, but we'll
    // only push values into the data if the face vertex has a value. All face
    // vertices are initially unassigned/unauthored.
    const unsigned int numFaceVertices = mesh.numFaceVertices(&status);
    uvArray->clear();
    assignmentIndices->assign((size_t)numFaceVertices, -1);
    *interpolation = UsdGeomTokens->faceVarying;
>>>>>>> cc6709e4

    MItMeshFaceVertex itFV(mesh.object());
    unsigned int fvi = 0;
    for (itFV.reset(); not itFV.isDone(); itFV.next(), ++fvi) {
<<<<<<< HEAD
        int faceIndex = itFV.faceId();
        int vertexIndex = itFV.vertId();

        int assignedIndex = (*assignmentIndices)[fvi];

        if (isConstant) {
            if (assignedIndex != (*assignmentIndices)[0]) {
                isConstant = false;
            }
        }

        if (isUniform) {
            if (uniformAssignments[faceIndex] < -1) {
                // No value for this face yet, so store one.
                uniformAssignments[faceIndex] = assignedIndex;
            } else if (assignedIndex != uniformAssignments[faceIndex]) {
                isUniform = false;
            }
        }

        if (isVertex) {
            if (vertexAssignments[vertexIndex] < -1) {
                // No value for this vertex yet, so store one.
                vertexAssignments[vertexIndex] = assignedIndex;
            } else if (assignedIndex != vertexAssignments[vertexIndex]) {
                isVertex = false;
            }
        }

        if (not isConstant and not isUniform and not isVertex) {
            // No compression will be possible, so stop trying.
            break;
        }
    }

    if (isConstant) {
        assignmentIndices->resize(1);
        *interpolation = UsdGeomTokens->constant;
    } else if (isUniform) {
        *assignmentIndices = uniformAssignments;
        *interpolation = UsdGeomTokens->uniform;
    } else if(isVertex) {
        *assignmentIndices = vertexAssignments;
        *interpolation = UsdGeomTokens->vertex;
    } else {
        *interpolation = UsdGeomTokens->faceVarying;
=======
        if (not itFV.hasUVs(uvSetName)) {
            // No UVs for this faceVertex, so leave it unassigned.
            continue;
        }

        float2 uv;
        itFV.getUV(uv, &uvSetName);

        GfVec2f value(uv[0], uv[1]);
        uvArray->push_back(value);
        (*assignmentIndices)[fvi] = uvArray->size() - 1;
    }

    PxrUsdMayaUtil::MergeEquivalentIndexedValues(uvArray,
                                                 assignmentIndices);
    PxrUsdMayaUtil::CompressFaceVaryingPrimvarIndices(mesh,
                                                      interpolation,
                                                      assignmentIndices);

    return true;
}

// This function condenses distinct indices that point to the same color values
// (the combination of RGB AND Alpha) to all point to the same index for that
// value. This will potentially shrink the data arrays.
static
void
_MergeEquivalentColorSetValues(
        VtArray<GfVec3f>* colorSetRGBData,
        VtArray<float>* colorSetAlphaData,
        VtArray<int>* colorSetAssignmentIndices)
{
    if (not colorSetRGBData or not colorSetAlphaData or not colorSetAssignmentIndices) {
        return;
    }

    const size_t numValues = colorSetRGBData->size();
    if (numValues == 0) {
        return;
    }

    if (colorSetAlphaData->size() != numValues) {
        TF_CODING_ERROR("Unequal sizes for color (%zu) and alpha (%zu)",
                        colorSetRGBData->size(), colorSetAlphaData->size());
    }

    // We first combine the separate color and alpha arrays into one GfVec4f
    // array.
    VtArray<GfVec4f> colorsWithAlphasData(numValues);
    for (size_t i = 0; i < numValues; ++i) {
        const GfVec3f color = (*colorSetRGBData)[i];
        const float alpha = (*colorSetAlphaData)[i];

        colorsWithAlphasData[i][0] = color[0];
        colorsWithAlphasData[i][1] = color[1];
        colorsWithAlphasData[i][2] = color[2];
        colorsWithAlphasData[i][3] = alpha;
    }

    VtArray<int> mergedIndices(*colorSetAssignmentIndices);
    PxrUsdMayaUtil::MergeEquivalentIndexedValues(&colorsWithAlphasData,
                                                 &mergedIndices);

    // If we reduced the number of values by merging, copy the results back,
    // separating the values back out into colors and alphas.
    const size_t newSize = colorsWithAlphasData.size();
    if (newSize < numValues) {
        colorSetRGBData->resize(newSize);
        colorSetAlphaData->resize(newSize);

        for (size_t i = 0; i < newSize; ++i) {
            const GfVec4f colorWithAlpha = colorsWithAlphasData[i];

            (*colorSetRGBData)[i][0] = colorWithAlpha[0];
            (*colorSetRGBData)[i][1] = colorWithAlpha[1];
            (*colorSetRGBData)[i][2] = colorWithAlpha[2];
            (*colorSetAlphaData)[i] = colorWithAlpha[3];
        }
        (*colorSetAssignmentIndices) = mergedIndices;
>>>>>>> cc6709e4
    }
}

static inline
GfVec3f
_LinearColorFromColorSet(
        const MColor& mayaColor,
        bool shouldConvertToLinear)
{
    // we assume all color sets except displayColor are in linear space.
    // if we got a color from colorSetData and we're a displayColor, we
    // need to convert it to linear.
    GfVec3f c(mayaColor[0], mayaColor[1], mayaColor[2]);
    if (shouldConvertToLinear) {
        return GfConvertDisplayToLinear(c);
    }
    return c;
}

/// Collect values from the color set named \p colorSet.
/// If \p isDisplayColor is true and this color set represents displayColor,
/// the unauthored/unpainted values in the color set will be filled in using
/// the shader values in \p shadersRGBData and \p shadersAlphaData if available.
/// Values are gathered per face vertex, but then the data is compressed to
/// vertex, uniform, or constant interpolation if possible.
/// Unauthored/unpainted values will be given the index -1.
bool MayaMeshWriter::_GetMeshColorSetData(
        MFnMesh& mesh,
<<<<<<< HEAD
        MString colorSet,
=======
        const MString& colorSet,
>>>>>>> cc6709e4
        bool isDisplayColor,
        const VtArray<GfVec3f>& shadersRGBData,
        const VtArray<float>& shadersAlphaData,
        const VtArray<int>& shadersAssignmentIndices,
        VtArray<GfVec3f>* colorSetRGBData,
        VtArray<float>* colorSetAlphaData,
        TfToken* interpolation,
        VtArray<int>* colorSetAssignmentIndices,
        MFnMesh::MColorRepresentation* colorSetRep,
        bool* clamped)
{
    // If there are no colors, return immediately as failure.
    if (mesh.numColors(colorSet) == 0) {
        return false;
    }

    MColorArray colorSetData;
    const MColor unsetColor(-FLT_MAX, -FLT_MAX, -FLT_MAX, -FLT_MAX);
    if (mesh.getFaceVertexColors(colorSetData, &colorSet, &unsetColor)
            == MS::kFailure) {
<<<<<<< HEAD
        return false;
    }

    if (colorSetData.length() == 0) {
        return false;
    }

=======
        return false;
    }

    if (colorSetData.length() == 0) {
        return false;
    }

>>>>>>> cc6709e4
    // Get the color set representation and clamping.
    *colorSetRep = mesh.getColorRepresentation(colorSet);
    *clamped = mesh.isColorClamped(colorSet);

    // We'll populate the assignment indices for every face vertex, but we'll
    // only push values into the data if the face vertex has a value. All face
    // vertices are initially unassigned/unauthored.
    colorSetRGBData->clear();
    colorSetAlphaData->clear();
    colorSetAssignmentIndices->assign((size_t)colorSetData.length(), -1);
    *interpolation = UsdGeomTokens->faceVarying;

    // Loop over every face vertex to populate the value arrays.
    MItMeshFaceVertex itFV(mesh.object());
    unsigned int fvi = 0;
    for (itFV.reset(); not itFV.isDone(); itFV.next(), ++fvi) {
        // If this is a displayColor color set, we may need to fallback on the
        // bound shader colors/alphas for this face in some cases. In
        // particular, if the color set is alpha-only, we fallback on the
        // shader values for the color. If the color set is RGB-only, we
        // fallback on the shader values for alpha only. If there's no authored
        // color for this face vertex, we use both the color AND alpha values
        // from the shader.
        bool useShaderColorFallback = false;
        bool useShaderAlphaFallback = false;
        if (isDisplayColor) {
            if (colorSetData[fvi] == unsetColor) {
                useShaderColorFallback = true;
                useShaderAlphaFallback = true;
            } else if (*colorSetRep == MFnMesh::kAlpha) {
                // The color set does not provide color, so fallback on shaders.
                useShaderColorFallback = true;
            } else if (*colorSetRep == MFnMesh::kRGB) {
                // The color set does not provide alpha, so fallback on shaders.
                useShaderAlphaFallback = true;
            }
<<<<<<< HEAD
        }

        // If we're exporting displayColor and we use the value from the color
        // set, we need to convert it to linear.
        bool convertDisplayColorToLinear = isDisplayColor;

        // Shader values for the mesh could be constant
        // (shadersAssignmentIndices is empty) or uniform.
        int faceIndex = itFV.faceId();
        if (useShaderColorFallback) {
            // There was no color value in the color set to use, so we use the
            // shader color, or the default color if there is no shader color.
            // This color will already be in linear space, so don't convert it
            // again.
            convertDisplayColorToLinear = false;

            int valueIndex = -1;
            if (shadersAssignmentIndices.empty()) {
                if (shadersRGBData.size() == 1) {
                    valueIndex = 0;
                }
            } else if (faceIndex >= 0 and 
                static_cast<size_t>(faceIndex) < shadersAssignmentIndices.size()) {

                int tmpIndex = shadersAssignmentIndices[faceIndex];
                if (tmpIndex >= 0 and
                    static_cast<size_t>(tmpIndex) < shadersRGBData.size()) {
                    valueIndex = tmpIndex;
                }
            }
            if (valueIndex >= 0) {
                colorSetData[fvi][0] = shadersRGBData[valueIndex][0];
                colorSetData[fvi][1] = shadersRGBData[valueIndex][1];
                colorSetData[fvi][2] = shadersRGBData[valueIndex][2];
            } else {
                // No shader color to fallback on. Use the default shader color.
                colorSetData[fvi][0] = _ShaderDefaultRGB[0];
                colorSetData[fvi][1] = _ShaderDefaultRGB[1];
                colorSetData[fvi][2] = _ShaderDefaultRGB[2];
            }
        }
        if (useShaderAlphaFallback) {
            int valueIndex = -1;
            if (shadersAssignmentIndices.empty()) {
                if (shadersAlphaData.size() == 1) {
=======
        }

        // If we're exporting displayColor and we use the value from the color
        // set, we need to convert it to linear.
        bool convertDisplayColorToLinear = isDisplayColor;

        // Shader values for the mesh could be constant
        // (shadersAssignmentIndices is empty) or uniform.
        int faceIndex = itFV.faceId();
        if (useShaderColorFallback) {
            // There was no color value in the color set to use, so we use the
            // shader color, or the default color if there is no shader color.
            // This color will already be in linear space, so don't convert it
            // again.
            convertDisplayColorToLinear = false;

            int valueIndex = -1;
            if (shadersAssignmentIndices.empty()) {
                if (shadersRGBData.size() == 1) {
>>>>>>> cc6709e4
                    valueIndex = 0;
                }
            } else if (faceIndex >= 0 and 
                static_cast<size_t>(faceIndex) < shadersAssignmentIndices.size()) {
<<<<<<< HEAD
                int tmpIndex = shadersAssignmentIndices[faceIndex];
                if (tmpIndex >= 0 and 
                    static_cast<size_t>(tmpIndex) < shadersAlphaData.size()) {
=======

                int tmpIndex = shadersAssignmentIndices[faceIndex];
                if (tmpIndex >= 0 and
                    static_cast<size_t>(tmpIndex) < shadersRGBData.size()) {
>>>>>>> cc6709e4
                    valueIndex = tmpIndex;
                }
            }
            if (valueIndex >= 0) {
<<<<<<< HEAD
                colorSetData[fvi][3] = shadersAlphaData[valueIndex];
            } else {
                // No shader alpha to fallback on. Use the default shader alpha.
                colorSetData[fvi][3] = _ShaderDefaultAlpha;
            }
        }
=======
                colorSetData[fvi][0] = shadersRGBData[valueIndex][0];
                colorSetData[fvi][1] = shadersRGBData[valueIndex][1];
                colorSetData[fvi][2] = shadersRGBData[valueIndex][2];
            } else {
                // No shader color to fallback on. Use the default shader color.
                colorSetData[fvi][0] = _ShaderDefaultRGB[0];
                colorSetData[fvi][1] = _ShaderDefaultRGB[1];
                colorSetData[fvi][2] = _ShaderDefaultRGB[2];
            }
        }
        if (useShaderAlphaFallback) {
            int valueIndex = -1;
            if (shadersAssignmentIndices.empty()) {
                if (shadersAlphaData.size() == 1) {
                    valueIndex = 0;
                }
            } else if (faceIndex >= 0 and 
                static_cast<size_t>(faceIndex) < shadersAssignmentIndices.size()) {
                int tmpIndex = shadersAssignmentIndices[faceIndex];
                if (tmpIndex >= 0 and 
                    static_cast<size_t>(tmpIndex) < shadersAlphaData.size()) {
                    valueIndex = tmpIndex;
                }
            }
            if (valueIndex >= 0) {
                colorSetData[fvi][3] = shadersAlphaData[valueIndex];
            } else {
                // No shader alpha to fallback on. Use the default shader alpha.
                colorSetData[fvi][3] = _ShaderDefaultAlpha;
            }
        }
>>>>>>> cc6709e4

        // If we have a color/alpha value, add it to the data to be returned.
        if (colorSetData[fvi] != unsetColor) {
            GfVec3f rgbValue = _ColorSetDefaultRGB;
            float alphaValue = _ColorSetDefaultAlpha;

            if (useShaderColorFallback or
                    (*colorSetRep == MFnMesh::kRGB) or
                    (*colorSetRep == MFnMesh::kRGBA)) {
                rgbValue = _LinearColorFromColorSet(colorSetData[fvi],
                                                    convertDisplayColorToLinear);
<<<<<<< HEAD
            }
            if (useShaderAlphaFallback or
                    (*colorSetRep == MFnMesh::kAlpha) or
                    (*colorSetRep == MFnMesh::kRGBA)) {
                alphaValue = colorSetData[fvi][3];
            }
=======
            }
            if (useShaderAlphaFallback or
                    (*colorSetRep == MFnMesh::kAlpha) or
                    (*colorSetRep == MFnMesh::kRGBA)) {
                alphaValue = colorSetData[fvi][3];
            }
>>>>>>> cc6709e4

            colorSetRGBData->push_back(rgbValue);
            colorSetAlphaData->push_back(alphaValue);
            (*colorSetAssignmentIndices)[fvi] = colorSetRGBData->size() - 1;
        }
    }

    _MergeEquivalentColorSetValues(colorSetRGBData,
                                   colorSetAlphaData,
                                   colorSetAssignmentIndices);
<<<<<<< HEAD
    _CompressFaceVaryingPrimvarIndices(mesh,
                                       interpolation,
                                       colorSetAssignmentIndices);
=======
    PxrUsdMayaUtil::CompressFaceVaryingPrimvarIndices(mesh,
                                                      interpolation,
                                                      colorSetAssignmentIndices);
>>>>>>> cc6709e4

    return true;
}

// We assumed that primvars in USD are always unclamped so we add the
// clamped custom data ONLY when clamping is set to true in the colorset
static void SetPVCustomData(UsdAttribute obj, bool clamped)
{
    if (clamped) {
        obj.SetCustomDataByKey(TfToken("Clamped"), VtValue(clamped));
    }
}


bool MayaMeshWriter::_createAlphaPrimVar(
        UsdGeomGprim &primSchema,
        const TfToken& name,
        const VtArray<float>& data,
        const TfToken& interpolation,
        const VtArray<int>& assignmentIndices,
        const int unassignedValueIndex,
        bool clamped)
{
    unsigned int numValues = data.size();
    if (numValues == 0) {
        return false;
    }
<<<<<<< HEAD

    TfToken interp = interpolation;
    if (numValues == 1 and interp == UsdGeomTokens->constant) {
        interp = TfToken();
    }

    UsdGeomPrimvar primVar =
        primSchema.CreatePrimvar(name,
                                 SdfValueTypeNames->FloatArray,
                                 interp);

    primVar.Set(data);

    if (not assignmentIndices.empty()) {
        primVar.SetIndices(assignmentIndices);
        if (unassignedValueIndex != primVar.GetUnauthoredValuesIndex()) {
           primVar.SetUnauthoredValuesIndex(unassignedValueIndex);
        }
    }

    SetPVCustomData(primVar.GetAttr(), clamped);

    return true;
}

bool MayaMeshWriter::_createRGBPrimVar(
        UsdGeomGprim &primSchema,
        const TfToken& name,
        const VtArray<GfVec3f>& data,
        const TfToken& interpolation,
        const VtArray<int>& assignmentIndices,
        const int unassignedValueIndex,
        bool clamped)
{
    unsigned int numValues = data.size();
    if (numValues == 0) {
        return false;
    }

=======

>>>>>>> cc6709e4
    TfToken interp = interpolation;
    if (numValues == 1 and interp == UsdGeomTokens->constant) {
        interp = TfToken();
    }
<<<<<<< HEAD

    UsdGeomPrimvar primVar =
        primSchema.CreatePrimvar(name,
                                 SdfValueTypeNames->Color3fArray,
                                 interp);

    primVar.Set(data);

    if (not assignmentIndices.empty()) {
        primVar.SetIndices(assignmentIndices);
        if (unassignedValueIndex != primVar.GetUnauthoredValuesIndex()) {
           primVar.SetUnauthoredValuesIndex(unassignedValueIndex);
        }
    }

    SetPVCustomData(primVar.GetAttr(), clamped);

    return true;
}

bool MayaMeshWriter::_createRGBAPrimVar(
        UsdGeomGprim &primSchema,
        const TfToken& name,
        const VtArray<GfVec3f>& rgbData,
        const VtArray<float>& alphaData,
        const TfToken& interpolation,
        const VtArray<int>& assignmentIndices,
        const int unassignedValueIndex,
        bool clamped)
{
    unsigned int numValues = rgbData.size();
    if (numValues == 0 or numValues != alphaData.size()) {
        return false;
    }

    TfToken interp = interpolation;
    if (numValues == 1 and interp == UsdGeomTokens->constant) {
        interp = TfToken();
    }

    UsdGeomPrimvar primVar =
        primSchema.CreatePrimvar(name,
                                 SdfValueTypeNames->Color4fArray,
                                 interp);

    VtArray<GfVec4f> rgbaData(numValues);
    for (size_t i = 0; i < rgbaData.size(); ++i) {
        rgbaData[i] = GfVec4f(rgbData[i][0], rgbData[i][1], rgbData[i][2],
                              alphaData[i]);
    }

    primVar.Set(rgbaData);

    if (not assignmentIndices.empty()) {
        primVar.SetIndices(assignmentIndices);
        if (unassignedValueIndex != primVar.GetUnauthoredValuesIndex()) {
           primVar.SetUnauthoredValuesIndex(unassignedValueIndex);
        }
    }

    SetPVCustomData(primVar.GetAttr(), clamped);

    return true;
}

bool MayaMeshWriter::_addDisplayPrimvars(
        UsdGeomGprim &primSchema,
        const MFnMesh::MColorRepresentation colorRep,
        const VtArray<GfVec3f>& RGBData,
        const VtArray<float>& AlphaData,
        const TfToken& interpolation,
        const VtArray<int>& assignmentIndices,
        const int unassignedValueIndex,
        const bool clamped,
        const bool authored)
{
    // If we already have an authored value, don't try to write a new one.
    UsdAttribute colorAttr = primSchema.GetDisplayColorAttr();
    if (not colorAttr.HasAuthoredValueOpinion() and not RGBData.empty()) {
        UsdGeomPrimvar displayColor = primSchema.GetDisplayColorPrimvar();
        if (interpolation != displayColor.GetInterpolation()) {
            displayColor.SetInterpolation(interpolation);
        }
        displayColor.Set(RGBData);
        if (not assignmentIndices.empty()) {
            displayColor.SetIndices(assignmentIndices);
            if (unassignedValueIndex != displayColor.GetUnauthoredValuesIndex()) {
               displayColor.SetUnauthoredValuesIndex(unassignedValueIndex);
            }
        }
        bool authRGB = authored;
        if (colorRep == MFnMesh::kAlpha) {
            authRGB = false;
        }
        if (authRGB) {
            colorAttr.SetCustomDataByKey(TfToken("Authored"), VtValue(authRGB));
            SetPVCustomData(colorAttr, clamped);
        }
    }

    UsdAttribute alphaAttr = primSchema.GetDisplayOpacityAttr();
    if (not alphaAttr.HasAuthoredValueOpinion() and not AlphaData.empty()) {
        // we consider a single alpha value that is 1.0 to be the "default"
        // value.  We only want to write values that are not the "default".
        bool hasDefaultAlpha = AlphaData.size() == 1 and GfIsClose(AlphaData[0], 1.0, 1e-9);
        if (not hasDefaultAlpha) {
            UsdGeomPrimvar displayOpacity = primSchema.GetDisplayOpacityPrimvar();
            if (interpolation != displayOpacity.GetInterpolation()) {
                displayOpacity.SetInterpolation(interpolation);
            }
            displayOpacity.Set(AlphaData);
            if (not assignmentIndices.empty()) {
                displayOpacity.SetIndices(assignmentIndices);
                if (unassignedValueIndex != displayOpacity.GetUnauthoredValuesIndex()) {
                   displayOpacity.SetUnauthoredValuesIndex(unassignedValueIndex);
                }
            }
            bool authAlpha = authored;
            if (colorRep == MFnMesh::kRGB) {
                authAlpha = false;
            }
            if (authAlpha) {
                alphaAttr.SetCustomDataByKey(TfToken("Authored"), VtValue(authAlpha));
                SetPVCustomData(alphaAttr, clamped);
            }
        }
    }
=======

    UsdGeomPrimvar primVar =
        primSchema.CreatePrimvar(name,
                                 SdfValueTypeNames->FloatArray,
                                 interp);

    primVar.Set(data);

    if (not assignmentIndices.empty()) {
        primVar.SetIndices(assignmentIndices);
        if (unassignedValueIndex != primVar.GetUnauthoredValuesIndex()) {
           primVar.SetUnauthoredValuesIndex(unassignedValueIndex);
        }
    }

    SetPVCustomData(primVar.GetAttr(), clamped);
>>>>>>> cc6709e4

    return true;
}

bool MayaMeshWriter::_createRGBPrimVar(
        UsdGeomGprim &primSchema,
        const TfToken& name,
        const VtArray<GfVec3f>& data,
        const TfToken& interpolation,
        const VtArray<int>& assignmentIndices,
        const int unassignedValueIndex,
        bool clamped)
{
    unsigned int numValues = data.size();
    if (numValues == 0) {
        return false;
    }

    TfToken interp = interpolation;
    if (numValues == 1 and interp == UsdGeomTokens->constant) {
        interp = TfToken();
    }

    UsdGeomPrimvar primVar =
        primSchema.CreatePrimvar(name,
                                 SdfValueTypeNames->Color3fArray,
                                 interp);

    primVar.Set(data);

    if (not assignmentIndices.empty()) {
        primVar.SetIndices(assignmentIndices);
        if (unassignedValueIndex != primVar.GetUnauthoredValuesIndex()) {
           primVar.SetUnauthoredValuesIndex(unassignedValueIndex);
        }
    }

    SetPVCustomData(primVar.GetAttr(), clamped);

    return true;
}

bool MayaMeshWriter::_createRGBAPrimVar(
        UsdGeomGprim &primSchema,
        const TfToken& name,
        const VtArray<GfVec3f>& rgbData,
        const VtArray<float>& alphaData,
        const TfToken& interpolation,
        const VtArray<int>& assignmentIndices,
        const int unassignedValueIndex,
        bool clamped)
{
    unsigned int numValues = rgbData.size();
    if (numValues == 0 or numValues != alphaData.size()) {
        return false;
    }

    TfToken interp = interpolation;
    if (numValues == 1 and interp == UsdGeomTokens->constant) {
        interp = TfToken();
    }

    UsdGeomPrimvar primVar =
        primSchema.CreatePrimvar(name,
                                 SdfValueTypeNames->Color4fArray,
                                 interp);

    VtArray<GfVec4f> rgbaData(numValues);
    for (size_t i = 0; i < rgbaData.size(); ++i) {
        rgbaData[i] = GfVec4f(rgbData[i][0], rgbData[i][1], rgbData[i][2],
                              alphaData[i]);
    }

    primVar.Set(rgbaData);

    if (not assignmentIndices.empty()) {
        primVar.SetIndices(assignmentIndices);
        if (unassignedValueIndex != primVar.GetUnauthoredValuesIndex()) {
           primVar.SetUnauthoredValuesIndex(unassignedValueIndex);
        }
    }

    SetPVCustomData(primVar.GetAttr(), clamped);

    return true;
}

bool MayaMeshWriter::_createUVPrimVar(
        UsdGeomGprim &primSchema,
        const TfToken& name,
        const VtArray<GfVec2f>& data,
        const TfToken& interpolation,
        const VtArray<int>& assignmentIndices,
        const int unassignedValueIndex)
{
    unsigned int numValues = data.size();
    if (numValues == 0) {
        return false;
    }

    TfToken interp = interpolation;
    if (numValues == 1 and interp == UsdGeomTokens->constant) {
        interp = TfToken();
    }

    UsdGeomPrimvar primVar =
        primSchema.CreatePrimvar(name,
                                 SdfValueTypeNames->Float2Array,
                                 interp);

    primVar.Set(data);

    if (not assignmentIndices.empty()) {
        primVar.SetIndices(assignmentIndices);
        if (unassignedValueIndex != primVar.GetUnauthoredValuesIndex()) {
           primVar.SetUnauthoredValuesIndex(unassignedValueIndex);
        }
    }

    return true;
}

bool MayaMeshWriter::_addDisplayPrimvars(
        UsdGeomGprim &primSchema,
        const MFnMesh::MColorRepresentation colorRep,
        const VtArray<GfVec3f>& RGBData,
        const VtArray<float>& AlphaData,
        const TfToken& interpolation,
        const VtArray<int>& assignmentIndices,
        const int unassignedValueIndex,
        const bool clamped,
        const bool authored)
{
    // If we already have an authored value, don't try to write a new one.
    UsdAttribute colorAttr = primSchema.GetDisplayColorAttr();
    if (not colorAttr.HasAuthoredValueOpinion() and not RGBData.empty()) {
        UsdGeomPrimvar displayColor = primSchema.GetDisplayColorPrimvar();
        if (interpolation != displayColor.GetInterpolation()) {
            displayColor.SetInterpolation(interpolation);
        }
        displayColor.Set(RGBData);
        if (not assignmentIndices.empty()) {
            displayColor.SetIndices(assignmentIndices);
            if (unassignedValueIndex != displayColor.GetUnauthoredValuesIndex()) {
               displayColor.SetUnauthoredValuesIndex(unassignedValueIndex);
            }
        }
        bool authRGB = authored;
        if (colorRep == MFnMesh::kAlpha) {
            authRGB = false;
        }
        if (authRGB) {
            colorAttr.SetCustomDataByKey(TfToken("Authored"), VtValue(authRGB));
            SetPVCustomData(colorAttr, clamped);
        }
    }

    UsdAttribute alphaAttr = primSchema.GetDisplayOpacityAttr();
    if (not alphaAttr.HasAuthoredValueOpinion() and not AlphaData.empty()) {
        // we consider a single alpha value that is 1.0 to be the "default"
        // value.  We only want to write values that are not the "default".
        bool hasDefaultAlpha = AlphaData.size() == 1 and GfIsClose(AlphaData[0], 1.0, 1e-9);
        if (not hasDefaultAlpha) {
            UsdGeomPrimvar displayOpacity = primSchema.GetDisplayOpacityPrimvar();
            if (interpolation != displayOpacity.GetInterpolation()) {
                displayOpacity.SetInterpolation(interpolation);
            }
            displayOpacity.Set(AlphaData);
            if (not assignmentIndices.empty()) {
                displayOpacity.SetIndices(assignmentIndices);
                if (unassignedValueIndex != displayOpacity.GetUnauthoredValuesIndex()) {
                   displayOpacity.SetUnauthoredValuesIndex(unassignedValueIndex);
                }
            }
            bool authAlpha = authored;
            if (colorRep == MFnMesh::kRGB) {
                authAlpha = false;
            }
            if (authAlpha) {
                alphaAttr.SetCustomDataByKey(TfToken("Authored"), VtValue(authAlpha));
                SetPVCustomData(alphaAttr, clamped);
            }
        }
    }

    return true;
}<|MERGE_RESOLUTION|>--- conflicted
+++ resolved
@@ -23,11 +23,8 @@
 //
 #include "usdMaya/MayaMeshWriter.h"
 
-<<<<<<< HEAD
-=======
 #include "usdMaya/util.h"
 
->>>>>>> cc6709e4
 #include "pxr/base/gf/gamma.h"
 #include "pxr/base/gf/math.h"
 #include "pxr/base/gf/transform.h"
@@ -39,25 +36,59 @@
 #include <maya/MFnMesh.h>
 #include <maya/MItMeshFaceVertex.h>
 
-<<<<<<< HEAD
-#include <unordered_map>
-
-
-template <class T>
-struct ValueHash
-{
-    std::size_t operator() (const T& value) const {
-        return hash_value(value);
-    }
-};
-
-template <class T>
-struct ValuesEqual
-{
-    bool operator() (const T& a, const T& b) const {
-        return GfIsClose(a, b, 1e-9);
-    }
-};
+bool
+MayaMeshWriter::_GetMeshUVSetData(
+        const MFnMesh& mesh,
+        const MString& uvSetName,
+        VtArray<GfVec2f>* uvArray,
+        TfToken* interpolation,
+        VtArray<int>* assignmentIndices)
+{
+    MStatus status;
+
+    // Sanity check first to make sure this UV set even has assigned values
+    // before we attempt to do anything with the data.
+    MIntArray uvCounts, uvIds;
+    status = mesh.getAssignedUVs(uvCounts, uvIds, &uvSetName);
+    if (status != MS::kSuccess) {
+        return false;
+    }
+    if (uvCounts.length() == 0 or uvIds.length() == 0) {
+        return false;
+    }
+
+    // We'll populate the assignment indices for every face vertex, but we'll
+    // only push values into the data if the face vertex has a value. All face
+    // vertices are initially unassigned/unauthored.
+    const unsigned int numFaceVertices = mesh.numFaceVertices(&status);
+    uvArray->clear();
+    assignmentIndices->assign((size_t)numFaceVertices, -1);
+    *interpolation = UsdGeomTokens->faceVarying;
+
+    MItMeshFaceVertex itFV(mesh.object());
+    unsigned int fvi = 0;
+    for (itFV.reset(); not itFV.isDone(); itFV.next(), ++fvi) {
+        if (not itFV.hasUVs(uvSetName)) {
+            // No UVs for this faceVertex, so leave it unassigned.
+            continue;
+        }
+
+        float2 uv;
+        itFV.getUV(uv, &uvSetName);
+
+        GfVec2f value(uv[0], uv[1]);
+        uvArray->push_back(value);
+        (*assignmentIndices)[fvi] = uvArray->size() - 1;
+    }
+
+    PxrUsdMayaUtil::MergeEquivalentIndexedValues(uvArray,
+                                                 assignmentIndices);
+    PxrUsdMayaUtil::CompressFaceVaryingPrimvarIndices(mesh,
+                                                      interpolation,
+                                                      assignmentIndices);
+
+    return true;
+}
 
 // This function condenses distinct indices that point to the same color values
 // (the combination of RGB AND Alpha) to all point to the same index for that
@@ -83,211 +114,6 @@
                         colorSetRGBData->size(), colorSetAlphaData->size());
     }
 
-    // We maintain a map of values (color AND alpha together) to those values'
-    // indices in our unique value arrays (color and alpha separate).
-    std::unordered_map<GfVec4f, size_t, ValueHash<GfVec4f>, ValuesEqual<GfVec4f> > valuesSet;
-    VtArray<GfVec3f> uniqueColors;
-    VtArray<float> uniqueAlphas;
-    VtArray<int> uniqueIndices;
-
-    for (size_t i = 0; i < colorSetAssignmentIndices->size(); ++i) {
-        int index = (*colorSetAssignmentIndices)[i];
-
-        if (index < 0 or static_cast<size_t>(index) >= numValues) {
-            // This is an unassigned or otherwise unknown index, so just keep it.
-            uniqueIndices.push_back(index);
-            continue;
-        }
-
-        const GfVec3f color = (*colorSetRGBData)[index];
-        const float alpha = (*colorSetAlphaData)[index];
-        const GfVec4f value(color[0], color[1], color[2], alpha);
-
-        int uniqueIndex = -1;
-
-        auto inserted = valuesSet.insert(
-            std::pair<GfVec4f, size_t>(value,
-                                       uniqueColors.size()));
-        if (inserted.second) {
-            // This is a new value, so add it to the arrays.
-            uniqueColors.push_back(GfVec3f(value[0], value[1], value[2]));
-            uniqueAlphas.push_back(value[3]);
-            uniqueIndex = uniqueColors.size() - 1;
-        } else {
-            // This is an existing value, so re-use the original's index.
-            uniqueIndex = inserted.first->second;
-        }
-
-        uniqueIndices.push_back(uniqueIndex);
-    }
-
-    // If we reduced the number of values by merging, copy the results back.
-    if (uniqueColors.size() < numValues) {
-        (*colorSetRGBData) = uniqueColors;
-        (*colorSetAlphaData) = uniqueAlphas;
-        (*colorSetAssignmentIndices) = uniqueIndices;
-    }
-}
-
-// This function tries to compress faceVarying primvar indices to uniform,
-// vertex, or constant interpolation if possible. This will potentially shrink
-// the indices array and will update the interpolation if any compression was
-// possible.
-static
-void
-_CompressFaceVaryingPrimvarIndices(
-        const MFnMesh& mesh,
-        TfToken *interpolation,
-        VtArray<int>* assignmentIndices)
-{
-    if (not interpolation or
-            not assignmentIndices or
-            assignmentIndices->size() == 0) {
-        return;
-    }
-
-    int numPolygons = mesh.numPolygons();
-    VtArray<int> uniformAssignments;
-    uniformAssignments.assign((size_t)numPolygons, -2);
-
-    int numVertices = mesh.numVertices();
-    VtArray<int> vertexAssignments;
-    vertexAssignments.assign((size_t)numVertices, -2);
-
-    // We assume that the data is constant/uniform/vertex until we can
-    // prove otherwise that two components have differing values.
-    bool isConstant = true;
-    bool isUniform = true;
-    bool isVertex = true;
-=======
-
-bool
-MayaMeshWriter::_GetMeshUVSetData(
-        const MFnMesh& mesh,
-        const MString& uvSetName,
-        VtArray<GfVec2f>* uvArray,
-        TfToken* interpolation,
-        VtArray<int>* assignmentIndices)
-{
-    MStatus status;
-
-    // Sanity check first to make sure this UV set even has assigned values
-    // before we attempt to do anything with the data.
-    MIntArray uvCounts, uvIds;
-    status = mesh.getAssignedUVs(uvCounts, uvIds, &uvSetName);
-    if (status != MS::kSuccess) {
-        return false;
-    }
-    if (uvCounts.length() == 0 or uvIds.length() == 0) {
-        return false;
-    }
-
-    // We'll populate the assignment indices for every face vertex, but we'll
-    // only push values into the data if the face vertex has a value. All face
-    // vertices are initially unassigned/unauthored.
-    const unsigned int numFaceVertices = mesh.numFaceVertices(&status);
-    uvArray->clear();
-    assignmentIndices->assign((size_t)numFaceVertices, -1);
-    *interpolation = UsdGeomTokens->faceVarying;
->>>>>>> cc6709e4
-
-    MItMeshFaceVertex itFV(mesh.object());
-    unsigned int fvi = 0;
-    for (itFV.reset(); not itFV.isDone(); itFV.next(), ++fvi) {
-<<<<<<< HEAD
-        int faceIndex = itFV.faceId();
-        int vertexIndex = itFV.vertId();
-
-        int assignedIndex = (*assignmentIndices)[fvi];
-
-        if (isConstant) {
-            if (assignedIndex != (*assignmentIndices)[0]) {
-                isConstant = false;
-            }
-        }
-
-        if (isUniform) {
-            if (uniformAssignments[faceIndex] < -1) {
-                // No value for this face yet, so store one.
-                uniformAssignments[faceIndex] = assignedIndex;
-            } else if (assignedIndex != uniformAssignments[faceIndex]) {
-                isUniform = false;
-            }
-        }
-
-        if (isVertex) {
-            if (vertexAssignments[vertexIndex] < -1) {
-                // No value for this vertex yet, so store one.
-                vertexAssignments[vertexIndex] = assignedIndex;
-            } else if (assignedIndex != vertexAssignments[vertexIndex]) {
-                isVertex = false;
-            }
-        }
-
-        if (not isConstant and not isUniform and not isVertex) {
-            // No compression will be possible, so stop trying.
-            break;
-        }
-    }
-
-    if (isConstant) {
-        assignmentIndices->resize(1);
-        *interpolation = UsdGeomTokens->constant;
-    } else if (isUniform) {
-        *assignmentIndices = uniformAssignments;
-        *interpolation = UsdGeomTokens->uniform;
-    } else if(isVertex) {
-        *assignmentIndices = vertexAssignments;
-        *interpolation = UsdGeomTokens->vertex;
-    } else {
-        *interpolation = UsdGeomTokens->faceVarying;
-=======
-        if (not itFV.hasUVs(uvSetName)) {
-            // No UVs for this faceVertex, so leave it unassigned.
-            continue;
-        }
-
-        float2 uv;
-        itFV.getUV(uv, &uvSetName);
-
-        GfVec2f value(uv[0], uv[1]);
-        uvArray->push_back(value);
-        (*assignmentIndices)[fvi] = uvArray->size() - 1;
-    }
-
-    PxrUsdMayaUtil::MergeEquivalentIndexedValues(uvArray,
-                                                 assignmentIndices);
-    PxrUsdMayaUtil::CompressFaceVaryingPrimvarIndices(mesh,
-                                                      interpolation,
-                                                      assignmentIndices);
-
-    return true;
-}
-
-// This function condenses distinct indices that point to the same color values
-// (the combination of RGB AND Alpha) to all point to the same index for that
-// value. This will potentially shrink the data arrays.
-static
-void
-_MergeEquivalentColorSetValues(
-        VtArray<GfVec3f>* colorSetRGBData,
-        VtArray<float>* colorSetAlphaData,
-        VtArray<int>* colorSetAssignmentIndices)
-{
-    if (not colorSetRGBData or not colorSetAlphaData or not colorSetAssignmentIndices) {
-        return;
-    }
-
-    const size_t numValues = colorSetRGBData->size();
-    if (numValues == 0) {
-        return;
-    }
-
-    if (colorSetAlphaData->size() != numValues) {
-        TF_CODING_ERROR("Unequal sizes for color (%zu) and alpha (%zu)",
-                        colorSetRGBData->size(), colorSetAlphaData->size());
-    }
-
     // We first combine the separate color and alpha arrays into one GfVec4f
     // array.
     VtArray<GfVec4f> colorsWithAlphasData(numValues);
@@ -321,7 +147,6 @@
             (*colorSetAlphaData)[i] = colorWithAlpha[3];
         }
         (*colorSetAssignmentIndices) = mergedIndices;
->>>>>>> cc6709e4
     }
 }
 
@@ -350,11 +175,7 @@
 /// Unauthored/unpainted values will be given the index -1.
 bool MayaMeshWriter::_GetMeshColorSetData(
         MFnMesh& mesh,
-<<<<<<< HEAD
-        MString colorSet,
-=======
         const MString& colorSet,
->>>>>>> cc6709e4
         bool isDisplayColor,
         const VtArray<GfVec3f>& shadersRGBData,
         const VtArray<float>& shadersAlphaData,
@@ -375,7 +196,6 @@
     const MColor unsetColor(-FLT_MAX, -FLT_MAX, -FLT_MAX, -FLT_MAX);
     if (mesh.getFaceVertexColors(colorSetData, &colorSet, &unsetColor)
             == MS::kFailure) {
-<<<<<<< HEAD
         return false;
     }
 
@@ -383,15 +203,6 @@
         return false;
     }
 
-=======
-        return false;
-    }
-
-    if (colorSetData.length() == 0) {
-        return false;
-    }
-
->>>>>>> cc6709e4
     // Get the color set representation and clamping.
     *colorSetRep = mesh.getColorRepresentation(colorSet);
     *clamped = mesh.isColorClamped(colorSet);
@@ -428,7 +239,6 @@
                 // The color set does not provide alpha, so fallback on shaders.
                 useShaderAlphaFallback = true;
             }
-<<<<<<< HEAD
         }
 
         // If we're exporting displayColor and we use the value from the color
@@ -460,67 +270,6 @@
                 }
             }
             if (valueIndex >= 0) {
-                colorSetData[fvi][0] = shadersRGBData[valueIndex][0];
-                colorSetData[fvi][1] = shadersRGBData[valueIndex][1];
-                colorSetData[fvi][2] = shadersRGBData[valueIndex][2];
-            } else {
-                // No shader color to fallback on. Use the default shader color.
-                colorSetData[fvi][0] = _ShaderDefaultRGB[0];
-                colorSetData[fvi][1] = _ShaderDefaultRGB[1];
-                colorSetData[fvi][2] = _ShaderDefaultRGB[2];
-            }
-        }
-        if (useShaderAlphaFallback) {
-            int valueIndex = -1;
-            if (shadersAssignmentIndices.empty()) {
-                if (shadersAlphaData.size() == 1) {
-=======
-        }
-
-        // If we're exporting displayColor and we use the value from the color
-        // set, we need to convert it to linear.
-        bool convertDisplayColorToLinear = isDisplayColor;
-
-        // Shader values for the mesh could be constant
-        // (shadersAssignmentIndices is empty) or uniform.
-        int faceIndex = itFV.faceId();
-        if (useShaderColorFallback) {
-            // There was no color value in the color set to use, so we use the
-            // shader color, or the default color if there is no shader color.
-            // This color will already be in linear space, so don't convert it
-            // again.
-            convertDisplayColorToLinear = false;
-
-            int valueIndex = -1;
-            if (shadersAssignmentIndices.empty()) {
-                if (shadersRGBData.size() == 1) {
->>>>>>> cc6709e4
-                    valueIndex = 0;
-                }
-            } else if (faceIndex >= 0 and 
-                static_cast<size_t>(faceIndex) < shadersAssignmentIndices.size()) {
-<<<<<<< HEAD
-                int tmpIndex = shadersAssignmentIndices[faceIndex];
-                if (tmpIndex >= 0 and 
-                    static_cast<size_t>(tmpIndex) < shadersAlphaData.size()) {
-=======
-
-                int tmpIndex = shadersAssignmentIndices[faceIndex];
-                if (tmpIndex >= 0 and
-                    static_cast<size_t>(tmpIndex) < shadersRGBData.size()) {
->>>>>>> cc6709e4
-                    valueIndex = tmpIndex;
-                }
-            }
-            if (valueIndex >= 0) {
-<<<<<<< HEAD
-                colorSetData[fvi][3] = shadersAlphaData[valueIndex];
-            } else {
-                // No shader alpha to fallback on. Use the default shader alpha.
-                colorSetData[fvi][3] = _ShaderDefaultAlpha;
-            }
-        }
-=======
                 colorSetData[fvi][0] = shadersRGBData[valueIndex][0];
                 colorSetData[fvi][1] = shadersRGBData[valueIndex][1];
                 colorSetData[fvi][2] = shadersRGBData[valueIndex][2];
@@ -552,7 +301,6 @@
                 colorSetData[fvi][3] = _ShaderDefaultAlpha;
             }
         }
->>>>>>> cc6709e4
 
         // If we have a color/alpha value, add it to the data to be returned.
         if (colorSetData[fvi] != unsetColor) {
@@ -564,21 +312,12 @@
                     (*colorSetRep == MFnMesh::kRGBA)) {
                 rgbValue = _LinearColorFromColorSet(colorSetData[fvi],
                                                     convertDisplayColorToLinear);
-<<<<<<< HEAD
             }
             if (useShaderAlphaFallback or
                     (*colorSetRep == MFnMesh::kAlpha) or
                     (*colorSetRep == MFnMesh::kRGBA)) {
                 alphaValue = colorSetData[fvi][3];
             }
-=======
-            }
-            if (useShaderAlphaFallback or
-                    (*colorSetRep == MFnMesh::kAlpha) or
-                    (*colorSetRep == MFnMesh::kRGBA)) {
-                alphaValue = colorSetData[fvi][3];
-            }
->>>>>>> cc6709e4
 
             colorSetRGBData->push_back(rgbValue);
             colorSetAlphaData->push_back(alphaValue);
@@ -589,15 +328,9 @@
     _MergeEquivalentColorSetValues(colorSetRGBData,
                                    colorSetAlphaData,
                                    colorSetAssignmentIndices);
-<<<<<<< HEAD
-    _CompressFaceVaryingPrimvarIndices(mesh,
-                                       interpolation,
-                                       colorSetAssignmentIndices);
-=======
     PxrUsdMayaUtil::CompressFaceVaryingPrimvarIndices(mesh,
                                                       interpolation,
                                                       colorSetAssignmentIndices);
->>>>>>> cc6709e4
 
     return true;
 }
@@ -625,7 +358,6 @@
     if (numValues == 0) {
         return false;
     }
-<<<<<<< HEAD
 
     TfToken interp = interpolation;
     if (numValues == 1 and interp == UsdGeomTokens->constant) {
@@ -665,14 +397,10 @@
         return false;
     }
 
-=======
-
->>>>>>> cc6709e4
     TfToken interp = interpolation;
     if (numValues == 1 and interp == UsdGeomTokens->constant) {
         interp = TfToken();
     }
-<<<<<<< HEAD
 
     UsdGeomPrimvar primVar =
         primSchema.CreatePrimvar(name,
@@ -734,6 +462,41 @@
     }
 
     SetPVCustomData(primVar.GetAttr(), clamped);
+
+    return true;
+}
+
+bool MayaMeshWriter::_createUVPrimVar(
+        UsdGeomGprim &primSchema,
+        const TfToken& name,
+        const VtArray<GfVec2f>& data,
+        const TfToken& interpolation,
+        const VtArray<int>& assignmentIndices,
+        const int unassignedValueIndex)
+{
+    unsigned int numValues = data.size();
+    if (numValues == 0) {
+        return false;
+    }
+
+    TfToken interp = interpolation;
+    if (numValues == 1 and interp == UsdGeomTokens->constant) {
+        interp = TfToken();
+    }
+
+    UsdGeomPrimvar primVar =
+        primSchema.CreatePrimvar(name,
+                                 SdfValueTypeNames->Float2Array,
+                                 interp);
+
+    primVar.Set(data);
+
+    if (not assignmentIndices.empty()) {
+        primVar.SetIndices(assignmentIndices);
+        if (unassignedValueIndex != primVar.GetUnauthoredValuesIndex()) {
+           primVar.SetUnauthoredValuesIndex(unassignedValueIndex);
+        }
+    }
 
     return true;
 }
@@ -800,208 +563,6 @@
             }
         }
     }
-=======
-
-    UsdGeomPrimvar primVar =
-        primSchema.CreatePrimvar(name,
-                                 SdfValueTypeNames->FloatArray,
-                                 interp);
-
-    primVar.Set(data);
-
-    if (not assignmentIndices.empty()) {
-        primVar.SetIndices(assignmentIndices);
-        if (unassignedValueIndex != primVar.GetUnauthoredValuesIndex()) {
-           primVar.SetUnauthoredValuesIndex(unassignedValueIndex);
-        }
-    }
-
-    SetPVCustomData(primVar.GetAttr(), clamped);
->>>>>>> cc6709e4
-
-    return true;
-}
-
-bool MayaMeshWriter::_createRGBPrimVar(
-        UsdGeomGprim &primSchema,
-        const TfToken& name,
-        const VtArray<GfVec3f>& data,
-        const TfToken& interpolation,
-        const VtArray<int>& assignmentIndices,
-        const int unassignedValueIndex,
-        bool clamped)
-{
-    unsigned int numValues = data.size();
-    if (numValues == 0) {
-        return false;
-    }
-
-    TfToken interp = interpolation;
-    if (numValues == 1 and interp == UsdGeomTokens->constant) {
-        interp = TfToken();
-    }
-
-    UsdGeomPrimvar primVar =
-        primSchema.CreatePrimvar(name,
-                                 SdfValueTypeNames->Color3fArray,
-                                 interp);
-
-    primVar.Set(data);
-
-    if (not assignmentIndices.empty()) {
-        primVar.SetIndices(assignmentIndices);
-        if (unassignedValueIndex != primVar.GetUnauthoredValuesIndex()) {
-           primVar.SetUnauthoredValuesIndex(unassignedValueIndex);
-        }
-    }
-
-    SetPVCustomData(primVar.GetAttr(), clamped);
-
-    return true;
-}
-
-bool MayaMeshWriter::_createRGBAPrimVar(
-        UsdGeomGprim &primSchema,
-        const TfToken& name,
-        const VtArray<GfVec3f>& rgbData,
-        const VtArray<float>& alphaData,
-        const TfToken& interpolation,
-        const VtArray<int>& assignmentIndices,
-        const int unassignedValueIndex,
-        bool clamped)
-{
-    unsigned int numValues = rgbData.size();
-    if (numValues == 0 or numValues != alphaData.size()) {
-        return false;
-    }
-
-    TfToken interp = interpolation;
-    if (numValues == 1 and interp == UsdGeomTokens->constant) {
-        interp = TfToken();
-    }
-
-    UsdGeomPrimvar primVar =
-        primSchema.CreatePrimvar(name,
-                                 SdfValueTypeNames->Color4fArray,
-                                 interp);
-
-    VtArray<GfVec4f> rgbaData(numValues);
-    for (size_t i = 0; i < rgbaData.size(); ++i) {
-        rgbaData[i] = GfVec4f(rgbData[i][0], rgbData[i][1], rgbData[i][2],
-                              alphaData[i]);
-    }
-
-    primVar.Set(rgbaData);
-
-    if (not assignmentIndices.empty()) {
-        primVar.SetIndices(assignmentIndices);
-        if (unassignedValueIndex != primVar.GetUnauthoredValuesIndex()) {
-           primVar.SetUnauthoredValuesIndex(unassignedValueIndex);
-        }
-    }
-
-    SetPVCustomData(primVar.GetAttr(), clamped);
-
-    return true;
-}
-
-bool MayaMeshWriter::_createUVPrimVar(
-        UsdGeomGprim &primSchema,
-        const TfToken& name,
-        const VtArray<GfVec2f>& data,
-        const TfToken& interpolation,
-        const VtArray<int>& assignmentIndices,
-        const int unassignedValueIndex)
-{
-    unsigned int numValues = data.size();
-    if (numValues == 0) {
-        return false;
-    }
-
-    TfToken interp = interpolation;
-    if (numValues == 1 and interp == UsdGeomTokens->constant) {
-        interp = TfToken();
-    }
-
-    UsdGeomPrimvar primVar =
-        primSchema.CreatePrimvar(name,
-                                 SdfValueTypeNames->Float2Array,
-                                 interp);
-
-    primVar.Set(data);
-
-    if (not assignmentIndices.empty()) {
-        primVar.SetIndices(assignmentIndices);
-        if (unassignedValueIndex != primVar.GetUnauthoredValuesIndex()) {
-           primVar.SetUnauthoredValuesIndex(unassignedValueIndex);
-        }
-    }
-
-    return true;
-}
-
-bool MayaMeshWriter::_addDisplayPrimvars(
-        UsdGeomGprim &primSchema,
-        const MFnMesh::MColorRepresentation colorRep,
-        const VtArray<GfVec3f>& RGBData,
-        const VtArray<float>& AlphaData,
-        const TfToken& interpolation,
-        const VtArray<int>& assignmentIndices,
-        const int unassignedValueIndex,
-        const bool clamped,
-        const bool authored)
-{
-    // If we already have an authored value, don't try to write a new one.
-    UsdAttribute colorAttr = primSchema.GetDisplayColorAttr();
-    if (not colorAttr.HasAuthoredValueOpinion() and not RGBData.empty()) {
-        UsdGeomPrimvar displayColor = primSchema.GetDisplayColorPrimvar();
-        if (interpolation != displayColor.GetInterpolation()) {
-            displayColor.SetInterpolation(interpolation);
-        }
-        displayColor.Set(RGBData);
-        if (not assignmentIndices.empty()) {
-            displayColor.SetIndices(assignmentIndices);
-            if (unassignedValueIndex != displayColor.GetUnauthoredValuesIndex()) {
-               displayColor.SetUnauthoredValuesIndex(unassignedValueIndex);
-            }
-        }
-        bool authRGB = authored;
-        if (colorRep == MFnMesh::kAlpha) {
-            authRGB = false;
-        }
-        if (authRGB) {
-            colorAttr.SetCustomDataByKey(TfToken("Authored"), VtValue(authRGB));
-            SetPVCustomData(colorAttr, clamped);
-        }
-    }
-
-    UsdAttribute alphaAttr = primSchema.GetDisplayOpacityAttr();
-    if (not alphaAttr.HasAuthoredValueOpinion() and not AlphaData.empty()) {
-        // we consider a single alpha value that is 1.0 to be the "default"
-        // value.  We only want to write values that are not the "default".
-        bool hasDefaultAlpha = AlphaData.size() == 1 and GfIsClose(AlphaData[0], 1.0, 1e-9);
-        if (not hasDefaultAlpha) {
-            UsdGeomPrimvar displayOpacity = primSchema.GetDisplayOpacityPrimvar();
-            if (interpolation != displayOpacity.GetInterpolation()) {
-                displayOpacity.SetInterpolation(interpolation);
-            }
-            displayOpacity.Set(AlphaData);
-            if (not assignmentIndices.empty()) {
-                displayOpacity.SetIndices(assignmentIndices);
-                if (unassignedValueIndex != displayOpacity.GetUnauthoredValuesIndex()) {
-                   displayOpacity.SetUnauthoredValuesIndex(unassignedValueIndex);
-                }
-            }
-            bool authAlpha = authored;
-            if (colorRep == MFnMesh::kRGB) {
-                authAlpha = false;
-            }
-            if (authAlpha) {
-                alphaAttr.SetCustomDataByKey(TfToken("Authored"), VtValue(authAlpha));
-                SetPVCustomData(alphaAttr, clamped);
-            }
-        }
-    }
 
     return true;
 }
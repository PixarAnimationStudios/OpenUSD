//
// Copyright 2016 Pixar
//
// Licensed under the Apache License, Version 2.0 (the "Apache License")
// with the following modification; you may not use this file except in
// compliance with the Apache License and the following modification to it:
// Section 6. Trademarks. is deleted and replaced with:
//
// 6. Trademarks. This License does not grant permission to use the trade
//    names, trademarks, service marks, or product names of the Licensor
//    and its affiliates, except as required to comply with Section 4(c) of
//    the License and to reproduce the content of the NOTICE file.
//
// You may obtain a copy of the Apache License at
//
//     http://www.apache.org/licenses/LICENSE-2.0
//
// Unless required by applicable law or agreed to in writing, software
// distributed under the Apache License with the above modification is
// distributed on an "AS IS" BASIS, WITHOUT WARRANTIES OR CONDITIONS OF ANY
// KIND, either express or implied. See the Apache License for the specific
// language governing permissions and limitations under the Apache License.
//
#include "px_vp20/utils.h"
<<<<<<< HEAD

#if defined(_WIN32)
#include <Windows.h>
#endif
#include <GL/gl.h>
#include <algorithm>
=======
#include "pxr/imaging/garch/gl.h"
>>>>>>> ede400a8

bool px_vp20Utils::setupLightingGL( const MHWRender::MDrawContext& context)
{
    MStatus status;
    
    // Take into account only the 8 lights supported by the basic
    // OpenGL profile.
    const unsigned int nbLights =
        std::min(context.numberOfActiveLights(&status), 8u);
    if (status != MStatus::kSuccess) return false;

    if (nbLights > 0) {
        // Lights are specified in world space and needs to be
        // converted to view space.
        glMatrixMode(GL_MODELVIEW);
        glPushMatrix();
        const MMatrix worldToView =
            context.getMatrix(MHWRender::MDrawContext::kViewMtx, &status);
        if (status != MStatus::kSuccess) return false;
        glLoadMatrixd(worldToView.matrix[0]);

        glEnable(GL_LIGHTING);
        glColorMaterial(GL_FRONT_AND_BACK, GL_AMBIENT_AND_DIFFUSE);
        glEnable(GL_COLOR_MATERIAL) ;
        glEnable(GL_NORMALIZE) ;

        
        {
            const GLfloat ambient[4]  = { 0.0f, 0.0f, 0.0f, 1.0f };
            const GLfloat specular[4] = { 0.0f, 0.0f, 0.0f, 1.0f };

            glMaterialfv(GL_FRONT_AND_BACK, GL_AMBIENT,  ambient);
            glMaterialfv(GL_FRONT_AND_BACK, GL_SPECULAR, specular);

            glLightModelfv(GL_LIGHT_MODEL_AMBIENT, ambient);

            glLightModeli(GL_LIGHT_MODEL_TWO_SIDE, 1);
        }

        for (unsigned int i=0; i<nbLights; ++i) {
            MFloatVector direction;
            float intensity;
            MColor color;
            bool hasDirection;
            bool hasPosition;
#if MAYA_API_VERSION >= 201300
            // Starting with Maya 2013, getLightInformation() uses MFloatPointArray for positions
            MFloatPointArray positions;
            status = context.getLightInformation(
                i, positions, direction, intensity, color,
                hasDirection, hasPosition);
            const MFloatPoint &position = positions[0];
#else 
            // Maya 2012, getLightInformation() uses MFloatPoint for position
            MFloatPoint position;
            status = context.getLightInformation(
                i, position, direction, intensity, color,
                hasDirection, hasPosition);
#endif
            if (status != MStatus::kSuccess) return false;

            if (hasDirection) {
                if (hasPosition) {
                    // Assumes a Maya Spot Light!
                    const GLfloat ambient[4] = { 0.0f, 0.0f, 0.0f, 1.0f };
                    const GLfloat diffuse[4] = { intensity * color[0],
                                              intensity * color[1],
                                              intensity * color[2],
                                              1.0f };
                    const GLfloat pos[4] = { position[0],
                                              position[1],
                                              position[2],
                                              1.0f };
                    const GLfloat dir[3] = { direction[0],
                                              direction[1],
                                              direction[2]};
                        
                            
                    glLightfv(GL_LIGHT0+i, GL_AMBIENT,  ambient);
                    glLightfv(GL_LIGHT0+i, GL_DIFFUSE,  diffuse);
                    glLightfv(GL_LIGHT0+i, GL_POSITION, pos);
                    glLightfv(GL_LIGHT0+i, GL_SPOT_DIRECTION, dir);

                    // Maya's default value's for spot lights.
                    glLightf(GL_LIGHT0+i,  GL_SPOT_EXPONENT, 0.0);
                    glLightf(GL_LIGHT0+i,  GL_SPOT_CUTOFF,  20.0);
                }
                else {
                    // Assumes a Maya Directional Light!
                    const GLfloat ambient[4] = { 0.0f, 0.0f, 0.0f, 1.0f };
                    const GLfloat diffuse[4] = { intensity * color[0],
                                                  intensity * color[1],
                                                  intensity * color[2],
                                                  1.0f };
                    const GLfloat pos[4] = { -direction[0],
                                              -direction[1],
                                              -direction[2],
                                              0.0f };
                        
                            
                    glLightfv(GL_LIGHT0+i, GL_AMBIENT,  ambient);
                    glLightfv(GL_LIGHT0+i, GL_DIFFUSE,  diffuse);
                    glLightfv(GL_LIGHT0+i, GL_POSITION, pos);
                    glLightf(GL_LIGHT0+i, GL_SPOT_CUTOFF, 180.0);
                }
            }
            else if (hasPosition) {
                // Assumes a Maya Point Light!
                const GLfloat ambient[4] = { 0.0f, 0.0f, 0.0f, 1.0f };
                const GLfloat diffuse[4] = { intensity * color[0],
                                              intensity * color[1],
                                              intensity * color[2],
                                              1.0f };
                const GLfloat pos[4] = { position[0],
                                          position[1],
                                          position[2],
                                          1.0f };
                        
                            
                glLightfv(GL_LIGHT0+i, GL_AMBIENT,  ambient);
                glLightfv(GL_LIGHT0+i, GL_DIFFUSE,  diffuse);
                glLightfv(GL_LIGHT0+i, GL_POSITION, pos);
                glLightf(GL_LIGHT0+i, GL_SPOT_CUTOFF, 180.0);
            }
            else {
                // Assumes a Maya Ambient Light!
                const GLfloat ambient[4] = { intensity * color[0],
                                              intensity * color[1],
                                              intensity * color[2],
                                              1.0f };
                const GLfloat diffuse[4] = { 0.0f, 0.0f, 0.0f, 1.0f };
                const GLfloat pos[4] = { 0.0f, 0.0f, 0.0f, 1.0f };
                        
                            
                glLightfv(GL_LIGHT0+i, GL_AMBIENT,  ambient);
                glLightfv(GL_LIGHT0+i, GL_DIFFUSE,  diffuse);
                glLightfv(GL_LIGHT0+i, GL_POSITION, pos);
                glLightf(GL_LIGHT0+i, GL_SPOT_CUTOFF, 180.0);
            }

            glEnable(GL_LIGHT0+i);
        }
        glPopMatrix();
    }

    glDisable(GL_LIGHTING);
    return nbLights > 0;
}


//------------------------------------------------------------------------------
//
void px_vp20Utils::unsetLightingGL( const MHWRender::MDrawContext& context)
{
    MStatus status;
    
    // Take into account only the 8 lights supported by the basic
    // OpenGL profile.
    const unsigned int nbLights =
        std::min(context.numberOfActiveLights(&status), 8u);
    if (status != MStatus::kSuccess) return;

    // Restore OpenGL default values for anything that we have
    // modified.

    if (nbLights > 0) {
        for (unsigned int i=0; i<nbLights; ++i) {
            glDisable(GL_LIGHT0+i);
            
            const GLfloat ambient[4] = { 0.0f, 0.0f, 0.0f, 1.0f };
            glLightfv(GL_LIGHT0+i, GL_AMBIENT,  ambient);

            if (i==0) {
                const GLfloat diffuse[4] = { 1.0f, 1.0f, 1.0f, 1.0f };
                glLightfv(GL_LIGHT0+i, GL_DIFFUSE,  diffuse);

                const GLfloat spec[4]    = { 1.0f, 1.0f, 1.0f, 1.0f };
                glLightfv(GL_LIGHT0+i, GL_SPECULAR, spec);
            }
            else {
                const GLfloat diffuse[4] = { 0.0f, 0.0f, 0.0f, 1.0f };
                glLightfv(GL_LIGHT0+i, GL_DIFFUSE,  diffuse);

                const GLfloat spec[4]    = { 0.0f, 0.0f, 0.0f, 1.0f };
                glLightfv(GL_LIGHT0+i, GL_SPECULAR, spec);
            }
            
            const GLfloat pos[4]     = { 0.0f, 0.0f, 1.0f, 0.0f };
            glLightfv(GL_LIGHT0+i, GL_POSITION, pos);
            
            const GLfloat dir[3]     = { 0.0f, 0.0f, -1.0f };
            glLightfv(GL_LIGHT0+i, GL_SPOT_DIRECTION, dir);
            
            glLightf(GL_LIGHT0+i,  GL_SPOT_EXPONENT,  0.0);
            glLightf(GL_LIGHT0+i,  GL_SPOT_CUTOFF,  180.0);
        }
        
        glDisable(GL_LIGHTING);
        glDisable(GL_COLOR_MATERIAL) ;
        glDisable(GL_NORMALIZE) ;

        const GLfloat ambient[4]  = { 0.2f, 0.2f, 0.2f, 1.0f };
        const GLfloat specular[4] = { 0.8f, 0.8f, 0.8f, 1.0f };

        glMaterialfv(GL_FRONT_AND_BACK, GL_AMBIENT,  ambient);
        glMaterialfv(GL_FRONT_AND_BACK, GL_SPECULAR, specular);

        glLightModelfv(GL_LIGHT_MODEL_AMBIENT, ambient);
        glLightModeli(GL_LIGHT_MODEL_TWO_SIDE, 0);
        

    }
}

<|MERGE_RESOLUTION|>--- conflicted
+++ resolved
@@ -22,16 +22,12 @@
 // language governing permissions and limitations under the Apache License.
 //
 #include "px_vp20/utils.h"
-<<<<<<< HEAD
 
 #if defined(_WIN32)
 #include <Windows.h>
 #endif
-#include <GL/gl.h>
 #include <algorithm>
-=======
 #include "pxr/imaging/garch/gl.h"
->>>>>>> ede400a8
 
 bool px_vp20Utils::setupLightingGL( const MHWRender::MDrawContext& context)
 {

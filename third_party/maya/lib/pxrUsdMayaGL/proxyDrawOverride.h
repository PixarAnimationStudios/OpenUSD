//
// Copyright 2016 Pixar
//
// Licensed under the Apache License, Version 2.0 (the "Apache License")
// with the following modification; you may not use this file except in
// compliance with the Apache License and the following modification to it:
// Section 6. Trademarks. is deleted and replaced with:
//
// 6. Trademarks. This License does not grant permission to use the trade
//    names, trademarks, service marks, or product names of the Licensor
//    and its affiliates, except as required to comply with Section 4(c) of
//    the License and to reproduce the content of the NOTICE file.
//
// You may obtain a copy of the Apache License at
//
//     http://www.apache.org/licenses/LICENSE-2.0
//
// Unless required by applicable law or agreed to in writing, software
// distributed under the Apache License with the above modification is
// distributed on an "AS IS" BASIS, WITHOUT WARRANTIES OR CONDITIONS OF ANY
// KIND, either express or implied. See the Apache License for the specific
// language governing permissions and limitations under the Apache License.
//
#ifndef PXRUSDMAYAGL_PROXYDRAWOVERRIDE_H
#define PXRUSDMAYAGL_PROXYDRAWOVERRIDE_H

#include "pxrUsdMayaGL/usdShapeRenderer.h"
#include "usdMaya/proxyShape.h"

#include <maya/MPxDrawOverride.h>

PXR_NAMESPACE_OPEN_SCOPE



class UsdMayaProxyDrawOverride : public MHWRender::MPxDrawOverride
{
public:
    PXRUSDMAYAGL_API
    static MHWRender::MPxDrawOverride* Creator(const MObject& obj);

	PXRUSDMAYAGL_API
    virtual ~UsdMayaProxyDrawOverride();

	PXRUSDMAYAGL_API
	virtual MHWRender::DrawAPI supportedDrawAPIs() const override;

	PXRUSDMAYAGL_API
	virtual MMatrix transform(
		const MDagPath& objPath,
		const MDagPath& cameraPath) const override;

	PXRUSDMAYAGL_API
    virtual bool isBounded(
        const MDagPath& objPath,
        const MDagPath& cameraPath) const override;

	PXRUSDMAYAGL_API
    virtual MBoundingBox boundingBox(
        const MDagPath& objPath,
        const MDagPath& cameraPath) const override;

	PXRUSDMAYAGL_API
    virtual MUserData* prepareForDraw(
        const MDagPath& objPath,
        const MDagPath& cameraPath,
        const MHWRender::MFrameContext& frameContext,
        MUserData* oldData) override;

<<<<<<< HEAD
#if MAYA_API_VERSION >= 20180000
	PXRUSDMAYAGL_API
	virtual bool wantUserSelection() const override;
	PXRUSDMAYAGL_API
	virtual bool userSelect(MHWRender::MSelectionInfo& selectInfo, const MHWRender::MDrawContext& context, MPoint& hitPoint, const MUserData* data) override;
#endif

	PXRUSDMAYAGL_API
=======
    PXRUSDMAYAGL_API
    virtual MHWRender::DrawAPI supportedDrawAPIs() const;

    PXRUSDMAYAGL_API
>>>>>>> 10d185a7
    static MString sm_drawDbClassification;
	PXRUSDMAYAGL_API
    static MString sm_drawRegistrantId;

	PXRUSDMAYAGL_API
    static void draw(const MHWRender::MDrawContext& context, const MUserData* data);

	PXRUSDMAYAGL_API
    static UsdMayaProxyShape* getShape(const MDagPath& objPath);

private:
    UsdMayaProxyDrawOverride(const MObject& obj);

	/// \brief Setup lighting context in the lighting task.
	static
	void _SetupLighting(
			const MHWRender::MDrawContext& context,
			bool enableLighting,
			bool enableShadow);

	/// \brief Render the shapes in the render queue.
	static
	void _RenderShapes(
		const MHWRender::MDrawContext& context,
		TfToken drawRepr,
		bool enableLighting,
		HdCullStyle cullStyle);

	/// \brief Render specific object's bounds.
	static
	void _RenderBounds(
		const MBoundingBox& bounds,
		const GfVec4f& wireframeColor,
		const MMatrix& worldViewMat,
		const MMatrix& projectionMat);

	/// \brief Render the selects buffer in the render queue.
	void _RenderSelects(
		MHWRender::MSelectionInfo& selectInfo,
		const MHWRender::MDrawContext& context);

	/// \brief Cache the shape delegate for render.
	UsdShapeRenderer _shapeRenderer;
};

PXR_NAMESPACE_CLOSE_SCOPE

#endif // PXRUSDMAYAGL_PROXYDRAWOVERRIDE_H<|MERGE_RESOLUTION|>--- conflicted
+++ resolved
@@ -67,7 +67,6 @@
         const MHWRender::MFrameContext& frameContext,
         MUserData* oldData) override;
 
-<<<<<<< HEAD
 #if MAYA_API_VERSION >= 20180000
 	PXRUSDMAYAGL_API
 	virtual bool wantUserSelection() const override;
@@ -76,12 +75,11 @@
 #endif
 
 	PXRUSDMAYAGL_API
-=======
+
     PXRUSDMAYAGL_API
     virtual MHWRender::DrawAPI supportedDrawAPIs() const;
 
     PXRUSDMAYAGL_API
->>>>>>> 10d185a7
     static MString sm_drawDbClassification;
 	PXRUSDMAYAGL_API
     static MString sm_drawRegistrantId;

--- conflicted
+++ resolved
@@ -41,15 +41,6 @@
 
 USDKATANA_API
 Foundry::Katana::Attribute
-<<<<<<< HEAD
-PxrUsdKatanaGeomGetPrimvarGroup(
-        const UsdGeomGprim& gprim,
-        const PxrUsdKatanaUsdInPrivateData& data);
-
-USDKATANA_API
-Foundry::Katana::Attribute
-=======
->>>>>>> ede400a8
 PxrUsdKatanaGeomGetDisplayColorAttr(
         const UsdGeomGprim& gprim,
         const PxrUsdKatanaUsdInPrivateData& data);

//
// Copyright 2016 Pixar
//
// Licensed under the Apache License, Version 2.0 (the "Apache License")
// with the following modification; you may not use this file except in
// compliance with the Apache License and the following modification to it:
// Section 6. Trademarks. is deleted and replaced with:
//
// 6. Trademarks. This License does not grant permission to use the trade
//    names, trademarks, service marks, or product names of the Licensor
//    and its affiliates, except as required to comply with Section 4(c) of
//    the License and to reproduce the content of the NOTICE file.
//
// You may obtain a copy of the Apache License at
//
//     http://www.apache.org/licenses/LICENSE-2.0
//
// Unless required by applicable law or agreed to in writing, software
// distributed under the Apache License with the above modification is
// distributed on an "AS IS" BASIS, WITHOUT WARRANTIES OR CONDITIONS OF ANY
// KIND, either express or implied. See the Apache License for the specific
// language governing permissions and limitations under the Apache License.
//
#include "usdKatana/attrMap.h"
#include "usdKatana/readGprim.h"
#include "usdKatana/readPoints.h"
#include "usdKatana/usdInPrivateData.h"
#include "usdKatana/utils.h"

#include "pxr/usd/usdGeom/points.h"

static FnKat::Attribute
<<<<<<< HEAD
_GetVelocityAttr(
    const UsdGeomPointBased& points,
    double currentTime)
{
    VtVec3fArray velocities;
    if (not points.GetVelocitiesAttr().Get(&velocities, currentTime))
    {
        return FnKat::Attribute();
    }

    // float attribute list with a width of 3
    FnKat::FloatBuilder velocitiesBuilder(3);
    std::vector<float> velVec;
    PxrUsdKatanaUtils::ConvertArrayToVector(velocities, &velVec);
    velocitiesBuilder.set(velVec);

    return velocitiesBuilder.build();
}

static FnKat::Attribute
_GetNormalsAttr(const UsdGeomPoints& points, double currentTime)
{
    VtVec3fArray normals;
    if (not points.GetNormalsAttr().Get(&normals, currentTime))
    {
        return FnKat::Attribute();
    }

    // float attribute list with a width of 3
    FnKat::FloatBuilder normalsBuilder(3);
    std::vector<float> normalsVec;
    PxrUsdKatanaUtils::ConvertArrayToVector(normals, &normalsVec);
    normalsBuilder.set(normalsVec);

    return normalsBuilder.build();
}

static FnKat::Attribute
=======
>>>>>>> cc6709e4
_GetWidthAttr(const UsdGeomPoints& points, double currentTime)
{
    VtFloatArray widths;
    if (not points.GetWidthsAttr().Get(&widths, currentTime))
    {
        return FnKat::Attribute();
    }

    FnKat::FloatBuilder widthsBuilder(1);
    widthsBuilder.set(std::vector<float>(widths.begin(), widths.end()));


    return widthsBuilder.build();
}

void
PxrUsdKatanaReadPoints(
        const UsdGeomPoints& points,
        const PxrUsdKatanaUsdInPrivateData& data,
        PxrUsdKatanaAttrMap& attrs)
{
    const double currentTime = data.GetUsdInArgs()->GetCurrentTimeD();

    //
    // Set all general attributes for a gprim type.
    //

    PxrUsdKatanaReadGprim(points, data, attrs);

    //
    // Set more specific Katana type.
    //

    attrs.set("type", FnKat::StringAttribute("pointcloud"));

    //
    // Construct the 'geometry' attribute.
    //

    FnKat::GroupBuilder geometryBuilder;

    // position
    geometryBuilder.set("point.P", PxrUsdKatanaGeomGetPAttr(points, data));

    // velocity
    FnKat::Attribute velocitiesAttr =
        PxrUsdKatanaGeomGetVelocityAttr(points, data);
    if (velocitiesAttr.isValid())
    {
        geometryBuilder.set("point.v", velocitiesAttr);
    }

    // normals
    FnKat::Attribute normalsAttr = _GetNormalsAttr(points, currentTime);
    if (normalsAttr.isValid())
    {
        // XXX RfK doesn't support uniform curve normals.
        TfToken interp = points.GetNormalsInterpolation();
        if (interp == UsdGeomTokens->faceVarying
         || interp == UsdGeomTokens->varying
         || interp == UsdGeomTokens->vertex) {
            geometryBuilder.set("point.N", normalsAttr);
        }
    }

    // width
    FnKat::Attribute widthsAttr = _GetWidthAttr(points, currentTime);
    if (widthsAttr.isValid())
    {
        geometryBuilder.set("point.width", widthsAttr);
    }

    
    FnKat::GroupBuilder arbBuilder;

    // other primvars
    FnKat::Attribute primvarGroup = PxrUsdKatanaGeomGetPrimvarGroup(points, data);
    if (primvarGroup.isValid())
    {
        arbBuilder.update(primvarGroup);
    }

    geometryBuilder.set("arbitrary", arbBuilder.build());
    attrs.set("geometry", geometryBuilder.build());
}<|MERGE_RESOLUTION|>--- conflicted
+++ resolved
@@ -30,47 +30,6 @@
 #include "pxr/usd/usdGeom/points.h"
 
 static FnKat::Attribute
-<<<<<<< HEAD
-_GetVelocityAttr(
-    const UsdGeomPointBased& points,
-    double currentTime)
-{
-    VtVec3fArray velocities;
-    if (not points.GetVelocitiesAttr().Get(&velocities, currentTime))
-    {
-        return FnKat::Attribute();
-    }
-
-    // float attribute list with a width of 3
-    FnKat::FloatBuilder velocitiesBuilder(3);
-    std::vector<float> velVec;
-    PxrUsdKatanaUtils::ConvertArrayToVector(velocities, &velVec);
-    velocitiesBuilder.set(velVec);
-
-    return velocitiesBuilder.build();
-}
-
-static FnKat::Attribute
-_GetNormalsAttr(const UsdGeomPoints& points, double currentTime)
-{
-    VtVec3fArray normals;
-    if (not points.GetNormalsAttr().Get(&normals, currentTime))
-    {
-        return FnKat::Attribute();
-    }
-
-    // float attribute list with a width of 3
-    FnKat::FloatBuilder normalsBuilder(3);
-    std::vector<float> normalsVec;
-    PxrUsdKatanaUtils::ConvertArrayToVector(normals, &normalsVec);
-    normalsBuilder.set(normalsVec);
-
-    return normalsBuilder.build();
-}
-
-static FnKat::Attribute
-=======
->>>>>>> cc6709e4
 _GetWidthAttr(const UsdGeomPoints& points, double currentTime)
 {
     VtFloatArray widths;

//
// Copyright 2016 Pixar
//
// Licensed under the Apache License, Version 2.0 (the "Apache License")
// with the following modification; you may not use this file except in
// compliance with the Apache License and the following modification to it:
// Section 6. Trademarks. is deleted and replaced with:
//
// 6. Trademarks. This License does not grant permission to use the trade
//    names, trademarks, service marks, or product names of the Licensor
//    and its affiliates, except as required to comply with Section 4(c) of
//    the License and to reproduce the content of the NOTICE file.
//
// You may obtain a copy of the Apache License at
//
//     http://www.apache.org/licenses/LICENSE-2.0
//
// Unless required by applicable law or agreed to in writing, software
// distributed under the Apache License with the above modification is
// distributed on an "AS IS" BASIS, WITHOUT WARRANTIES OR CONDITIONS OF ANY
// KIND, either express or implied. See the Apache License for the specific
// language governing permissions and limitations under the Apache License.
//
#include "usdKatana/attrMap.h"
#include "usdKatana/readGprim.h"
#include "usdKatana/readXformable.h"
#include "usdKatana/usdInPrivateData.h"
#include "usdKatana/utils.h"

#include "pxr/usd/usdGeom/curves.h"
#include "pxr/usd/usdGeom/gprim.h"
#include "pxr/usd/usdGeom/pointBased.h"

#include "pxr/base/gf/gamma.h"

#include <FnLogging/FnLogging.h>

FnLogSetup("PxrUsdKatanaReadGprim");

void
PxrUsdKatanaReadGprim(
        const UsdGeomGprim& gprim,
        const PxrUsdKatanaUsdInPrivateData& data,
        PxrUsdKatanaAttrMap& attrs)
{
    PxrUsdKatanaReadXformable(gprim, data, attrs);
}

<<<<<<< HEAD
FnKat::Attribute
PxrUsdKatanaGeomGetPAttr(
    const UsdGeomPointBased& points,
    const PxrUsdKatanaUsdInPrivateData& data)
{
    UsdAttribute pointsAttr = points.GetPointsAttr();
    if (not pointsAttr)
    {
        return FnKat::Attribute();
    }

    const double currentTime = data.GetUsdInArgs()->GetCurrentTimeD();
    const std::vector<double>& motionSampleTimes = data.GetMotionSampleTimes(pointsAttr);

    // Flag to check if we discovered the topology is varying, in
    // which case we only output the sample at the curent frame.
    bool varyingTopology = false;

    // Used to compare value sizes to identify varying topology.
    int arraySize = -1;

    const bool isMotionBackward = data.GetUsdInArgs()->IsMotionBackward();

    FnKat::FloatBuilder attrBuilder(/* tupleSize = */ 3);
    TF_FOR_ALL(iter, motionSampleTimes)
    {
        double relSampleTime = *iter;
        double time = currentTime + relSampleTime;

        // Eval points.
        VtVec3fArray ptArray;
        pointsAttr.Get(&ptArray, time);

        if (arraySize == -1) {
            arraySize = ptArray.size();
        } else if ( ptArray.size() != static_cast<size_t>(arraySize) ) {
            // Topology has changed. Don't create this or subsequent samples.
            varyingTopology = true;
            break;
        }

        std::vector<float> &ptVec = attrBuilder.get(isMotionBackward ?
            PxrUsdKatanaUtils::ReverseTimeSample(relSampleTime) : relSampleTime);

        PxrUsdKatanaUtils::ConvertArrayToVector(ptArray, &ptVec);
    }

    // Varying topology was found, build for the current frame only.
    if (varyingTopology)
    {
        FnKat::FloatBuilder defaultBuilder(/* tupleSize = */ 3);
        VtVec3fArray ptArray;

        pointsAttr.Get(&ptArray, currentTime);
        std::vector<float> &ptVec = defaultBuilder.get(0);
        PxrUsdKatanaUtils::ConvertArrayToVector(ptArray, &ptVec);
        
        return defaultBuilder.build();
    }

    return attrBuilder.build();
}
=======
>>>>>>> cc6709e4

FnKat::Attribute
PxrUsdKatanaGeomGetDisplayColorAttr(
        const UsdGeomGprim& gprim,
        const PxrUsdKatanaUsdInPrivateData& data)
{
    // Eval color.
    VtArray<GfVec3f> color;
    if (not gprim.GetDisplayColorPrimvar().ComputeFlattened(
            &color, data.GetUsdInArgs()->GetCurrentTimeD())) {
        return FnKat::Attribute();
    }

    if (color.size() < 1) {
        FnLogWarn("Size 0 displaycolor from "<< gprim.GetPrim().GetName());
        return FnKat::Attribute();
    }

    // Build Katana attribute.
    // XXX(USD): what about alpha->opacity? warn?
    FnKat::FloatBuilder colorBuilder(3);
    std::vector<float> colorVec;
    colorVec.resize(3);
    colorVec[0] = color[0][0];
    colorVec[1] = color[0][1];
    colorVec[2] = color[0][2];
    colorBuilder.set(colorVec);

    FnKat::GroupBuilder groupBuilder;
    groupBuilder.set("inputType", FnKat::StringAttribute("color3"));
    groupBuilder.set("scope", FnKat::StringAttribute("primitive"));
    groupBuilder.set("value", colorBuilder.build());
    return groupBuilder.build();
}

FnKat::Attribute
PxrUsdKatanaGeomGetPrimvarGroup(
        const UsdGeomGprim& gprim,
        const PxrUsdKatanaUsdInPrivateData& data)
{
    // Usd primvars -> Primvar attributes
    FnKat::GroupBuilder gdBuilder;

    std::vector<UsdGeomPrimvar> primvarAttrs = gprim.GetPrimvars();
    TF_FOR_ALL(primvar, primvarAttrs) {
        TfToken          name, interpolation;
        SdfValueTypeName typeName;
        int              elementSize;

        primvar->GetDeclarationInfo(&name, &typeName, 
                                    &interpolation, &elementSize);

        // Name: this will eventually want to be GetBaseName() to strip
        // off prefixes
        std::string gdName = name;

        // Convert interpolation -> scope
        FnKat::StringAttribute scopeAttr;
        const bool isCurve = gprim.GetPrim().IsA<UsdGeomCurves>();
        if (isCurve && interpolation == UsdGeomTokens->vertex) {
            // it's a curve, so "vertex" == "vertex"
            scopeAttr = FnKat::StringAttribute("vertex");
        } else {
            scopeAttr = FnKat::StringAttribute(
                (interpolation == UsdGeomTokens->faceVarying)? "vertex" :
                (interpolation == UsdGeomTokens->varying)    ? "point" :
                (interpolation == UsdGeomTokens->vertex)     ? "point" /*see below*/ :
                (interpolation == UsdGeomTokens->uniform)    ? "face" :
                "primitive" );
        }

        // Resolve the value
        VtValue vtValue;
        if (not primvar->ComputeFlattened(
                &vtValue, data.GetUsdInArgs()->GetCurrentTimeD()))
        {
            continue;
        }

        // Convert value to the required Katana attributes to describe it.
        FnKat::Attribute valueAttr, inputTypeAttr, elementSizeAttr;
        PxrUsdKatanaUtils::ConvertVtValueToKatCustomGeomAttr(
            vtValue, elementSize, typeName.GetRole(),
            &valueAttr, &inputTypeAttr, &elementSizeAttr);

        // Bundle them into a group attribute
        FnKat::GroupBuilder attrBuilder;
        attrBuilder.set("scope", scopeAttr);
        attrBuilder.set("inputType", inputTypeAttr);
        if (elementSizeAttr.isValid()) {
            attrBuilder.set("elementSize", elementSizeAttr);
        }
        attrBuilder.set("value", valueAttr);
        // Note that 'varying' vs 'vertex' require special handling, as in
        // Katana they are both expressed as 'point' scope above. To get
        // 'vertex' interpolation we must set an additional
        // 'interpolationType' attribute.  So we will flag that here.
        const bool vertexInterpolationType = 
            (interpolation == UsdGeomTokens->vertex);
        if (vertexInterpolationType) {
            attrBuilder.set("interpolationType",
                FnKat::StringAttribute("subdiv"));
        }
        gdBuilder.set(gdName, attrBuilder.build());
    }

    return gdBuilder.build();
}

Foundry::Katana::Attribute
PxrUsdKatanaGeomGetWindingOrderAttr(
        const UsdGeomGprim& gprim,
        const PxrUsdKatanaUsdInPrivateData& data)
{
    // XXX(USD) From sgg_tidScene/tidSceneContext.cpp:
    //
    // NOTE: this logic may seem reversed, in that "leftHanded"
    // orientation would normally be clockwise. However, something
    // in Katana is backward, in that by default they apply a -1 scale
    // to Z for their lights, which is behavior assumed in their light
    // shaders. We disable this behavior, because our light shaders
    // don't expect that. This leads to a confusion of terminology
    // between what right vs. left, clockwise vs. counter-clockwise
    // means. This only affects the GL viewer, not render output.
    //
    TfToken orientation = UsdGeomTokens->rightHanded;
    gprim.GetOrientationAttr().Get(&orientation);

    if (orientation == UsdGeomTokens->leftHanded)
    {
        return FnKat::StringAttribute("counterclockwise");
    }
    else
    {
        return FnKat::StringAttribute("clockwise");
    }
}

namespace {

template <typename T_USD, typename T_ATTR> FnKat::Attribute
_ConvertGeomAttr(
    const UsdAttribute& usdAttr,
    const int tupleSize,
    const PxrUsdKatanaUsdInPrivateData& data)
{
    if (not usdAttr.HasValue())
    {
        return FnKat::Attribute();
    }

<<<<<<< HEAD
    const double currentTime = data.GetUsdInArgs()->GetCurrentTimeD();
    const std::vector<double>& motionSampleTimes =
            data.GetMotionSampleTimes(normalsAttr);

    const bool isMotionBackward = data.GetUsdInArgs()->IsMotionBackward();

    FnKat::FloatBuilder attrBuilder(/* tupleSize = */ 3);
=======
    const double currentTime = data.GetUsdInArgs()->GetCurrentTime();
    const std::vector<double>& motionSampleTimes = data.GetMotionSampleTimes(usdAttr);

    // Flag to check if we discovered the topology is varying, in
    // which case we only output the sample at the curent frame.
    bool varyingTopology = false;

    // Used to compare value sizes to identify varying topology.
    int arraySize = -1;

    const bool isMotionBackward = data.GetUsdInArgs()->IsMotionBackward();

    FnKat::DataBuilder<T_ATTR> attrBuilder(tupleSize);
>>>>>>> cc6709e4
    TF_FOR_ALL(iter, motionSampleTimes)
    {
        double relSampleTime = *iter;
        double time = currentTime + relSampleTime;

        // Eval attr.
        VtArray<T_USD> attrArray;
        usdAttr.Get(&attrArray, time);

<<<<<<< HEAD
        std::vector<float> &normalsVec = attrBuilder.get(isMotionBackward ?
            PxrUsdKatanaUtils::ReverseTimeSample(relSampleTime) : relSampleTime);

        PxrUsdKatanaUtils::ConvertArrayToVector(normalsArray, &normalsVec);
=======
        if (arraySize == -1) {
            arraySize = attrArray.size();
        } else if ( attrArray.size() != static_cast<size_t>(arraySize) ) {
            // Topology has changed. Don't create this or subsequent samples.
            varyingTopology = true;
            break;
        }

        std::vector<typename T_ATTR::value_type> &attrVec = 
            attrBuilder.get(isMotionBackward ?
            PxrUsdKatanaUtils::ReverseTimeSample(relSampleTime) : relSampleTime);

        PxrUsdKatanaUtils::ConvertArrayToVector(attrArray, &attrVec);
    }

    // Varying topology was found, build for the current frame only.
    if (varyingTopology)
    {
        FnKat::DataBuilder<T_ATTR> defaultBuilder(tupleSize);
        VtArray<T_USD> attrArray;

        usdAttr.Get(&attrArray, currentTime);
        std::vector<typename T_ATTR::value_type> &attrVec = defaultBuilder.get(0);
        PxrUsdKatanaUtils::ConvertArrayToVector(attrArray, &attrVec);
        
        return defaultBuilder.build();
>>>>>>> cc6709e4
    }

    return attrBuilder.build();
}

} // anon namespace

FnKat::Attribute
PxrUsdKatanaGeomGetPAttr(
    const UsdGeomPointBased& points,
    const PxrUsdKatanaUsdInPrivateData& data)
{
    return _ConvertGeomAttr<GfVec3f, FnKat::FloatAttribute>(
            points.GetPointsAttr(), 3, data);
}

Foundry::Katana::Attribute
PxrUsdKatanaGeomGetNormalAttr(
    const UsdGeomPointBased& points,
    const PxrUsdKatanaUsdInPrivateData& data)
{
    return _ConvertGeomAttr<GfVec3f, FnKat::FloatAttribute>(
            points.GetNormalsAttr(), 3, data);
}

Foundry::Katana::Attribute
PxrUsdKatanaGeomGetVelocityAttr(
    const UsdGeomPointBased& points,
    const PxrUsdKatanaUsdInPrivateData& data)
{
    return _ConvertGeomAttr<GfVec3f, FnKat::FloatAttribute>(
            points.GetVelocitiesAttr(), 3, data);

}<|MERGE_RESOLUTION|>--- conflicted
+++ resolved
@@ -45,72 +45,6 @@
 {
     PxrUsdKatanaReadXformable(gprim, data, attrs);
 }
-
-<<<<<<< HEAD
-FnKat::Attribute
-PxrUsdKatanaGeomGetPAttr(
-    const UsdGeomPointBased& points,
-    const PxrUsdKatanaUsdInPrivateData& data)
-{
-    UsdAttribute pointsAttr = points.GetPointsAttr();
-    if (not pointsAttr)
-    {
-        return FnKat::Attribute();
-    }
-
-    const double currentTime = data.GetUsdInArgs()->GetCurrentTimeD();
-    const std::vector<double>& motionSampleTimes = data.GetMotionSampleTimes(pointsAttr);
-
-    // Flag to check if we discovered the topology is varying, in
-    // which case we only output the sample at the curent frame.
-    bool varyingTopology = false;
-
-    // Used to compare value sizes to identify varying topology.
-    int arraySize = -1;
-
-    const bool isMotionBackward = data.GetUsdInArgs()->IsMotionBackward();
-
-    FnKat::FloatBuilder attrBuilder(/* tupleSize = */ 3);
-    TF_FOR_ALL(iter, motionSampleTimes)
-    {
-        double relSampleTime = *iter;
-        double time = currentTime + relSampleTime;
-
-        // Eval points.
-        VtVec3fArray ptArray;
-        pointsAttr.Get(&ptArray, time);
-
-        if (arraySize == -1) {
-            arraySize = ptArray.size();
-        } else if ( ptArray.size() != static_cast<size_t>(arraySize) ) {
-            // Topology has changed. Don't create this or subsequent samples.
-            varyingTopology = true;
-            break;
-        }
-
-        std::vector<float> &ptVec = attrBuilder.get(isMotionBackward ?
-            PxrUsdKatanaUtils::ReverseTimeSample(relSampleTime) : relSampleTime);
-
-        PxrUsdKatanaUtils::ConvertArrayToVector(ptArray, &ptVec);
-    }
-
-    // Varying topology was found, build for the current frame only.
-    if (varyingTopology)
-    {
-        FnKat::FloatBuilder defaultBuilder(/* tupleSize = */ 3);
-        VtVec3fArray ptArray;
-
-        pointsAttr.Get(&ptArray, currentTime);
-        std::vector<float> &ptVec = defaultBuilder.get(0);
-        PxrUsdKatanaUtils::ConvertArrayToVector(ptArray, &ptVec);
-        
-        return defaultBuilder.build();
-    }
-
-    return attrBuilder.build();
-}
-=======
->>>>>>> cc6709e4
 
 FnKat::Attribute
 PxrUsdKatanaGeomGetDisplayColorAttr(
@@ -262,15 +196,6 @@
         return FnKat::Attribute();
     }
 
-<<<<<<< HEAD
-    const double currentTime = data.GetUsdInArgs()->GetCurrentTimeD();
-    const std::vector<double>& motionSampleTimes =
-            data.GetMotionSampleTimes(normalsAttr);
-
-    const bool isMotionBackward = data.GetUsdInArgs()->IsMotionBackward();
-
-    FnKat::FloatBuilder attrBuilder(/* tupleSize = */ 3);
-=======
     const double currentTime = data.GetUsdInArgs()->GetCurrentTime();
     const std::vector<double>& motionSampleTimes = data.GetMotionSampleTimes(usdAttr);
 
@@ -284,7 +209,6 @@
     const bool isMotionBackward = data.GetUsdInArgs()->IsMotionBackward();
 
     FnKat::DataBuilder<T_ATTR> attrBuilder(tupleSize);
->>>>>>> cc6709e4
     TF_FOR_ALL(iter, motionSampleTimes)
     {
         double relSampleTime = *iter;
@@ -294,12 +218,6 @@
         VtArray<T_USD> attrArray;
         usdAttr.Get(&attrArray, time);
 
-<<<<<<< HEAD
-        std::vector<float> &normalsVec = attrBuilder.get(isMotionBackward ?
-            PxrUsdKatanaUtils::ReverseTimeSample(relSampleTime) : relSampleTime);
-
-        PxrUsdKatanaUtils::ConvertArrayToVector(normalsArray, &normalsVec);
-=======
         if (arraySize == -1) {
             arraySize = attrArray.size();
         } else if ( attrArray.size() != static_cast<size_t>(arraySize) ) {
@@ -326,7 +244,6 @@
         PxrUsdKatanaUtils::ConvertArrayToVector(attrArray, &attrVec);
         
         return defaultBuilder.build();
->>>>>>> cc6709e4
     }
 
     return attrBuilder.build();

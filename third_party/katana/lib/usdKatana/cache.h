--- conflicted
+++ resolved
@@ -77,57 +77,32 @@
 
     /// Get (or create) a cached usd stage with a sessionlayer containing the
     /// specified variant selections
-<<<<<<< HEAD
     USDKATANA_API
-    UsdStageRefPtr const GetStage(std::string const& fileName,
-                             std::string const& variantSelections,
-                             std::string const& ignoreLayerRegex,
-                             bool forcePopulate);
-
-    /// Same as above, variant selections as an std::set<SdfPath> instead of str
-    USDKATANA_API
-    UsdStageRefPtr const GetStage(std::string const& fileName,
-                             std::set<SdfPath> const& variantSelections,
-                             std::string const& ignoreLayerRegex,
-                             bool forcePopulate);
-    
-    // Equivalent to GetStage above but without caching
-    USDKATANA_API
-    UsdStageRefPtr const GetUncachedStage(std::string const& fileName, 
-                             std::string const& variantSelections,
-                             std::string const& ignoreLayerRegex,
-                             bool forcePopulate);
-    
-    // Equivalent to GetStage above but without caching
-    USDKATANA_API
-    UsdStageRefPtr const GetUncachedStage(std::string const& fileName, 
-                             std::set<SdfPath> const& variantSelections,
-                             std::string const& ignoreLayerRegex,
-                             bool forcePopulate);
-=======
     UsdStageRefPtr GetStage(std::string const& fileName, 
                             std::string const& variantSelections,
                             std::string const& ignoreLayerRegex,
                             bool forcePopulate);
 
     /// Same as above, variant selections as an std::set<SdfPath> instead of str
+    USDKATANA_API
     UsdStageRefPtr GetStage(std::string const& fileName, 
                             std::set<SdfPath> const& variantSelections,
                             std::string const& ignoreLayerRegex,
                             bool forcePopulate);
     
     // Equivalent to GetStage above but without caching
+    USDKATANA_API
     UsdStageRefPtr GetUncachedStage(std::string const& fileName, 
                             std::string const& variantSelections,
                             std::string const& ignoreLayerRegex,
                             bool forcePopulate);
     
     // Equivalent to GetStage above but without caching
+    USDKATANA_API
     UsdStageRefPtr GetUncachedStage(std::string const& fileName, 
                             std::set<SdfPath> const& variantSelections,
                             std::string const& ignoreLayerRegex,
                             bool forcePopulate);
->>>>>>> f501b664
 
 
 

--- conflicted
+++ resolved
@@ -67,14 +67,12 @@
         return _masterPath;
     }
 
-<<<<<<< HEAD
     USDKATANA_API
-=======
     const bool UseDefaultMotionSampleTimes() const {
         return _useDefaultMotionSampleTimes;
     }
 
->>>>>>> 3f759efc
+    USDKATANA_API
     const std::vector<double> GetMotionSampleTimes(const UsdAttribute& attr = UsdAttribute()) const;
 
 private:

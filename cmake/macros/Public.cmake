--- conflicted
+++ resolved
@@ -233,34 +233,23 @@
             set(rpath "$ORIGIN/../../../../${PXR_INSTALL_SUBDIR}/lib:${rpath}")
         endif()
 
-<<<<<<< HEAD
-        if(WIN32)
-			add_definitions(-D_BUILDING_PYD=1)
-=======
         # Python modules must be suffixed with .pyd on Windows and .so on
         # other platforms.
         if(WIN32)
->>>>>>> f501b664
+			add_definitions(-D_BUILDING_PYD=1)
             set_target_properties(${LIBRARY_NAME}
                 PROPERTIES
                     PREFIX ""
                     SUFFIX ".pyd"
                     FOLDER "${PXR_PREFIX}/_python"
-<<<<<<< HEAD
-=======
                     INSTALL_RPATH ${rpath}
->>>>>>> f501b664
                     LINK_FLAGS_RELEASE "/SUBSYSTEM:WINDOWS"
             )
         else()
             set_target_properties(${LIBRARY_NAME}
                 PROPERTIES
                     PREFIX ""
-<<<<<<< HEAD
-                    SUFFIX ".pyd"
-=======
                     SUFFIX ".so"
->>>>>>> f501b664
                     FOLDER "${PXR_PREFIX}/_python"
                     INSTALL_RPATH ${rpath}
             )
@@ -297,13 +286,8 @@
 		set(_PxrUserLocation "/usr/local/share/usd/plugins")
 	endif()
     set_target_properties(${LIBRARY_NAME}
-<<<<<<< HEAD
         PROPERTIES COMPILE_DEFINITIONS 
             "MFB_PACKAGE_NAME=${PXR_PACKAGE};MFB_ALT_PACKAGE_NAME=${PXR_PACKAGE};MFB_PACKAGE_MODULE=${pyModuleName};PXR_USER_LOCATION=${_PxrUserLocation};PXR_BUILD_LOCATION=${CMAKE_INSTALL_PREFIX}/${PLUGINS_PREFIX};PXR_PLUGIN_BUILD_LOCATION=${CMAKE_INSTALL_PREFIX}/plugin/usd;PXR_INSTALL_LOCATION=${installLocation}"
-=======
-        PROPERTIES COMPILE_DEFINITIONS
-            "MFB_PACKAGE_NAME=${PXR_PACKAGE};MFB_ALT_PACKAGE_NAME=${PXR_PACKAGE};MFB_PACKAGE_MODULE=${pyModuleName};PXR_USER_LOCATION=${_PxrUserLocation};PXR_BUILD_LOCATION=${CMAKE_INSTALL_PREFIX}/${PLUGINS_PREFIX};PXR_INSTALL_LOCATION=${installLocation}"
->>>>>>> 4780e01e13db12c573b140b595b530a492003b70
     )
 
     # Always bake the rpath.
@@ -621,13 +605,8 @@
         set(HEADER_INSTALL_PREFIX
             "${CMAKE_INSTALL_PREFIX}/${PXR_INSTALL_SUBDIR}/include/${PXR_PREFIX}/${PLUGIN_NAME}")
     else()
-<<<<<<< HEAD
-        set(PLUGIN_INSTALL_PREFIX "plugin/usd")
-        set(HEADER_INSTALL_PREFIX 
-=======
         set(PLUGIN_INSTALL_PREFIX "plugin")
         set(HEADER_INSTALL_PREFIX
->>>>>>> 4780e01e13db12c573b140b595b530a492003b70
             "${CMAKE_INSTALL_PREFIX}/include/${PXR_PREFIX}/${PLUGIN_NAME}")
     endif()
 
